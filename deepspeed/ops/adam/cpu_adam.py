--- conflicted
+++ resolved
@@ -1,181 +1,3 @@
-<<<<<<< HEAD
-'''
-Copyright 2020 The Microsoft DeepSpeed Team
-'''
-
-import math
-import torch
-import time
-from pathlib import Path
-from ..op_builder import CPUAdamBuilder
-
-
-class DeepSpeedCPUAdam(torch.optim.Optimizer):
-    optimizer_id = 0
-
-    def __init__(self,
-                 model_params,
-                 lr=1e-3,
-                 bias_correction=True,
-                 betas=(0.9,
-                        0.999),
-                 eps=1e-8,
-                 weight_decay=0,
-                 amsgrad=False,
-                 adamw_mode=True):
-        """Fast vectorized implementation of two variations of Adam optimizer on CPU:
-
-        * Adam: A Method for Stochastic Optimization: (https://arxiv.org/abs/1412.6980);
-        * AdamW: Fixing Weight Decay Regularization in Adam (https://arxiv.org/abs/1711.05101)
-
-        DeepSpeed CPU Adam(W) provides between 5x to 7x speedup over torch.optim.adam(W).
-        In order to apply this optimizer, the model requires to have its master parameter (in FP32)
-        reside on the CPU memory.
-
-        To train on a hetrogeneous system, such as coordinating CPU and GPU, DeepSpeed offers
-        the ZeRO-Offload technology which efficiently offloads the optimizer states into CPU memory,
-        with minimal impact on training througput. DeepSpeedCPUAdam plays an important role to minimize
-        the overhead of the optimizer's latency on CPU. Please refer to ZeRO-Offload tutorial
-        (https://www.deepspeed.ai/tutorials/zero-offload/) for more information on how to enable this technology.
-
-        For calling step function, there are two options available: (1) update optimizer's states and (2) update
-        optimizer's states and copy the parameters back to GPU at the same time. We have seen that the second
-        option can bring 30% higher throughput than the doing the copy separately using option one.
-
-
-        .. note::
-                We recommend using our `config
-                <https://www.deepspeed.ai/docs/config-json/#optimizer-parameters>`_
-                to allow :meth:`deepspeed.initialize` to build this optimizer
-                for you.
-
-
-        Arguments:
-            model_params (iterable): iterable of parameters to optimize or dicts defining
-                parameter groups.
-            lr (float, optional): learning rate. (default: 1e-3)
-            betas (Tuple[float, float], optional): coefficients used for computing
-                running averages of gradient and its square. (default: (0.9, 0.999))
-            eps (float, optional): term added to the denominator to improve
-                numerical stability. (default: 1e-8)
-            weight_decay (float, optional): weight decay (L2 penalty) (default: 0)
-            amsgrad (boolean, optional): whether to use the AMSGrad variant of this
-                algorithm from the paper `On the Convergence of Adam and Beyond`_
-                (default: False) NOT SUPPORTED in DeepSpeed CPUAdam!
-            adamw_mode: select between Adam and AdamW implementations (default: AdamW)
-        """
-
-        default_args = dict(lr=lr,
-                            betas=betas,
-                            eps=eps,
-                            weight_decay=weight_decay,
-                            bias_correction=bias_correction,
-                            amsgrad=amsgrad)
-        super(DeepSpeedCPUAdam, self).__init__(model_params, default_args)
-
-        self.opt_id = DeepSpeedCPUAdam.optimizer_id
-        DeepSpeedCPUAdam.optimizer_id = DeepSpeedCPUAdam.optimizer_id + 1
-        self.adam_w_mode = adamw_mode
-        self.ds_opt_adam = CPUAdamBuilder().load()
-
-        self.ds_opt_adam.create_adam(self.opt_id,
-                                     lr,
-                                     betas[0],
-                                     betas[1],
-                                     eps,
-                                     weight_decay,
-                                     adamw_mode)
-
-    def __del__(self):
-        # need to destroy the C++ object explicitly to avoid a memory leak when deepspeed.initialize
-        # is used multiple times in the same process (notebook or pytest worker)
-        self.ds_opt_adam.destroy_adam(self.opt_id)
-
-    def __setstate__(self, state):
-        super(DeepSpeedCPUAdam, self).__setstate__(state)
-        for group in self.param_groups:
-            group.setdefault('amsgrad', False)
-
-    @torch.no_grad()
-    def step(self, closure=None, fp16_param_groups=None):
-        """Update the model parameters.
-
-        .. note::
-            This method will be called internally by ZeRO-Offload. DeepSpeed
-            users should still use ``engine.step()`` as shown in the
-            `Getting Started
-            <https://www.deepspeed.ai/getting-started/#training>`_ guide.
-
-        Args:
-            closure (callable, optional): closure to compute the loss.
-                Defaults to ``None``.
-            fp16_param_groups: FP16 GPU parameters to update. Performing the
-                copy here reduces communication time. Defaults to ``None``.
-
-        Returns:
-            loss: if ``closure`` is provided. Otherwise ``None``.
-        """
-
-        loss = None
-        if closure is not None:
-            with torch.enable_grad():
-                loss = closure()
-
-        for group_id, group in enumerate(self.param_groups):
-            for param_id, p in enumerate(group['params']):
-
-                if p.grad is None:
-                    continue
-
-                state = self.state[p]
-                # State initialization
-                if len(state) == 0:
-                    #print(f'group {group_id} param {param_id} = {p.numel()}')
-                    state['step'] = 0
-                    # gradient momentums
-                    state['exp_avg'] = torch.zeros_like(p.data,
-                                                        dtype=p.dtype,
-                                                        device='cpu')
-                    #memory_format=torch.preserve_format)
-                    # gradient variances
-                    state['exp_avg_sq'] = torch.zeros_like(p.data,
-                                                           dtype=p.dtype,
-                                                           device='cpu')
-                    #memory_format=torch.preserve_format)
-
-                state['step'] += 1
-                beta1, beta2 = group['betas']
-
-                if fp16_param_groups is not None:
-                    self.ds_opt_adam.adam_update_copy(
-                        self.opt_id,
-                        state['step'],
-                        group['lr'],
-                        beta1,
-                        beta2,
-                        group['eps'],
-                        group['weight_decay'],
-                        group['bias_correction'],
-                        p.data,
-                        p.grad.data,
-                        state['exp_avg'],
-                        state['exp_avg_sq'],
-                        fp16_param_groups[group_id][param_id].data)
-                else:
-                    self.ds_opt_adam.adam_update(self.opt_id,
-                                                 state['step'],
-                                                 group['lr'],
-                                                 beta1,
-                                                 beta2,
-                                                 group['eps'],
-                                                 group['weight_decay'],
-                                                 group['bias_correction'],
-                                                 p.data,
-                                                 p.grad.data,
-                                                 state['exp_avg'],
-                                                 state['exp_avg_sq'])
-        return loss
-=======
 '''
 Copyright 2020 The Microsoft DeepSpeed Team
 '''
@@ -374,5 +196,4 @@
                                                  p.grad.data,
                                                  state['exp_avg'],
                                                  state['exp_avg_sq'])
-        return loss
->>>>>>> a85dce07
+        return loss