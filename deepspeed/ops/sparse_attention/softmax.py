# DeepSpeed note, code taken & adapted from commit 9aa94789f13ada713af36cfd8cca2fc9a7f6b79a
# https://github.com/ptillet/torch-blocksparse/blob/master/torch_blocksparse/matmul.py

import warnings
import importlib
import torch
import math

import triton
import triton.language as tl
import triton._C.libtriton as libtriton


def next_power_of_2(n):
    n -= 1
    n |= n >> 1
    n |= n >> 2
    n |= n >> 4
    n |= n >> 8
    n |= n >> 16
    n += 1
    return n


def num_warps(n):
    if n < 512:
        return 4
    if n < 2048:
        return 8
    return 16


@triton.heuristics({
    'num_warps': lambda *args,
    **meta: num_warps(args[6] * meta['BLOCK'])
})
@triton.heuristics({
    'TN': lambda *args,
    **meta: next_power_of_2(args[6] * meta['BLOCK'])
})
@triton.jit
def _forward(X,
             scale,
             LUT,
             RPE,
             KP_M,
             ATTN_M,
             sizemax,
             stride_zx,
             stride_zrpe,
             stride_hrpe,
             stride_srpe,
             stride_zkpm,
             stride_zattnm,
             **meta):
    TN = meta['TN']
    BLOCK = meta['BLOCK']
    pidhm = tl.program_id(0)
    pidz = tl.program_id(1)
    # create index ranges
    rxm = pidhm % BLOCK
    rbm = pidhm // BLOCK
    rxn = tl.arange(0, TN) % BLOCK
    rbn = tl.arange(0, TN) // BLOCK
    # extract information from LUT
    header = LUT + rbm * 2
    size = tl.load(header + 0)
    offset = tl.load(header + 1)
    check = rbn < size
    rbmn = tl.where(check, rbn, size - 1)
    # block id and column id
    blockid = tl.load(LUT + offset + rbmn * 4 + 0)
    columnid = tl.load(LUT + offset + rbmn * 4 + 1)
    rowid = tl.load(LUT + offset + rbmn * 4 + 2)
    headid = tl.load(LUT + offset + rbmn * 4 + 3)
    # pointers to X
    px = X + pidz * stride_zx + blockid * BLOCK * BLOCK + rxm * BLOCK + rxn
    x = tl.load(px, mask=check, other=-float('inf'))
    x = x.to(tl.float32)
    # apply scale
    if meta['APPLY_SCALE']:
        x = x * scale
    # apply RPE
    if meta['APPLY_RPE']:
        prpe = RPE + pidz * stride_zrpe + headid * stride_hrpe + columnid * BLOCK + rowid * BLOCK * stride_srpe + rxm * stride_srpe + rxn
        rpe = tl.load(prpe, mask=check, other=0)
        x = x + rpe
    # apply key-padding mask
    if meta['APPLY_KP_MASK']:
        pkp_m = KP_M + pidz * stride_zkpm + columnid * BLOCK + rxn
        kp_m = tl.load(pkp_m, mask=check, other=-float('inf'))
        if meta['KP_MASK_MUL']:
            kp_m = tl.where(kp_m == 0, -float('inf'), 0.)
        x = x + kp_m
    # apply attention mask
    if meta['APPLY_ATTN_MASK']:
        pattn_m = ATTN_M + columnid * BLOCK + rowid * BLOCK * stride_zattnm + rxm * stride_zattnm + rxn
        attn_m = tl.load(pattn_m, mask=check, other=-float('inf'))
        if meta['ATTN_MASK_MUL']:
            attn_m = tl.where(attn_m == 0, -float('inf'), 0.)
        x = x + attn_m
    # computation
    x = tl.softmax(x)
    tl.store(px, x, mask=check)


@triton.heuristics({
    'num_warps': lambda *args,
    **meta: num_warps(args[4] * meta['BLOCK'])
})
@triton.heuristics({
    'TN': lambda *args,
    **meta: next_power_of_2(args[4]) * meta['BLOCK']
})
@triton.jit
def _backward(X, scale, DX, LUT, sizemax, stride_zx, stride_zdx, **meta):
    pidhm = tl.program_id(0)
    pidz = tl.program_id(1)
    TN = meta['TN']
    BLOCK = meta['BLOCK']
    # create index ranges
    rxm = pidhm % BLOCK
    rbm = pidhm // BLOCK
    rxn = tl.arange(0, TN) % BLOCK
    rbn = tl.arange(0, TN) // BLOCK
    # extract information from look-up table
    header = LUT + rbm * 2
    size = tl.load(header + 0)
    offset = tl.load(header + 1)
    # bounds checking on lut
    check = rbn < size
    rbmn = tl.where(check, rbn, size - 1)
    # initialize pointers to block-sparse input
    blockid = tl.load(LUT + offset + rbmn * 4)
    X = X + pidz * stride_zx + blockid * BLOCK * BLOCK + rxm * BLOCK + rxn
    DX = DX + pidz * stride_zdx + blockid * BLOCK * BLOCK + rxm * BLOCK + rxn
    # compute fused softmax backward
    x = tl.load(X, mask=check, other=0)
    dx = tl.load(DX, mask=check, other=0)
    x = x.to(tl.float32)
    dx = dx.to(tl.float32)
    y = x * (dx - tl.sum(x * dx, 0)) * scale
    tl.store(DX, y, mask=check)


class _sparse_softmax(torch.autograd.Function):

    bwd_kernels = dict()

    @staticmethod
    def make_lut(layout, block, device):
        _empty = torch.tensor([], dtype=torch.int64, device=layout.device)
        sizes = _empty.clone()
        # sizes along rows
        for h in range(layout.shape[0]):
            sizes = torch.cat((sizes, layout[h, :, :].sum(-1)))
        # offsets in block format
        offsets = torch.zeros_like(sizes)
        offsets[1:] = torch.cumsum(sizes[:-1], dim=0)
        # block indices
        idx = torch.arange(layout.sum())
        head = layout.nonzero()[:, 0]
        rows = layout.nonzero()[:, 1]
        columns = layout.nonzero()[:, 2]
        core = torch.stack((idx, columns, rows, head), dim=1).view(-1)
        # construct look-up table
        offsets = offsets * 4 + 2 * sizes.numel()
        header = torch.stack((sizes, offsets), dim=1).view(-1)
        lut = torch.cat((header, core)).type(torch.int32).to(device)
        return lut, int(sizes.max())

    @staticmethod
<<<<<<< HEAD
    def make_kernel(cache,
                    src,
                    max_k,
                    dtype,
                    block,
                    apply_scale,
                    apply_rpe,
                    apply_kp_mask,
                    apply_attn_mask,
                    kp_mask_mode,
                    attn_mask_mode):
        global triton
        if triton is None:
            triton = importlib.import_module('triton')

        if max_k >= 32768:
            raise NotImplementedError('Reductions larger than 32768 elements '\
                                      'are not yet implemented')
        num_warps = 4 if max_k < 512 else (8 if max_k < 2048 else 16)
        pad = num_warps * 32 * 2
        TN = (int(max_k) + pad - 1) // pad * pad
        # just-in-time compile kernel
        key = (block,
               dtype,
               num_warps,
               TN,
               apply_scale,
               apply_rpe,
               apply_kp_mask,
               apply_attn_mask,
               kp_mask_mode,
               attn_mask_mode)
        if key not in cache:
            defines = {
                'TM': 1,
                'TN': TN,
                'TYPE': dtype,
                'BLOCK': block,
                'INFINITY': {
                    torch.float32: 'F32_INFINITY',
                    torch.float16: 'F16_INFINITY'
                }[dtype]
            }
            if apply_scale:
                defines['APPLY_SCALE'] = True
            if apply_rpe:
                defines['APPLY_RPE'] = True
            if apply_kp_mask:
                defines['APPLY_KP_MASK'] = True
                if kp_mask_mode == 'mul':
                    defines['KP_MASK_MUL'] = True
            if apply_attn_mask:
                defines['APPLY_ATTN_MASK'] = True
                if attn_mask_mode == 'mul':
                    defines['ATTN_MASK_MUL'] = True
            kernel = triton.kernel(src,
                                   defines=defines,
                                   device=torch.device('cuda'),
                                   num_warps=num_warps)
            cache[key] = kernel
        return cache[key]

    @staticmethod
=======
>>>>>>> a85dce07
    def forward(ctx,
                x,
                scale,
                rpe,
                key_padding_mask,
                attn_mask,
                kp_mask_mode,
                attn_mask_mode,
                spdims,
                block,
                lut,
                num_blocks,
                maxlut,
                bench,
                time):

        apply_scale = False if scale == 1.0 else True

        # handle None rpe
        if rpe is None:
            apply_rpe = False
            stride_zrpe, stride_hrpe, stride_srpe = 0, 0, 0
            rpe = torch.empty(0, dtype=x.dtype, device=x.device)
        else:
            apply_rpe = True
            stride_zrpe, stride_hrpe, stride_srpe = rpe.stride(0), rpe.stride(1), rpe.stride(2)

        # handle None key_padding_mask
        if key_padding_mask is None:
            apply_kp_mask = False
            stride_zkpm = 0
            key_padding_mask = torch.empty(0, dtype=x.dtype, device=x.device)
        else:
            apply_kp_mask = True
            stride_zkpm = key_padding_mask.stride(0)

        # handle None attention_mask
        if attn_mask is None:
            apply_attn_mask = False
            stride_zattnm = 0
            attn_mask = torch.empty(0, dtype=x.dtype, device=x.device)
        else:
            apply_attn_mask = True
            stride_zattnm = attn_mask.stride(0)

        # run kernel
        M = x.shape[0]
<<<<<<< HEAD
        grid = lambda opt: [triton.cdiv(spdims[0] * spdims[1] * block, opt.TM), M]

        # run kernel
        time[0] = kernel(x.data_ptr(), scale, lut.data_ptr(), rpe.data_ptr(), key_padding_mask.data_ptr(), attn_mask.data_ptr(),\
                         num_blocks, maxlut,\
                         x.stride(0),\
                         stride_zrpe, stride_hrpe,\
                         stride_srpe,\
                         stride_zkpm, stride_zattnm,\
                         grid=grid)
=======
        meta = {
            'BLOCK': block,
            'APPLY_SCALE': apply_scale,
            'APPLY_RPE': apply_rpe,
            'APPLY_KP_MASK': apply_kp_mask,
            'APPLY_ATTN_MASK': apply_attn_mask,
            'KP_MASK_MUL': kp_mask_mode == 'mul',
            'ATTN_MASK_MUL': attn_mask_mode == 'mul',
        }
        grid = lambda opt: [spdims[0] * spdims[1] * block, M]
        _forward[grid](x, scale, lut, rpe, key_padding_mask, attn_mask, maxlut, x.stride(0),\
                       stride_zrpe, stride_hrpe, stride_srpe, stride_zkpm, stride_zattnm, **meta)

>>>>>>> a85dce07
        # save to context
        ctx.mark_dirty(x)
        ctx.save_for_backward(x, lut)
        ctx.spdims = spdims
        ctx.block = block
        ctx.maxlut = maxlut
        ctx.scale = scale
        ctx.apply_scale = apply_scale
        ctx.apply_rpe = apply_rpe
        ctx.apply_kp_mask = apply_kp_mask
        ctx.apply_attn_mask = apply_attn_mask
        ctx.kp_mask_mode = kp_mask_mode
        ctx.attn_mask_mode = attn_mask_mode
        return x

    @staticmethod
    def backward(ctx, dx):

        # retrieve from context
        x, lut = ctx.saved_tensors
        # run kernel
        M = x.shape[0]
<<<<<<< HEAD
        grid = lambda opt: [
            triton.cdiv(ctx.spdims[0] * ctx.spdims[1] * ctx.block,
                        opt.TM),
            M
        ]
        kernel(x.data_ptr(),
               ctx.scale,
               dx.data_ptr(),
               lut.data_ptr(),
               ctx.maxlut,
               x.stride(0),
               dx.stride(0),
               grid=grid)
=======
        grid = lambda opt: [ctx.spdims[0] * ctx.spdims[1] * ctx.block, M]
        _backward[grid](x,
                        ctx.scale,
                        dx,
                        lut,
                        ctx.maxlut,
                        x.stride(0),
                        dx.stride(0),
                        BLOCK=ctx.block)
>>>>>>> a85dce07
        return dx, None, None, None, None, None, None, None, None, None, None, None, None, None, None


class Softmax:
    """Block-Sparse Softmax class; this class computes softmax on a block sparse matrix. It is also able to apply either/all of the following masks:
       - relative position embedding
       - key padding mask
       - attention mask

    For more details about sparsity config, please see `Generative Modeling with Sparse Transformers`: https://arxiv.org/abs/1904.10509
    """
    def sparse_softmax(*args, **kwargs):
        return _sparse_softmax.apply(*args, **kwargs)

    def make_lut(self, device):
        """Generates the sparsity layout used in block-sparse softmax
        """
        key = (device, )
        if key not in self.lut_cache:
            self.lut_cache[key] = _sparse_softmax.make_lut(self.layout,
                                                           self.block,
                                                           device)
        return self.lut_cache[key]

    def __init__(self, layout, block, bench=False):
        """Initialize the Block-Sparse Softmax class.

        Arguments:
             layout: required: sparsity layout tensor
             block: required: an integer determining the block size.
             bench: optional: set if you want to do benchmarking
        """

        self.num_blocks = layout.sum().item()
        self.spdims = layout.shape
        self.layout = layout
        self.block = block
        self.bench = bench
        self.lut_cache = dict()

    def __call__(self,
                 x,
                 scale=1.,
                 rpe=None,
                 key_padding_mask=None,
                 attn_mask=None,
                 key_padding_mask_mode='add',
                 attn_mask_mode='add'):
        """Applies softmax on a Block-Sparse input tensor.

        For more details about sparsity config, please see `Generative Modeling with Sparse Transformers`: https://arxiv.org/abs/1904.10509

        Arguments:
             x: required: a block-sparse tensor that softmax is applied on it; computation will be in place and result will be returned in the same tensor
             scale: optional: a float value; x values will be multiplied by this value before normalization. Default value is 1.0.
             rpe: optional: a tensor same dimension as x that is used as relative position embedding
             key_padding_mask: optional: a mask tensor of size (BatchSize X SequenceLength)
             attn_mask: optional: a mask tensor of size (SequenceLength X SequenceLength); currently only 2D is supported
             key_padding_mask_mode: optional: a boolean determining if key_padding_mask needs to be added or multiplied
             attn_mask_mode: optional: a boolean determining if attn_mask needs to be added or multiplied

        Return:
             x: a block-sparse tensor contains normalized input x using softmax; and masks applied if given
        """

        time_y = [None]
        if rpe is not None and rpe.dtype != x.dtype:
            raise ValueError('relative position embedding must be %s' % x.dtype)
        if attn_mask is not None and attn_mask.dtype != x.dtype:
            raise ValueError('Attention mask must be %s' % x.dtype)
        if key_padding_mask is not None and key_padding_mask.dtype != x.dtype:
            raise ValueError('Key padding mask must be %s' % x.dtype)
        lut, maxlut = self.make_lut(x.device)
        x = Softmax.sparse_softmax(x,
                                   scale,
                                   rpe,
                                   key_padding_mask,
                                   attn_mask,
                                   key_padding_mask_mode,
                                   attn_mask_mode,
                                   self.spdims,
                                   self.block,
                                   lut,
                                   self.num_blocks,
                                   maxlut,
                                   self.bench,
                                   time_y)
        self.time_y = time_y[0]
        return x<|MERGE_RESOLUTION|>--- conflicted
+++ resolved
@@ -170,72 +170,6 @@
         return lut, int(sizes.max())
 
     @staticmethod
-<<<<<<< HEAD
-    def make_kernel(cache,
-                    src,
-                    max_k,
-                    dtype,
-                    block,
-                    apply_scale,
-                    apply_rpe,
-                    apply_kp_mask,
-                    apply_attn_mask,
-                    kp_mask_mode,
-                    attn_mask_mode):
-        global triton
-        if triton is None:
-            triton = importlib.import_module('triton')
-
-        if max_k >= 32768:
-            raise NotImplementedError('Reductions larger than 32768 elements '\
-                                      'are not yet implemented')
-        num_warps = 4 if max_k < 512 else (8 if max_k < 2048 else 16)
-        pad = num_warps * 32 * 2
-        TN = (int(max_k) + pad - 1) // pad * pad
-        # just-in-time compile kernel
-        key = (block,
-               dtype,
-               num_warps,
-               TN,
-               apply_scale,
-               apply_rpe,
-               apply_kp_mask,
-               apply_attn_mask,
-               kp_mask_mode,
-               attn_mask_mode)
-        if key not in cache:
-            defines = {
-                'TM': 1,
-                'TN': TN,
-                'TYPE': dtype,
-                'BLOCK': block,
-                'INFINITY': {
-                    torch.float32: 'F32_INFINITY',
-                    torch.float16: 'F16_INFINITY'
-                }[dtype]
-            }
-            if apply_scale:
-                defines['APPLY_SCALE'] = True
-            if apply_rpe:
-                defines['APPLY_RPE'] = True
-            if apply_kp_mask:
-                defines['APPLY_KP_MASK'] = True
-                if kp_mask_mode == 'mul':
-                    defines['KP_MASK_MUL'] = True
-            if apply_attn_mask:
-                defines['APPLY_ATTN_MASK'] = True
-                if attn_mask_mode == 'mul':
-                    defines['ATTN_MASK_MUL'] = True
-            kernel = triton.kernel(src,
-                                   defines=defines,
-                                   device=torch.device('cuda'),
-                                   num_warps=num_warps)
-            cache[key] = kernel
-        return cache[key]
-
-    @staticmethod
-=======
->>>>>>> a85dce07
     def forward(ctx,
                 x,
                 scale,
@@ -283,18 +217,6 @@
 
         # run kernel
         M = x.shape[0]
-<<<<<<< HEAD
-        grid = lambda opt: [triton.cdiv(spdims[0] * spdims[1] * block, opt.TM), M]
-
-        # run kernel
-        time[0] = kernel(x.data_ptr(), scale, lut.data_ptr(), rpe.data_ptr(), key_padding_mask.data_ptr(), attn_mask.data_ptr(),\
-                         num_blocks, maxlut,\
-                         x.stride(0),\
-                         stride_zrpe, stride_hrpe,\
-                         stride_srpe,\
-                         stride_zkpm, stride_zattnm,\
-                         grid=grid)
-=======
         meta = {
             'BLOCK': block,
             'APPLY_SCALE': apply_scale,
@@ -308,7 +230,6 @@
         _forward[grid](x, scale, lut, rpe, key_padding_mask, attn_mask, maxlut, x.stride(0),\
                        stride_zrpe, stride_hrpe, stride_srpe, stride_zkpm, stride_zattnm, **meta)
 
->>>>>>> a85dce07
         # save to context
         ctx.mark_dirty(x)
         ctx.save_for_backward(x, lut)
@@ -331,21 +252,6 @@
         x, lut = ctx.saved_tensors
         # run kernel
         M = x.shape[0]
-<<<<<<< HEAD
-        grid = lambda opt: [
-            triton.cdiv(ctx.spdims[0] * ctx.spdims[1] * ctx.block,
-                        opt.TM),
-            M
-        ]
-        kernel(x.data_ptr(),
-               ctx.scale,
-               dx.data_ptr(),
-               lut.data_ptr(),
-               ctx.maxlut,
-               x.stride(0),
-               dx.stride(0),
-               grid=grid)
-=======
         grid = lambda opt: [ctx.spdims[0] * ctx.spdims[1] * ctx.block, M]
         _backward[grid](x,
                         ctx.scale,
@@ -355,7 +261,6 @@
                         x.stride(0),
                         dx.stride(0),
                         BLOCK=ctx.block)
->>>>>>> a85dce07
         return dx, None, None, None, None, None, None, None, None, None, None, None, None, None, None
 
 
