"""
Copyright 2020 The Microsoft DeepSpeed Team
"""

import torch.nn as nn
from torch.nn.functional import *
import torch
from torch import distributed as dist
from collections import namedtuple
from deepspeed.ops.sparse_attention import SparsityConfig


class SparseSelfAttention(nn.Module):
    """Implements an efficient Sparse Self Attention of Transformer layer based on `Generative Modeling with Sparse Transformers`: https://arxiv.org/abs/1904.10509

    For more information please see, TODO DeepSpeed Sparse Transformer.

    For usage example please see, TODO DeepSpeed Sparse Transformer Tutorial.
    """
    def __init__(
<<<<<<< HEAD
        self,
        # SparsityConfig parameters needs to be set accordingly
        sparsity_config=SparsityConfig(num_heads=4),
        key_padding_mask_mode='add',
        attn_mask_mode='mul',
        max_seq_length=2048,
        mpu=None):
=======
            self,
            # SparsityConfig parameters needs to be set accordingly
            sparsity_config=SparsityConfig(num_heads=4),
            key_padding_mask_mode='add',
            attn_mask_mode='mul',
            max_seq_length=2048):
>>>>>>> a85dce07
        """Initialize the sparse self attention layer.
        Arguments:
            sparsity_config: optional: this parameter determines sparsity pattern configuration; it is based on SparsityConfig class.
            key_padding_mask_mode: optional: a string determining if key padding mask needs to be added, `add`, or be multiplied, `mul`.
            attn_mask_mode: optional: a string determining if attention mask needs to be added, `add`, or be multiplied, `mul`.
            max_seq_length: optional: the maximum sequence length this sparse attention module will be applied to; it controls the size of the master_layout.
        """
        super().__init__()

        # sparsity information
        self.sparsity_config = sparsity_config

        # initialize sparse layout and register as buffer
        master_layout = self.sparsity_config.make_layout(max_seq_length)
        self.register_buffer("master_layout", master_layout)
        self._need_layout_synchronization = True

        # mask modes
        self.key_padding_mask_mode = key_padding_mask_mode
        self.attn_mask_mode = attn_mask_mode
        self.mpu = mpu

    ops = dict()

    def get_layout(self, L):
        # if layout is never synchronized across GPUs, broadcast the layout from global rank 0
        if self._need_layout_synchronization and dist.is_initialized():
            dist.broadcast(self.master_layout, src=0)
            #             if self.mpu is not None:
            #                 data_parallel_group = self.mpu.get_data_parallel_group()
            #                 src_rank = self.mpu.get_data_parallel_src_rank()
            #             else:
            #                 src_rank = 0
            #                 data_parallel_group = None
            #             dist.broadcast(self.master_layout, src=src_rank,
            #                            group=data_parallel_group)
            self._need_layout_synchronization = False

        if (L % self.sparsity_config.block != 0):
            raise ValueError(
                f'Sequence Length, {L}, needs to be dividable by Block size {self.sparsity_config.block}!'
            )

        num_blocks = L // self.sparsity_config.block
        return self.master_layout[..., :num_blocks, :num_blocks].cpu()  # layout needs to be a CPU tensor

    # add to cache
    def get_ops(self, H, L):
        from deepspeed.ops.sparse_attention.matmul import MatMul
        from deepspeed.ops.sparse_attention.softmax import Softmax
        if L not in SparseSelfAttention.ops:
            sparsity_layout = self.get_layout(L)
            sparse_dot_sdd_nt = MatMul(sparsity_layout,
                                       self.sparsity_config.block,
                                       'sdd',
                                       trans_a=False,
                                       trans_b=True)

            sparse_dot_dsd_nn = MatMul(sparsity_layout,
                                       self.sparsity_config.block,
                                       'dsd',
                                       trans_a=False,
                                       trans_b=False)

            sparse_softmax = Softmax(sparsity_layout, self.sparsity_config.block)

            SparseSelfAttention.ops[L] = (sparse_dot_sdd_nt,
                                          sparse_dot_dsd_nn,
                                          sparse_softmax)
        return SparseSelfAttention.ops[L]

    def transpose_key_for_scores(self, x, L):
        bsz, num_heads, seq_len, head_dim = x.size()
        if seq_len != L:
            return x.permute(0, 1, 3, 2)
        return x

    def transpose_mask_for_sparse(self, qtype, x, is_key_padding_mask=False):
        x = x.type(qtype)
        if is_key_padding_mask:
            xdim = x.dim()
            for d in range(xdim - 1, 0, -1):
                x = x.squeeze(dim=d)
            return x
        return x.squeeze()

    # forward pass
    def forward(self,
                query,
                key,
                value,
                rpe=None,
                key_padding_mask=None,
                attn_mask=None):
        """Applies forward phase of sparse self attention

        Arguments:
            query: required: query tensor
            key: required: key tensor
            value: required: value tensor
            rpe: optional: a tensor same dimension as x that is used as relative position embedding
            key_padding_mask: optional: a mask tensor of size (BatchSize X SequenceLength)
            attn_mask: optional: a mask tensor of size (SequenceLength X SequenceLength); currently only 2D is supported
            key_padding_mask_mode: optional: a boolean determining if key_padding_mask needs to be added or multiplied
            attn_mask_mode: optional: a boolean determining if attn_mask needs to be added or multiplied

        Return:
             attn_output: a dense tensor containing attention context
        """
        assert query.dtype == torch.half, "sparse attention only supports training in fp16 currently, please file a github issue if you need fp32 support"
        bsz, num_heads, tgt_len, head_dim = query.size()

        # transpose back key if it is already transposed
        key = self.transpose_key_for_scores(key, tgt_len)

        # check that operation is supported
        if query.shape != key.shape or key.shape != value.shape:
            raise NotImplementedError('only self-attention is supported for now')

        # squeeze key_padding_mask if it is given
        if key_padding_mask is not None:
            key_padding_mask = self.transpose_mask_for_sparse(query.dtype,
                                                              key_padding_mask,
                                                              is_key_padding_mask=True)

        # squeeze attn_mask if it is given
        if attn_mask is not None:
            attn_mask = self.transpose_mask_for_sparse(query.dtype, attn_mask)

        # cache look-up table computations etc
        sparse_dot_sdd_nt, sparse_dot_dsd_nn, sparse_softmax = self.get_ops(num_heads, tgt_len)

        scaling = float(head_dim)**-0.5

        # attention scores
        attn_output_weights = sparse_dot_sdd_nt(query, key)
        attn_output_weights = sparse_softmax(
            attn_output_weights,
            scale=scaling,
            rpe=rpe,
            key_padding_mask=key_padding_mask,
            attn_mask=attn_mask,
            key_padding_mask_mode=self.key_padding_mask_mode,
            attn_mask_mode=self.attn_mask_mode)

        # outputs
        attn_output = sparse_dot_dsd_nn(attn_output_weights, value)
        return attn_output<|MERGE_RESOLUTION|>--- conflicted
+++ resolved
@@ -18,22 +18,12 @@
     For usage example please see, TODO DeepSpeed Sparse Transformer Tutorial.
     """
     def __init__(
-<<<<<<< HEAD
-        self,
-        # SparsityConfig parameters needs to be set accordingly
-        sparsity_config=SparsityConfig(num_heads=4),
-        key_padding_mask_mode='add',
-        attn_mask_mode='mul',
-        max_seq_length=2048,
-        mpu=None):
-=======
             self,
             # SparsityConfig parameters needs to be set accordingly
             sparsity_config=SparsityConfig(num_heads=4),
             key_padding_mask_mode='add',
             attn_mask_mode='mul',
             max_seq_length=2048):
->>>>>>> a85dce07
         """Initialize the sparse self attention layer.
         Arguments:
             sparsity_config: optional: this parameter determines sparsity pattern configuration; it is based on SparsityConfig class.
@@ -54,7 +44,6 @@
         # mask modes
         self.key_padding_mask_mode = key_padding_mask_mode
         self.attn_mask_mode = attn_mask_mode
-        self.mpu = mpu
 
     ops = dict()
 
@@ -62,14 +51,6 @@
         # if layout is never synchronized across GPUs, broadcast the layout from global rank 0
         if self._need_layout_synchronization and dist.is_initialized():
             dist.broadcast(self.master_layout, src=0)
-            #             if self.mpu is not None:
-            #                 data_parallel_group = self.mpu.get_data_parallel_group()
-            #                 src_rank = self.mpu.get_data_parallel_src_rank()
-            #             else:
-            #                 src_rank = 0
-            #                 data_parallel_group = None
-            #             dist.broadcast(self.master_layout, src=src_rank,
-            #                            group=data_parallel_group)
             self._need_layout_synchronization = False
 
         if (L % self.sparsity_config.block != 0):
