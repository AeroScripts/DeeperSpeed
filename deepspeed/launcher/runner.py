--- conflicted
+++ resolved
@@ -104,16 +104,14 @@
                         help="(optional) pass launcher specific arguments as a "
                         "single quoted argument.")
 
-<<<<<<< HEAD
-    parser.add_argument("--detect_nvlink_pairs", action="store_true",
-                        help="(optional) autodetects nvlink pairs and remaps CUDA_VISIBLE_DEVICES along the "
-                             "fastest connections")
-=======
     parser.add_argument("--force_multi",
                         action="store_true",
                         help="Force multi-node launcher mode, helps in cases where user "
                         "wants to launch on single remote node.")
->>>>>>> 669028f0
+
+    parser.add_argument("--detect_nvlink_pairs", action="store_true",
+                        help="(optional) autodetects nvlink pairs and remaps CUDA_VISIBLE_DEVICES along the "
+                             "fastest connections")
 
     parser.add_argument("user_script",
                         type=str,
