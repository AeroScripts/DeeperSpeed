'''
Copyright 2019 The Microsoft DeepSpeed Team

Copyright NVIDIA/apex
This file is adapted from FP16_Optimizer in NVIDIA/apex
'''

import torch
import math
from torch._utils import _flatten_dense_tensors, _unflatten_dense_tensors
import torch.distributed as dist

from deepspeed.runtime.utils import get_grad_norm, CheckOverflow, get_weight_norm
from deepspeed.runtime.fp16.loss_scaler import INITIAL_LOSS_SCALE, SCALE_WINDOW, MIN_LOSS_SCALE
from deepspeed.utils import logger, log_dist
<<<<<<< HEAD
from deepspeed.runtime.fp16.onebit.adam import OnebitAdam
from deepspeed.runtime.fp16.onebit.lamb import OnebitLamb
=======
from deepspeed.runtime.fp16.onebit.onebitadam import OnebitAdam
>>>>>>> 04a52ad0


class FP16_Optimizer(object):
    """
   FP16 Optimizer for training fp16 models. Handles loss scaling.

   For usage example please see, TODO:  DeepSpeed V2 Tutorial
    """

    def __init__(self,
                 init_optimizer,
                 deepspeed=None,
                 static_loss_scale=1.0,
                 dynamic_loss_scale=False,
                 initial_dynamic_scale=2 ** 32,
                 dynamic_loss_args=None,
                 verbose=True,
                 mpu=None,
                 clip_grad=0.0,
                 fused_adam_legacy=False,
                 timers=None):

        self.fused_adam_legacy = fused_adam_legacy
        self.timers = timers

        if not torch.cuda.is_available:
            raise SystemError("Cannot use fp16 without CUDA.")
        self.optimizer = init_optimizer

        # param flattened by groups
        self.fp16_groups = []
        self.fp16_groups_flat = []
        self.fp32_groups_flat = []

        # loop to deal with groups
        for i, param_group in enumerate(self.optimizer.param_groups):
            # push this group to list before modify
            self.fp16_groups.append(param_group['params'])
            # init fp16 weight buffer, flattened
            self.fp16_groups_flat.append(
                _flatten_dense_tensors([p.clone().detach()
                                        for p in self.fp16_groups[i]]))
            # set model fp16 weight to slices of flattened buffer
            updated_params = _unflatten_dense_tensors(self.fp16_groups_flat[i],
                                                      self.fp16_groups[i])
            for p, q in zip(self.fp16_groups[i], updated_params):
                p.data = q.data
            # init master weight, flattened
            self.fp32_groups_flat.append(
                self.fp16_groups_flat[i].clone().float().detach())
            # modify optimizer of have flat master weight
            self.fp32_groups_flat[
                i].requires_grad = True  # keep this in case internal optimizer uses it
            param_group['params'] = [self.fp32_groups_flat[i]]

        # we may have a way of fusing dynamic scale. Do not support for now
        if dynamic_loss_scale:
            self.dynamic_loss_scale = True
            self.cur_iter = 0
            self.last_overflow_iter = -1
            self.scale_factor = 2

            if dynamic_loss_args is None:
                self.cur_scale = initial_dynamic_scale
                self.scale_window = 1000
                self.min_loss_scale = 1
            else:
                self.cur_scale = dynamic_loss_args[INITIAL_LOSS_SCALE]
                self.scale_window = dynamic_loss_args[SCALE_WINDOW]
                self.min_loss_scale = dynamic_loss_args[MIN_LOSS_SCALE]
        else:
            self.dynamic_loss_scale = False
            self.cur_iter = 0
            self.cur_scale = static_loss_scale
        self.verbose = verbose

        self.clip_grad = clip_grad
        self.norm_type = 2

        TORCH_MAJOR = int(torch.__version__.split('.')[0])
        TORCH_MINOR = int(torch.__version__.split('.')[1])
        if TORCH_MAJOR == 0 and TORCH_MINOR <= 4:
            self.clip_grad_norm = torch.nn.utils.clip_grad_norm
        else:
            self.clip_grad_norm = torch.nn.utils.clip_grad_norm_

        # model parallel object
        self.mpu = mpu

        self.overflow = False
        self.overflow_checker = CheckOverflow(self.fp16_groups,
                                              mpu=self.mpu,
                                              deepspeed=deepspeed)
        self.initialize_optimizer_states()

    def initialize_optimizer_states(self):
        for i, group in enumerate(self.fp16_groups):
            self.fp32_groups_flat[i].grad = torch.zeros(
                self.fp32_groups_flat[i].size(),
                device=self.fp32_groups_flat[i].device)

        self.optimizer.step()

        for i, group in enumerate(self.fp16_groups):
            self.fp32_groups_flat[i].grad = None

        return

    def zero_grad(self, set_grads_to_None=True):
        """
        Zero FP16 parameter grads.
        """
        # For speed, set model fp16 grad to None by default
        for group in self.fp16_groups:
            for p in group:
                if set_grads_to_None:
                    p.grad = None
                else:
                    if p.grad is not None:
                        p.grad.detach_()
                        p.grad.zero_()

    def step_fused_adam(self, closure=None):
        """
        Not supporting closure.
        """
        # First compute norm for all group so we know if there is overflow
        grads_groups_flat = []
        norm_groups = []
        for i, group in enumerate(self.fp16_groups):
            grads_groups_flat.append(
                _flatten_dense_tensors([
                    torch.zeros(p.size(),
                                dtype=p.dtype,
                                device=p.device) if p.grad is None else p.grad
                    for p in group
                ]))
            norm_groups.append(get_weight_norm(grads_groups_flat[i], mpu=self.mpu))

        self.overflow = self.overflow_checker.check_using_norm(norm_groups)
        prev_scale = self.cur_scale
        self._update_scale(self.overflow)

        if self.overflow:
            if self.verbose:
                logger.info("[deepspeed] OVERFLOW! Skipping step. Attempted loss "
                            "scale: {}, reducing to {}".format(
                    prev_scale,
                    self.cur_scale))
            return self.overflow
        combined_scale = self.unscale_and_clip_grads(grads_groups_flat,
                                                     norm_groups,
                                                     apply_scale=False)
        # norm is in fact norm*cur_scale
        self.optimizer.step(grads=[[g] for g in grads_groups_flat],
                            output_params=[[p] for p in self.fp16_groups_flat],
                            scale=combined_scale,
                            grad_norms=norm_groups)
        # TODO: we probably don't need this? just to be safe
        for i in range(len(norm_groups)):
            updated_params = _unflatten_dense_tensors(self.fp16_groups_flat[i],
                                                      self.fp16_groups[i])
            for p, q in zip(self.fp16_groups[i], updated_params):
                p.data = q.data
        return self.overflow

    def start_timers(self, name_list):
        if self.timers is not None:
            for name in name_list:
                self.timers(name).start()

    def stop_timers(self, name_list):
        if self.timers is not None:
            for name in name_list:
                self.timers(name).stop()

    def log_timers(self, name_list):
        if self.timers is not None:
            self.timers.log(name_list)

    def step(self, closure=None):
        """
        Not supporting closure.
        """

        if self.fused_adam_legacy:
            return self.step_fused_adam()

        COMPUTE_NORM = "compute_norm"
        OVERFLOW_CHECK = 'overflow_check'
        OVERFLOW_TIMERS = [COMPUTE_NORM, OVERFLOW_CHECK]
        UNSCALE_AND_CLIP = 'unscale_and_clip'
        BASIC_STEP = 'basic_step'
        UPDATE_FP16 = 'update_fp16'
        STEP_TIMERS = OVERFLOW_TIMERS + [UNSCALE_AND_CLIP, BASIC_STEP, UPDATE_FP16]

        # First determine if there is overflow.
        self.start_timers([OVERFLOW_CHECK])
        fp16_params = []
        for i, group in enumerate(self.fp16_groups):
            fp16_params.extend([p for p in group if p.grad is not None])
        self.overflow = self.overflow_checker.has_overflow(fp16_params)
        self.stop_timers([OVERFLOW_CHECK])
        prev_scale = self.cur_scale
        if isinstance(self.optimizer, OnebitAdam):
            # if optimizer has mpu (i.e, is pipeline parallel), communicate the skipped step to all optimizers in group
            if hasattr(self.optimizer.comm_backend_handle,
                       "mpu") and self.optimizer.comm_backend_handle.mpu is not None:
                if self.overflow:
                    bool_tensor = torch.zeros(1).cuda()
                else:
                    bool_tensor = torch.ones(1).cuda()
                dist.all_reduce(bool_tensor, op=dist.ReduceOp.PRODUCT)
                if not any(bool_tensor):
                    self.overflow = True

        self._update_scale(self.overflow)

        if self.overflow:
            if self.verbose:
                log_dist(
                    "Overflow detected. Skipping step. Attempted loss "
                    f"scale: {prev_scale}, reducing to {self.cur_scale}",
                    ranks=[0])
            # Clear gradients
            for i, group in enumerate(self.fp16_groups):
                for p in group:
                    p.grad = None

            self.log_timers(OVERFLOW_TIMERS)
            return self.overflow

        grads_groups_flat = []
        for i, group in enumerate(self.fp16_groups):
            data_type = self.fp32_groups_flat[i].dtype

            grads_groups_flat.append(
                _flatten_dense_tensors([
                    torch.zeros(p.size(),
                                dtype=data_type,
                                device=p.device)
                    if p.grad is None else p.grad.to(data_type) for p in group
                ]))

            for p in group:
                p.grad = None

            self.fp32_groups_flat[i].grad = grads_groups_flat[i]

        self.start_timers([COMPUTE_NORM])
        all_groups_norm = get_grad_norm(self.fp32_groups_flat, mpu=self.mpu)
        self.stop_timers([COMPUTE_NORM])

        self.start_timers([UNSCALE_AND_CLIP])
        self.unscale_and_clip_grads(grads_groups_flat, [all_groups_norm])
        self.stop_timers([UNSCALE_AND_CLIP])

        self.start_timers([BASIC_STEP])
        self.optimizer.step()
        self.stop_timers([BASIC_STEP])

        # get rid of the fp32 gradients. Not needed anymore
        for group in self.fp32_groups_flat:
            group.grad = None

        self.start_timers([UPDATE_FP16])
        for i in range(len(self.fp16_groups)):
            updated_params = _unflatten_dense_tensors(self.fp32_groups_flat[i],
                                                      self.fp16_groups[i])
            for p, q in zip(self.fp16_groups[i], updated_params):
                p.data.copy_(q.data)
        self.stop_timers([UPDATE_FP16])

        self.log_timers(STEP_TIMERS)

        return self.overflow

    def unscale_and_clip_grads(self, grad_groups_flat, norm_groups, apply_scale=True):
        total_norm = 0.0
        for norm in norm_groups:
            total_norm += norm ** 2.0
        total_norm = math.sqrt(total_norm)

        # compute combined scale factor for this group
        combined_scale = self.cur_scale
        if self.clip_grad > 0.:
            # norm is in fact norm*scale
            clip = ((total_norm / self.cur_scale) + 1e-6) / self.clip_grad
            if clip > 1:
                combined_scale = clip * self.cur_scale

        if apply_scale:
            for grad in grad_groups_flat:
                grad.data.mul_(1. / combined_scale)

        return combined_scale

    def backward(self, loss):
        """
        :attr:`backward` performs the following steps:

        1. fp32_loss = loss.float()
        2. scaled_loss = fp32_loss*loss_scale
        3. scaled_loss.backward(), which accumulates scaled gradients into the ``.grad`` attributes of the model's fp16 leaves
        """
        scaled_loss = (loss.float()) * self.cur_scale
        scaled_loss.backward()

    def _update_scale(self, skip):
        if self.dynamic_loss_scale:
            prev_scale = self.cur_scale
            if skip:
                self.cur_scale = max(self.cur_scale / self.scale_factor,
                                     self.min_loss_scale)
                self.last_overflow_iter = self.cur_iter
                if self.verbose:
                    logger.info(f"\nGrad overflow on iteration {self.cur_iter}")
                    logger.info(
                        f"Reducing dynamic loss scale from {prev_scale} to {self.cur_scale}"
                    )
            else:
                # Ensure self.scale_window updates since last overflow
                stable_interval = (self.cur_iter - self.last_overflow_iter) - 1
                if (stable_interval > 0) and (stable_interval % self.scale_window == 0):
                    self.cur_scale *= self.scale_factor
                    if self.verbose:
                        logger.info(
                            f"No Grad overflow for {self.scale_window} iterations")
                        logger.info(
                            f"Increasing dynamic loss scale from {prev_scale} to {self.cur_scale}"
                        )
        else:
            if skip:
                logger.info("Grad overflow on iteration: %s", self.cur_iter)
                logger.info("Using static loss scale of: %s", self.cur_scale)
        self.cur_iter += 1
        return

    # Promote state so it can be retrieved or set via "fp16_optimizer_instance.state"
    def _get_state(self):
        return self.optimizer.state

    def _set_state(self, value):
        self.optimizer.state = value

    state = property(_get_state, _set_state)

    # Promote param_groups so it can be retrieved or set via "fp16_optimizer_instance.param_groups"
    # (for example, to adjust the learning rate)
    def _get_param_groups(self):
        return self.optimizer.param_groups

    def _set_param_groups(self, value):
        self.optimizer.param_groups = value

    param_groups = property(_get_param_groups, _set_param_groups)

    def state_dict(self):
        """
        Returns a dict containing the current state of this :class:`FP16_Optimizer` instance.
        This dict contains attributes of :class:`FP16_Optimizer`, as well as the state_dict
        of the contained Pytorch optimizer.
        Example::
            checkpoint = {}
            checkpoint['model'] = model.state_dict()
            checkpoint['optimizer'] = optimizer.state_dict()
            torch.save(checkpoint, "saved.pth")
        """
        state_dict = {}
        state_dict['dynamic_loss_scale'] = self.dynamic_loss_scale
        state_dict['cur_scale'] = self.cur_scale
        state_dict['cur_iter'] = self.cur_iter
        if state_dict['dynamic_loss_scale']:
            state_dict['last_overflow_iter'] = self.last_overflow_iter
            state_dict['scale_factor'] = self.scale_factor
            state_dict['scale_window'] = self.scale_window
        state_dict['optimizer_state_dict'] = self.optimizer.state_dict()
        state_dict['fp32_groups_flat'] = self.fp32_groups_flat
        state_dict['clip_grad'] = self.clip_grad
        return state_dict

    # Refresh fp32 master params from fp16 copies
    def refresh_fp32_params(self):
        for current, saved in zip(self.fp32_groups_flat, self.fp16_groups_flat):
            current.data.copy_(saved.data)

    def load_state_dict(self, state_dict, load_optimizer_states=True):
        """
        Loads a state_dict created by an earlier call to state_dict().
        If ``fp16_optimizer_instance`` was constructed from some ``init_optimizer``,
        whose parameters in turn came from ``model``, it is expected that the user
        will call ``model.load_state_dict()`` before
        ``fp16_optimizer_instance.load_state_dict()`` is called.
        Example::
            model = torch.nn.Linear(D_in, D_out).cuda().half()
            optimizer = torch.optim.SGD(model.parameters(), lr=1e-3)
            optimizer = FP16_Optimizer(optimizer, static_loss_scale = 128.0)
            ...
            checkpoint = torch.load("saved.pth")
            model.load_state_dict(checkpoint['model'])
            optimizer.load_state_dict(checkpoint['optimizer'])
        """
        # I think it should actually be ok to reload the optimizer before the model.
        self.dynamic_loss_scale = state_dict['dynamic_loss_scale']
        self.cur_scale = state_dict['cur_scale']
        self.cur_iter = state_dict['cur_iter']
        if state_dict['dynamic_loss_scale']:
            self.last_overflow_iter = state_dict['last_overflow_iter']
            self.scale_factor = state_dict['scale_factor']
            self.scale_window = state_dict['scale_window']
        if load_optimizer_states:
            self.optimizer.load_state_dict(state_dict['optimizer_state_dict'])
        self.clip_grad = state_dict['clip_grad']
        # At this point, the optimizer's references to the model's fp32 parameters are up to date.
        # The optimizer's hyperparameters and internal buffers are also up to date.
        # However, the fp32 master copies of the model's fp16 params stored by the optimizer are still
        # out of date.  There are two options.
        # 1:  Refresh the master params from the model's fp16 params.
        # This requires less storage but incurs precision loss.
        # 2:  Save and restore the fp32 master copies separately.
        # We choose option 2.
        #
        # Pytorch Optimizer.load_state_dict casts saved buffers (e.g. momentum) to the type and device
        # of their associated parameters, because it's possible those buffers might not exist yet in
        # the current optimizer instance.  In our case, as long as the current FP16_Optimizer has been
        # constructed in the same way as the one whose state_dict we are loading, the same master params
        # are guaranteed to exist, so we can just copy_() from the saved master params.
        for current, saved in zip(self.fp32_groups_flat, state_dict['fp32_groups_flat']):
            current.data.copy_(saved.data)

    def __repr__(self):
        return repr(self.optimizer)<|MERGE_RESOLUTION|>--- conflicted
+++ resolved
@@ -8,17 +8,10 @@
 import torch
 import math
 from torch._utils import _flatten_dense_tensors, _unflatten_dense_tensors
-import torch.distributed as dist
 
 from deepspeed.runtime.utils import get_grad_norm, CheckOverflow, get_weight_norm
 from deepspeed.runtime.fp16.loss_scaler import INITIAL_LOSS_SCALE, SCALE_WINDOW, MIN_LOSS_SCALE
 from deepspeed.utils import logger, log_dist
-<<<<<<< HEAD
-from deepspeed.runtime.fp16.onebit.adam import OnebitAdam
-from deepspeed.runtime.fp16.onebit.lamb import OnebitLamb
-=======
-from deepspeed.runtime.fp16.onebit.onebitadam import OnebitAdam
->>>>>>> 04a52ad0
 
 
 class FP16_Optimizer(object):
@@ -223,18 +216,6 @@
         self.overflow = self.overflow_checker.has_overflow(fp16_params)
         self.stop_timers([OVERFLOW_CHECK])
         prev_scale = self.cur_scale
-        if isinstance(self.optimizer, OnebitAdam):
-            # if optimizer has mpu (i.e, is pipeline parallel), communicate the skipped step to all optimizers in group
-            if hasattr(self.optimizer.comm_backend_handle,
-                       "mpu") and self.optimizer.comm_backend_handle.mpu is not None:
-                if self.overflow:
-                    bool_tensor = torch.zeros(1).cuda()
-                else:
-                    bool_tensor = torch.ones(1).cuda()
-                dist.all_reduce(bool_tensor, op=dist.ReduceOp.PRODUCT)
-                if not any(bool_tensor):
-                    self.overflow = True
-
         self._update_scale(self.overflow)
 
         if self.overflow:
