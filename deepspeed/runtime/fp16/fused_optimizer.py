--- conflicted
+++ resolved
@@ -9,20 +9,10 @@
 import math
 from torch._utils import _flatten_dense_tensors, _unflatten_dense_tensors
 
-<<<<<<< HEAD
-from deepspeed.runtime.utils import get_grad_norm, CheckOverflow, get_weight_norm
-from deepspeed.runtime.fp16.loss_scaler import (
-    INITIAL_LOSS_SCALE,
-    SCALE_WINDOW,
-    MIN_LOSS_SCALE,
-)
-from deepspeed.utils import logger, log_dist
-=======
 from deepspeed.runtime.utils import get_global_norm, get_grad_norm, CheckOverflow, get_weight_norm
 from deepspeed.runtime.fp16.loss_scaler import INITIAL_LOSS_SCALE, SCALE_WINDOW, MIN_LOSS_SCALE
 from deepspeed.utils import groups, logger, log_dist
 import torch.distributed as dist
->>>>>>> 1fc74cb9
 
 from ...ops.adam import FusedAdam
 
@@ -61,23 +51,6 @@
 
    For usage example please see, TODO:  DeepSpeed V2 Tutorial
     """
-<<<<<<< HEAD
-
-    def __init__(
-        self,
-        init_optimizer,
-        deepspeed=None,
-        static_loss_scale=1.0,
-        dynamic_loss_scale=False,
-        initial_dynamic_scale=2 ** 32,
-        dynamic_loss_args=None,
-        verbose=True,
-        mpu=None,
-        clip_grad=0.0,
-        fused_adam_legacy=False,
-        timers=None,
-    ):
-=======
     def __init__(self,
                  init_optimizer,
                  deepspeed=None,
@@ -90,7 +63,6 @@
                  clip_grad=0.0,
                  fused_adam_legacy=False,
                  timers=None):
->>>>>>> 1fc74cb9
 
         self.fused_adam_legacy = fused_adam_legacy
         self.timers = timers
@@ -168,15 +140,9 @@
         self.mpu = mpu
 
         self.overflow = False
-<<<<<<< HEAD
-        self.overflow_checker = CheckOverflow(
-            self.fp16_groups, mpu=self.mpu, deepspeed=deepspeed
-        )
-=======
         self.overflow_checker = CheckOverflow(self.fp16_groups,
                                               mpu=self.mpu,
                                               deepspeed=deepspeed)
->>>>>>> 1fc74cb9
         self.initialize_optimizer_states()
 
     def initialize_optimizer_states(self):
@@ -237,18 +203,12 @@
                     "scale: {}, reducing to {}".format(prev_scale, self.cur_scale)
                 )
             return self.overflow
-<<<<<<< HEAD
-        combined_scale = self.unscale_and_clip_grads(
-            grads_groups_flat, norm_groups, apply_scale=False
-        )
-=======
 
         self._global_grad_norm = get_global_norm(norm_list=norm_groups)
 
         combined_scale = self.unscale_and_clip_grads(grads_groups_flat,
                                                      self._global_grad_norm,
                                                      apply_scale=False)
->>>>>>> 1fc74cb9
         # norm is in fact norm*cur_scale
         self.optimizer.step(
             grads=[[g] for g in grads_groups_flat],
@@ -388,16 +348,7 @@
 
         return self.overflow
 
-<<<<<<< HEAD
-    def unscale_and_clip_grads(self, grad_groups_flat, norm_groups, apply_scale=True):
-        total_norm = 0.0
-        for norm in norm_groups:
-            total_norm += norm ** 2.0
-        total_norm = math.sqrt(total_norm)
-
-=======
     def unscale_and_clip_grads(self, grad_groups_flat, total_norm, apply_scale=True):
->>>>>>> 1fc74cb9
         # compute combined scale factor for this group
         combined_scale = self.cur_scale
         if self.clip_grad > 0.0:
