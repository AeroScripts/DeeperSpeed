--- conflicted
+++ resolved
@@ -156,17 +156,10 @@
 
         if self.overflow:
             if self.verbose:
-<<<<<<< HEAD
-                logger.info("[deepspeed] OVERFLOW! Skipping step. Attempted loss "
-                            "scale: {}, reducing to {}".format(
-                    prev_scale,
-                    self.cur_scale))
-=======
                 logger.info(
                     "[deepspeed] fp16 dynamic loss scale overflow! Skipping step. Attempted loss "
                     "scale: {}, reducing to {}".format(prev_scale,
                                                        self.cur_scale))
->>>>>>> 311795d0
             return self.overflow
         combined_scale = self.unscale_and_clip_grads(grads_groups_flat,
                                                      norm_groups,
