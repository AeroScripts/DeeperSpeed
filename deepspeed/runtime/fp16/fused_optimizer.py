--- conflicted
+++ resolved
@@ -1,58 +1,18 @@
-"""
+'''
 Copyright 2019 The Microsoft DeepSpeed Team
 
 Copyright NVIDIA/apex
 This file is adapted from FP16_Optimizer in NVIDIA/apex
-"""
+'''
 
 import torch
 import math
 from torch._utils import _flatten_dense_tensors, _unflatten_dense_tensors
 
-<<<<<<< HEAD
-from deepspeed.runtime.utils import get_grad_norm, CheckOverflow, get_weight_norm
-from deepspeed.runtime.fp16.loss_scaler import (
-    INITIAL_LOSS_SCALE,
-    SCALE_WINDOW,
-    MIN_LOSS_SCALE,
-)
-from deepspeed.utils import logger, log_dist
-=======
 from deepspeed.runtime.utils import get_global_norm, get_grad_norm, CheckOverflow, get_weight_norm
 from deepspeed.runtime.fp16.loss_scaler import INITIAL_LOSS_SCALE, SCALE_WINDOW, MIN_LOSS_SCALE
 from deepspeed.utils import groups, logger, log_dist
 import torch.distributed as dist
->>>>>>> a85dce07
-
-from ...ops.adam import FusedAdam
-
-FP16_FUSED_SUPPORTED_OPTIMIZERS = [
-    FusedAdam,
-]
-
-# Add apex FusedAdam to supported list if apex is installed
-try:
-    import apex
-
-    FP16_FUSED_SUPPORTED_OPTIMIZERS.append(apex.optimizers.FusedAdam)
-except ImportError:
-    pass
-
-
-def is_fp16_fused_supported_optimizer(optimizer):
-    """Is an optimizer compatible with ``FP16_Optimizer``?
-    Args:
-        optimizer (torch.optim.Optimizer): Optimizer to query.
-    Returns:
-        bool: True if ``optimizer`` is compatible with ``FP16_Optimizer``.
-    """
-    from deepspeed.runtime.config import ONEBIT_ADAM_OPTIMIZER
-
-    if isinstance(optimizer, tuple(FP16_FUSED_SUPPORTED_OPTIMIZERS)):
-        return True
-    if optimizer.__class__.__name__.lower() == ONEBIT_ADAM_OPTIMIZER.lower():
-        return True
-    return False
 
 
 class FP16_Optimizer(object):
@@ -61,23 +21,6 @@
 
    For usage example please see, TODO:  DeepSpeed V2 Tutorial
     """
-<<<<<<< HEAD
-
-    def __init__(
-        self,
-        init_optimizer,
-        deepspeed=None,
-        static_loss_scale=1.0,
-        dynamic_loss_scale=False,
-        initial_dynamic_scale=2 ** 32,
-        dynamic_loss_args=None,
-        verbose=True,
-        mpu=None,
-        clip_grad=0.0,
-        fused_adam_legacy=False,
-        timers=None,
-    ):
-=======
     def __init__(self,
                  init_optimizer,
                  deepspeed=None,
@@ -90,7 +33,6 @@
                  clip_grad=0.0,
                  fused_adam_legacy=False,
                  timers=None):
->>>>>>> a85dce07
 
         self.fused_adam_legacy = fused_adam_legacy
         self.timers = timers
@@ -110,28 +52,23 @@
         # loop to deal with groups
         for i, param_group in enumerate(self.optimizer.param_groups):
             # push this group to list before modify
-            self.fp16_groups.append(param_group["params"])
+            self.fp16_groups.append(param_group['params'])
             # init fp16 weight buffer, flattened
             self.fp16_groups_flat.append(
-                _flatten_dense_tensors(
-                    [p.clone().detach() for p in self.fp16_groups[i]]
-                )
-            )
+                _flatten_dense_tensors([p.clone().detach()
+                                        for p in self.fp16_groups[i]]))
             # set model fp16 weight to slices of flattened buffer
-            updated_params = _unflatten_dense_tensors(
-                self.fp16_groups_flat[i], self.fp16_groups[i]
-            )
+            updated_params = _unflatten_dense_tensors(self.fp16_groups_flat[i],
+                                                      self.fp16_groups[i])
             for p, q in zip(self.fp16_groups[i], updated_params):
                 p.data = q.data
             # init master weight, flattened
             self.fp32_groups_flat.append(
-                self.fp16_groups_flat[i].clone().float().detach()
-            )
+                self.fp16_groups_flat[i].clone().float().detach())
             # modify optimizer of have flat master weight
             self.fp32_groups_flat[
-                i
-            ].requires_grad = True  # keep this in case internal optimizer uses it
-            param_group["params"] = [self.fp32_groups_flat[i]]
+                i].requires_grad = True  # keep this in case internal optimizer uses it
+            param_group['params'] = [self.fp32_groups_flat[i]]
 
         # we may have a way of fusing dynamic scale. Do not support for now
         if dynamic_loss_scale:
@@ -157,33 +94,27 @@
         self.clip_grad = clip_grad
         self.norm_type = 2
 
-        TORCH_MAJOR = int(torch.__version__.split(".")[0])
-        TORCH_MINOR = int(torch.__version__.split(".")[1])
+        TORCH_MAJOR = int(torch.__version__.split('.')[0])
+        TORCH_MINOR = int(torch.__version__.split('.')[1])
         if TORCH_MAJOR == 0 and TORCH_MINOR <= 4:
             self.clip_grad_norm = torch.nn.utils.clip_grad_norm
         else:
             self.clip_grad_norm = torch.nn.utils.clip_grad_norm_
 
-        # model parallel object
+        #model parallel object
         self.mpu = mpu
 
         self.overflow = False
-<<<<<<< HEAD
-        self.overflow_checker = CheckOverflow(
-            self.fp16_groups, mpu=self.mpu, deepspeed=deepspeed
-        )
-=======
         self.overflow_checker = CheckOverflow(self.fp16_groups,
                                               mpu=self.mpu,
                                               deepspeed=deepspeed)
->>>>>>> a85dce07
         self.initialize_optimizer_states()
 
     def initialize_optimizer_states(self):
         for i, group in enumerate(self.fp16_groups):
             self.fp32_groups_flat[i].grad = torch.zeros(
-                self.fp32_groups_flat[i].size(), device=self.fp32_groups_flat[i].device
-            )
+                self.fp32_groups_flat[i].size(),
+                device=self.fp32_groups_flat[i].device)
 
         self.optimizer.step()
 
@@ -215,15 +146,12 @@
         norm_groups = []
         for i, group in enumerate(self.fp16_groups):
             grads_groups_flat.append(
-                _flatten_dense_tensors(
-                    [
-                        torch.zeros(p.size(), dtype=p.dtype, device=p.device)
-                        if p.grad is None
-                        else p.grad
-                        for p in group
-                    ]
-                )
-            )
+                _flatten_dense_tensors([
+                    torch.zeros(p.size(),
+                                dtype=p.dtype,
+                                device=p.device) if p.grad is None else p.grad
+                    for p in group
+                ]))
             norm_groups.append(get_weight_norm(grads_groups_flat[i], mpu=self.mpu))
 
         self.overflow = self.overflow_checker.check_using_norm(norm_groups)
@@ -233,34 +161,25 @@
         if self.overflow:
             if self.verbose:
                 logger.info(
-                    "[deepspeed] OVERFLOW! Skipping step. Attempted loss "
-                    "scale: {}, reducing to {}".format(prev_scale, self.cur_scale)
-                )
+                    "[deepspeed] fp16 dynamic loss scale overflow! Skipping step. Attempted loss "
+                    "scale: {}, reducing to {}".format(prev_scale,
+                                                       self.cur_scale))
             return self.overflow
-<<<<<<< HEAD
-        combined_scale = self.unscale_and_clip_grads(
-            grads_groups_flat, norm_groups, apply_scale=False
-        )
-=======
 
         self._global_grad_norm = get_global_norm(norm_list=norm_groups)
 
         combined_scale = self.unscale_and_clip_grads(grads_groups_flat,
                                                      self._global_grad_norm,
                                                      apply_scale=False)
->>>>>>> a85dce07
         # norm is in fact norm*cur_scale
-        self.optimizer.step(
-            grads=[[g] for g in grads_groups_flat],
-            output_params=[[p] for p in self.fp16_groups_flat],
-            scale=combined_scale,
-            grad_norms=norm_groups,
-        )
+        self.optimizer.step(grads=[[g] for g in grads_groups_flat],
+                            output_params=[[p] for p in self.fp16_groups_flat],
+                            scale=combined_scale,
+                            grad_norms=norm_groups)
         # TODO: we probably don't need this? just to be safe
         for i in range(len(norm_groups)):
-            updated_params = _unflatten_dense_tensors(
-                self.fp16_groups_flat[i], self.fp16_groups[i]
-            )
+            updated_params = _unflatten_dense_tensors(self.fp16_groups_flat[i],
+                                                      self.fp16_groups[i])
             for p, q in zip(self.fp16_groups[i], updated_params):
                 p.data = q.data
         return self.overflow
@@ -288,11 +207,11 @@
             return self.step_fused_adam()
 
         COMPUTE_NORM = "compute_norm"
-        OVERFLOW_CHECK = "overflow_check"
+        OVERFLOW_CHECK = 'overflow_check'
         OVERFLOW_TIMERS = [COMPUTE_NORM, OVERFLOW_CHECK]
-        UNSCALE_AND_CLIP = "unscale_and_clip"
-        BASIC_STEP = "basic_step"
-        UPDATE_FP16 = "update_fp16"
+        UNSCALE_AND_CLIP = 'unscale_and_clip'
+        BASIC_STEP = 'basic_step'
+        UPDATE_FP16 = 'update_fp16'
         STEP_TIMERS = OVERFLOW_TIMERS + [UNSCALE_AND_CLIP, BASIC_STEP, UPDATE_FP16]
 
         # First determine if there is overflow.
@@ -304,14 +223,12 @@
         self.stop_timers([OVERFLOW_CHECK])
         prev_scale = self.cur_scale
         self._update_scale(self.overflow)
-
         if self.overflow:
             if self.verbose:
                 log_dist(
                     "Overflow detected. Skipping step. Attempted loss "
                     f"scale: {prev_scale}, reducing to {self.cur_scale}",
-                    ranks=[0],
-                )
+                    ranks=[0])
             # Clear gradients
             for i, group in enumerate(self.fp16_groups):
                 for p in group:
@@ -325,15 +242,12 @@
             data_type = self.fp32_groups_flat[i].dtype
 
             grads_groups_flat.append(
-                _flatten_dense_tensors(
-                    [
-                        torch.zeros(p.size(), dtype=data_type, device=p.device)
-                        if p.grad is None
-                        else p.grad.to(data_type)
-                        for p in group
-                    ]
-                )
-            )
+                _flatten_dense_tensors([
+                    torch.zeros(p.size(),
+                                dtype=data_type,
+                                device=p.device)
+                    if p.grad is None else p.grad.to(data_type) for p in group
+                ]))
 
             for p in group:
                 p.grad = None
@@ -369,16 +283,15 @@
         self.optimizer.step()
         self.stop_timers([BASIC_STEP])
 
-        # get rid of the fp32 gradients. Not needed anymore
+        #get rid of the fp32 gradients. Not needed anymore
         for group in self.fp32_groups_flat:
             group.grad = None
 
         self.start_timers([UPDATE_FP16])
 
         for i in range(len(self.fp16_groups)):
-            updated_params = _unflatten_dense_tensors(
-                self.fp32_groups_flat[i], self.fp16_groups[i]
-            )
+            updated_params = _unflatten_dense_tensors(self.fp32_groups_flat[i],
+                                                      self.fp16_groups[i])
             for p, q in zip(self.fp16_groups[i], updated_params):
                 p.data.copy_(q.data)
 
@@ -388,19 +301,10 @@
 
         return self.overflow
 
-<<<<<<< HEAD
-    def unscale_and_clip_grads(self, grad_groups_flat, norm_groups, apply_scale=True):
-        total_norm = 0.0
-        for norm in norm_groups:
-            total_norm += norm ** 2.0
-        total_norm = math.sqrt(total_norm)
-
-=======
     def unscale_and_clip_grads(self, grad_groups_flat, total_norm, apply_scale=True):
->>>>>>> a85dce07
         # compute combined scale factor for this group
         combined_scale = self.cur_scale
-        if self.clip_grad > 0.0:
+        if self.clip_grad > 0.:
             # norm is in fact norm*scale
             clip = ((total_norm / self.cur_scale) + 1e-6) / self.clip_grad
             if clip > 1:
@@ -408,7 +312,7 @@
 
         if apply_scale:
             for grad in grad_groups_flat:
-                grad.data.mul_(1.0 / combined_scale)
+                grad.data.mul_(1. / combined_scale)
 
         return combined_scale
 
@@ -428,9 +332,8 @@
         if self.dynamic_loss_scale:
             prev_scale = self.cur_scale
             if skip:
-                self.cur_scale = max(
-                    self.cur_scale / self.scale_factor, self.min_loss_scale
-                )
+                self.cur_scale = max(self.cur_scale / self.scale_factor,
+                                     self.min_loss_scale)
                 self.last_overflow_iter = self.cur_iter
                 if self.verbose:
                     logger.info(f"\nGrad overflow on iteration {self.cur_iter}")
@@ -444,8 +347,7 @@
                     self.cur_scale *= self.scale_factor
                     if self.verbose:
                         logger.info(
-                            f"No Grad overflow for {self.scale_window} iterations"
-                        )
+                            f"No Grad overflow for {self.scale_window} iterations")
                         logger.info(
                             f"Increasing dynamic loss scale from {prev_scale} to {self.cur_scale}"
                         )
@@ -487,16 +389,16 @@
             torch.save(checkpoint, "saved.pth")
         """
         state_dict = {}
-        state_dict["dynamic_loss_scale"] = self.dynamic_loss_scale
-        state_dict["cur_scale"] = self.cur_scale
-        state_dict["cur_iter"] = self.cur_iter
-        if state_dict["dynamic_loss_scale"]:
-            state_dict["last_overflow_iter"] = self.last_overflow_iter
-            state_dict["scale_factor"] = self.scale_factor
-            state_dict["scale_window"] = self.scale_window
-        state_dict["optimizer_state_dict"] = self.optimizer.state_dict()
-        state_dict["fp32_groups_flat"] = self.fp32_groups_flat
-        state_dict["clip_grad"] = self.clip_grad
+        state_dict['dynamic_loss_scale'] = self.dynamic_loss_scale
+        state_dict['cur_scale'] = self.cur_scale
+        state_dict['cur_iter'] = self.cur_iter
+        if state_dict['dynamic_loss_scale']:
+            state_dict['last_overflow_iter'] = self.last_overflow_iter
+            state_dict['scale_factor'] = self.scale_factor
+            state_dict['scale_window'] = self.scale_window
+        state_dict['optimizer_state_dict'] = self.optimizer.state_dict()
+        state_dict['fp32_groups_flat'] = self.fp32_groups_flat
+        state_dict['clip_grad'] = self.clip_grad
         return state_dict
 
     # Refresh fp32 master params from fp16 copies
@@ -521,16 +423,16 @@
             optimizer.load_state_dict(checkpoint['optimizer'])
         """
         # I think it should actually be ok to reload the optimizer before the model.
-        self.dynamic_loss_scale = state_dict["dynamic_loss_scale"]
-        self.cur_scale = state_dict["cur_scale"]
-        self.cur_iter = state_dict["cur_iter"]
-        if state_dict["dynamic_loss_scale"]:
-            self.last_overflow_iter = state_dict["last_overflow_iter"]
-            self.scale_factor = state_dict["scale_factor"]
-            self.scale_window = state_dict["scale_window"]
+        self.dynamic_loss_scale = state_dict['dynamic_loss_scale']
+        self.cur_scale = state_dict['cur_scale']
+        self.cur_iter = state_dict['cur_iter']
+        if state_dict['dynamic_loss_scale']:
+            self.last_overflow_iter = state_dict['last_overflow_iter']
+            self.scale_factor = state_dict['scale_factor']
+            self.scale_window = state_dict['scale_window']
         if load_optimizer_states:
-            self.optimizer.load_state_dict(state_dict["optimizer_state_dict"])
-        self.clip_grad = state_dict["clip_grad"]
+            self.optimizer.load_state_dict(state_dict['optimizer_state_dict'])
+        self.clip_grad = state_dict['clip_grad']
         # At this point, the optimizer's references to the model's fp32 parameters are up to date.
         # The optimizer's hyperparameters and internal buffers are also up to date.
         # However, the fp32 master copies of the model's fp16 params stored by the optimizer are still
@@ -545,17 +447,8 @@
         # the current optimizer instance.  In our case, as long as the current FP16_Optimizer has been
         # constructed in the same way as the one whose state_dict we are loading, the same master params
         # are guaranteed to exist, so we can just copy_() from the saved master params.
-        try:
-            for current, saved in zip(
-                self.fp32_groups_flat, state_dict["fp32_groups_flat"]
-            ):
-                current.data.copy_(saved.data)
-        except RuntimeError as error:
-            print(error)
-            print(
-                "Error in loading fp32 model parameters!\nRefreshing fp32 model params from the model's fp16 params instead. This may incur some precision loss."
-            )
-            self.refresh_fp32_params()
+        for current, saved in zip(self.fp32_groups_flat, state_dict['fp32_groups_flat']):
+            current.data.copy_(saved.data)
 
     def __repr__(self):
         return repr(self.optimizer)
