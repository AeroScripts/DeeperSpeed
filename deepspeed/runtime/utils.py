--- conflicted
+++ resolved
@@ -10,11 +10,7 @@
 import os
 import psutil
 import gc
-<<<<<<< HEAD
-from math import ceil
-=======
 from math import ceil, sqrt
->>>>>>> 1fc74cb9
 from math import floor
 from bisect import bisect_left, bisect_right
 
@@ -166,10 +162,7 @@
         self.params = [] if param_groups else None
         self.zero_reduce_scatter = zero_reduce_scatter
         self.deepspeed = deepspeed
-<<<<<<< HEAD
-=======
         self.has_moe_params = False
->>>>>>> 1fc74cb9
         if param_groups:
             for group in param_groups:
                 for param in group:
@@ -352,15 +345,9 @@
         for p in parameters:
             if mpu is not None:
                 if (mpu.get_model_parallel_rank() == 0
-<<<<<<< HEAD
-                ) or is_model_parallel_parameter(p):
-                    param_norm = p.grad.data.float().norm(norm_type)
-                    total_norm += param_norm.item() ** norm_type
-=======
                     ) or is_model_parallel_parameter(p):
                     param_norm = p.grad.data.norm(norm_type)
                     total_norm += param_norm.item()**norm_type
->>>>>>> 1fc74cb9
             else:
                 param_norm = p.grad.data.float().norm(norm_type)
                 total_norm += param_norm.item() ** norm_type
@@ -526,25 +513,6 @@
         total_norm = 0.
         tensor_mp_rank = bwc_tensor_model_parallel_rank(mpu=mpu)
         for p in parameters:
-<<<<<<< HEAD
-            if mpu is not None:
-                if (mpu.get_model_parallel_rank() == 0
-                ) or is_model_parallel_parameter(p):
-                    try:
-                        param_norm = float(torch.norm(p, norm_type, dtype=torch.float32))
-                    except TypeError as err:
-                        param_norm = float(torch.norm(p.float(), norm_type))
-
-                    # param_norm = p.data.float().norm(norm_type)
-                    total_norm += param_norm ** norm_type
-            else:
-                try:
-                    param_norm = float(torch.norm(p, norm_type, dtype=torch.float32))
-                except TypeError as err:
-                    param_norm = float(torch.norm(p.float(), norm_type))
-                # param_norm = p.data.float().norm(norm_type)
-                total_norm += param_norm ** norm_type
-=======
             # Pipeline parallelism may replicate parameters. Avoid multi-counting.
             if hasattr(p, 'ds_pipe_replicated') and p.ds_pipe_replicated:
                 continue
@@ -556,7 +524,6 @@
 
             param_norm = p.data.float().norm(norm_type)
             total_norm += param_norm**norm_type
->>>>>>> 1fc74cb9
 
         # Sum across all model parallel GPUs.
         total_norm_cuda = torch.cuda.FloatTensor([float(total_norm)])
@@ -838,17 +805,10 @@
     # Print message except when distributed but not rank 0
     logger.info(message)
     logger.info(
-<<<<<<< HEAD
-        f"MA {round(torch.cuda.memory_allocated() / (1024 * 1024 * 1024), 2)} GB \
-        Max_MA {round(torch.cuda.max_memory_allocated() / (1024 * 1024 * 1024), 2)} GB \
-        CA {round(torch.cuda.memory_cached() / (1024 * 1024 * 1024), 2)} GB \
-        Max_CA {round(torch.cuda.max_memory_cached() / (1024 * 1024 * 1024))} GB ")
-=======
         f"MA {round(torch.cuda.memory_allocated() / (1024 * 1024 * 1024),2 )} GB \
         Max_MA {round(torch.cuda.max_memory_allocated() / (1024 * 1024 * 1024),2)} GB \
         CA {round(torch_memory_reserved() / (1024 * 1024 * 1024),2)} GB \
         Max_CA {round(torch_max_memory_reserved() / (1024 * 1024 * 1024))} GB ")
->>>>>>> 1fc74cb9
 
     vm_stats = psutil.virtual_memory()
     used_GB = round(((vm_stats.total - vm_stats.available) / (1024 ** 3)), 2)
