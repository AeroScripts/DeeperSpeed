'''
Copyright 2019 The Microsoft DeepSpeed Team

Copyright NVIDIA/Megatron

Helper functions and classes from multiple sources.
'''

from deepspeed.moe.utils import is_moe_param, split_params_into_shared_and_expert_params
import os
import psutil
import gc
<<<<<<< HEAD
from math import ceil
=======
from math import ceil, sqrt
>>>>>>> a85dce07
from math import floor
from bisect import bisect_left, bisect_right

import torch
from torch._six import inf
import torch.distributed as dist

from deepspeed.utils import groups, logger
from numpy import prod

# pt-1.9 deprecations
if hasattr(torch.cuda, "memory_reserved"):
    torch_memory_reserved = torch.cuda.memory_reserved
else:
    torch_memory_reserved = torch.cuda.memory_allocated
if hasattr(torch.cuda, "max_memory_reserved"):
    torch_max_memory_reserved = torch.cuda.max_memory_reserved
else:
    torch_max_memory_reserved = torch.cuda.memory_cached


class DummyOptim():
    """
    Dummy optimizer presents model parameters as a param group, this is
    primarily used to allow ZeRO-3 without an optimizer
    """
    def __init__(self, params):
        self.param_groups = []
        self.param_groups.append({'params': params})


def noop_decorator(func):
    return func


def ensure_directory_exists(filename):
    """Create the directory path to ``filename`` if it does not already exist.

    Args:
        filename (str): A file path.
    """
    dirname = os.path.dirname(filename)
    os.makedirs(dirname, exist_ok=True)


def set_random_seed(seed):
    """Set the random seed for common PRNGs used during training: random, numpy, and torch.

    Args:
        seed (int): the seed to use
    """
    import numpy
    import random
    random.seed(seed)
    numpy.random.seed(seed)
    torch.manual_seed(seed)


def is_model_parallel_parameter(p) -> bool:
    return hasattr(p, 'model_parallel') and p.model_parallel


def bwc_tensor_model_parallel_rank(mpu=None):
    """Backwards-compatible way of querying the tensor model parallel rank from
    an ``mpu`` object.

    *Tensor* model parallelism means that tensors are physically split across
    processes. This contrasts with *pipeline* model parallelism, in which the
    layers are partitioned but tensors left intact.

    The API for tensor model parallelism has changed across versions and this
    helper provides a best-effort implementation across versions of ``mpu``
    objects.  The preferred mechanism is
    ``mpu.get_tensor_model_parallel_rank()``.

    This should "just work" with both Megatron-LM and DeepSpeed's pipeline
    parallelism.

    Args:
        mpu (model parallel unit, optional): The tensor model parallel rank.
            If ``mpu=None``, returns 0. Defaults to ``None``.

    Returns:
        int: the rank
    """
    if mpu is None:
        # No model parallelism in easy :)
        return 0

    if hasattr(mpu, 'get_tensor_model_parallel_rank'):
        # New Megatron and DeepSpeed convention (post pipeline-parallelism release)
        return mpu.get_tensor_model_parallel_rank()
    elif hasattr(mpu, 'get_slice_parallel_rank'):
        # Some DeepSpeed + pipeline parallelism versions
        return mpu.get_slice_parallel_rank()
    else:
        # Deprecated Megatron and DeepSpeed convention
        return mpu.get_model_parallel_rank()


def copy_to_device(item, device, criterion_func):
    """
    Return a copy of tensor on specified device.
    Works on individual tensors, and tensors contained/nested in lists, tuples, and dicts.
    Parameters:
        item: tensor to copy or (possibly nested) container of tensors to copy.
        device: target device
        criterion_func: Function to restrict copy operation to items meet criterion

    Returns:
        None
    """
    if criterion_func(item):
        return item.to(device)
    elif isinstance(item, list):
        return [copy_to_device(v, device, criterion_func) for v in item]
    elif isinstance(item, tuple):
        return tuple([copy_to_device(v, device, criterion_func) for v in item])
    elif isinstance(item, dict):
        return {k: copy_to_device(v, device, criterion_func) for k, v in item.items()}
    else:
        return item


def move_to_device(item, device, criterion_func):
    """
    Move tensor on to specified device by changing the storage.
    Works on individual tensors, and tensors contained/nested in lists, tuples, and dicts.
    Parameters:
        item: tensor to move or (possibly nested) container of tensors to move.
        device: target device
        criterion_func: Function to restrict move operation to items meet criterion

    Returns:
        None
    """
    if criterion_func(item):
        device_copy = item.to(device)
        item.data = device_copy.data
        return item
    elif isinstance(item, list):
        return [move_to_device(v, device, criterion_func) for v in item]
    elif isinstance(item, tuple):
        return tuple([move_to_device(v, device, criterion_func) for v in item])
    elif isinstance(item, dict):
        return {k: move_to_device(v, device, criterion_func) for k, v in item.items()}
    else:
        return item


class CheckOverflow(object):
    '''Checks for overflow in gradient across parallel process'''
    def __init__(self,
                 param_groups=None,
                 mpu=None,
                 zero_reduce_scatter=False,
                 deepspeed=None):
        self.mpu = mpu
        self.params = [] if param_groups else None
        self.zero_reduce_scatter = zero_reduce_scatter
        self.deepspeed = deepspeed
<<<<<<< HEAD
=======
        self.has_moe_params = False
>>>>>>> a85dce07
        if param_groups:
            for group in param_groups:
                for param in group:
                    self.params.append(param)
                    if is_moe_param(param):
                        self.has_moe_params = True

    def check_using_norm(self, norm_group, reduce_overflow=True):
        # TODO: I don't think reduce_overflow is needed if mpu is None
        overflow = -1 in norm_group
        overflow_gpu = torch.cuda.FloatTensor([overflow])
        if self.has_moe_params:
            # In this case, we need to do an all_reduce across
            # the expert_parallel_group, so that if there was
            # an overflow due to expert weights, we detect it
            dist.all_reduce(overflow_gpu,
                            op=dist.ReduceOp.MAX,
                            group=groups.get_expert_parallel_group())
        if self.mpu is not None:
            torch.distributed.all_reduce(overflow_gpu,
                                         op=torch.distributed.ReduceOp.MAX,
                                         group=self.mpu.get_model_parallel_group())
        elif reduce_overflow:
            dist.all_reduce(overflow_gpu, op=torch.distributed.ReduceOp.MAX)
            dist.barrier()
        overflow = overflow_gpu[0].item()
        return bool(overflow)

    def check(self, param_groups=None):
        params = []
        has_moe_params = False
        if param_groups is None:
            params = self.params
            has_moe_params = self.has_moe_params
        else:
            assert param_groups is not None, \
                "self.params and param_groups both cannot be none"

            for group in param_groups:
                for param in group:
                    params.append(param)
                    if is_moe_param(param):
                        has_moe_params = True

        return self.has_overflow(params, has_moe_params=has_moe_params)

    # `params` is a list / generator of torch.Variable
    def has_overflow_serial(self, params):
        for i, p in enumerate(params):
            if p.grad is not None and self._has_inf_or_nan(p.grad.data, i):
                return True
        return False

    def has_overflow(self, params, has_moe_params=None):
        if has_moe_params is None:
            has_moe_params = self.has_moe_params
        overflow = self.has_overflow_serial(params)
        # Since each model parallel GPU carries only part of the model,
        # make sure overflow flag is synced across all the model parallel GPUs
        overflow_gpu = torch.cuda.ByteTensor([overflow])
        # torch.distributed.all_reduce(overflow_gpu,
        #                             op=torch.distributed.ReduceOp.MAX,
        #                             group=mpu.get_model_parallel_group())
        if has_moe_params:
            # All reduce this across expert_parallel_group, so that if an expert
            # overflows, we detect it here
            dist.all_reduce(overflow_gpu,
                            op=dist.ReduceOp.MAX,
                            group=groups.get_expert_parallel_group())
        if self.zero_reduce_scatter:
            torch.distributed.all_reduce(overflow_gpu,
                                         op=torch.distributed.ReduceOp.MAX,
                                         group=torch.distributed.group.WORLD)
        elif self.mpu is not None:
            if self.deepspeed is not None:
                using_pipeline = hasattr(self.deepspeed,
                                         'pipeline_enable_backward_allreduce')
                if (using_pipeline
                        and self.deepspeed.pipeline_enable_backward_allreduce is False
                    ) or (not using_pipeline
                          and self.deepspeed.enable_backward_allreduce is False):
                    torch.distributed.all_reduce(
                        overflow_gpu,
                        op=torch.distributed.ReduceOp.MAX,
                        group=self.mpu.get_data_parallel_group())
            torch.distributed.all_reduce(overflow_gpu,
                                         op=torch.distributed.ReduceOp.MAX,
                                         group=self.mpu.get_model_parallel_group())
        elif self.deepspeed is not None and self.deepspeed.enable_backward_allreduce is False:
            torch.distributed.all_reduce(overflow_gpu,
                                         op=torch.distributed.ReduceOp.MAX,
                                         group=torch.distributed.group.WORLD)

        overflow = overflow_gpu[0].item()
        return bool(overflow)

    # `x` is a torch.Tensor
    @staticmethod
    def _has_inf_or_nan(x, i):
        try:
            # if x is half, the .float() incurs an additional deep copy, but it's necessary if
            # Pytorch's .sum() creates a one-element tensor of the same type as x
            # (which is true for some recent version of pytorch).
            cpu_sum = float(x.float().sum())
            # More efficient version that can be used if .sum() returns a Python scalar
            # cpu_sum = float(x.sum())
        except RuntimeError as instance:
            # We want to check if inst is actually an overflow exception.
            # RuntimeError could come from a different error.
            # If so, we still want the exception to propagate.
            if "value cannot be converted" not in instance.args[0]:
                raise
            return True
        else:
            if cpu_sum == float('inf') or cpu_sum == -float('inf') or cpu_sum != cpu_sum:
                return True
            return False


def _handle_overflow(cpu_sum, x, i):
    import math
    rank = torch.distributed.get_rank()
    if rank == 0:
        t_i = -1
        for v_i, v in enumerate(x.data.contiguous().view(-1)):
            if not math.isfinite(float(v)):
                t_i = v_i
                break
        logger.info(
            f"rank {rank} detected overflow {cpu_sum} in tensor {i}:{t_i} shape {x.shape}"
        )


def get_global_norm(norm_list):
    """ Compute total from a list of norms
    """
    total_norm = 0.0
    for norm in norm_list:
        total_norm += norm**2.0
    return sqrt(total_norm)


def clip_grad_norm_(parameters, max_norm, norm_type=2, mpu=None):
    """Clips gradient norm of an iterable of parameters.

    This has been adapted from Nvidia megatron. We add norm averaging
    to consider MoE params when calculating norm as they will result
    in different norms across different ranks.

    This is adapted from torch.nn.utils.clip_grad.clip_grad_norm_ and
    added functionality to handle model parallel parameters. Note that
    the gradients are modified in place.

    Arguments:
        parameters (Iterable[Tensor] or Tensor): an iterable of Tensors or a
            single Tensor that will have gradients normalized
        max_norm (float or int): max norm of the gradients
        norm_type (float or int): type of the used p-norm. Can be ``'inf'`` for
            infinity norm.

    Returns:
        Total norm of the parameters (viewed as a single vector).
    """
    if isinstance(parameters, torch.Tensor):
        parameters = [parameters]
    parameters = list(filter(lambda p: p.grad is not None, parameters))
    max_norm = float(max_norm)
    norm_type = float(norm_type)
    if norm_type == inf:
        total_norm = max(p.grad.data.abs().max() for p in parameters)
        total_norm_cuda = torch.cuda.FloatTensor([float(total_norm)])
        # Take max across all GPUs.
        if mpu is not None:
            torch.distributed.all_reduce(total_norm_cuda,
                                         op=torch.distributed.ReduceOp.MAX,
                                         group=mpu.get_model_parallel_group())
        total_norm = total_norm_cuda[0].item()
    else:
        total_norm = 0
        for p in parameters:
            if mpu is not None:
<<<<<<< HEAD
                if (mpu.get_model_parallel_rank() == 0
                ) or is_model_parallel_parameter(p):
                    param_norm = p.grad.data.float().norm(norm_type)
                    total_norm += param_norm.item() ** norm_type
=======
                if (mpu.get_model_parallel_rank()
                        == 0) or is_model_parallel_parameter(p):
                    param_norm = p.grad.data.norm(norm_type)
                    total_norm += param_norm.item()**norm_type
>>>>>>> a85dce07
            else:
                param_norm = p.grad.data.float().norm(norm_type)
                total_norm += param_norm.item() ** norm_type

        # Sum across all model parallel GPUs.
        total_norm_cuda = torch.cuda.FloatTensor([float(total_norm)])
        if mpu is not None:
            torch.distributed.all_reduce(total_norm_cuda,
                                         op=torch.distributed.ReduceOp.SUM,
                                         group=mpu.get_model_parallel_group())
        total_norm = total_norm_cuda[0].item() ** (1. / norm_type)

    # Need to average total_norm across different GPUs due to the presence of moe params
    pg = groups.get_data_parallel_group()
    scaled_norm = total_norm * 1.0 / float(dist.get_world_size(group=pg))

    scaled_norm_tensor = torch.cuda.FloatTensor([float(scaled_norm)])
    dist.all_reduce(scaled_norm_tensor, group=pg)
    total_norm = scaled_norm_tensor.item()

    clip_coef = max_norm / (total_norm + 1e-6)
    if clip_coef < 1:
        for p in parameters:
            p.grad.data.mul_(clip_coef)
    return total_norm


def get_grad_norm(parameters, norm_type=2, mpu=None):
    """Get grad norm of an iterable of parameters.

    This is adapted from torch.nn.utils.clip_grad.clip_grad_norm_ and
    added functionality to handle model parallel parameters. Note that
    the gradients are modified in place. Taken from Nvidia Megatron.

    Arguments:
        parameters (Iterable[Tensor] or Tensor): an iterable of Tensors or a
            single Tensor that will have gradients normalized
        max_norm (float or int): max norm of the gradients
        norm_type (float or int): type of the used p-norm. Can be ``'inf'`` for
            infinity norm.

    Returns:
        Total norm of the parameters (viewed as a single vector).
    """
    if isinstance(parameters, torch.Tensor):
        parameters = [parameters]
    parameters = list(filter(lambda p: p.grad is not None, parameters))

    norm_type = float(norm_type)
    if norm_type == inf:
        total_norm = max(p.grad.data.abs().max() for p in parameters)
        total_norm_cuda = torch.cuda.FloatTensor([float(total_norm)])
        # Take max across all GPUs.
        if mpu is not None:
            torch.distributed.all_reduce(total_norm_cuda,
                                         op=torch.distributed.ReduceOp.MAX,
                                         group=mpu.get_model_parallel_group())
        total_norm = total_norm_cuda[0].item()
    else:
        total_norm = 0.
        tensor_mp_rank = bwc_tensor_model_parallel_rank(mpu=mpu)
        for p in parameters:
            # Pipeline parallelism may replicate parameters. Avoid multi-counting.
            if hasattr(p, 'ds_pipe_replicated') and p.ds_pipe_replicated:
                continue

            # Filter to avoid over-counting replicated tensors from tensor
            # model parallelism
            if (tensor_mp_rank > 0) and not is_model_parallel_parameter(p):
                continue

            param_norm = p.grad.data.float().norm(norm_type)
            total_norm += param_norm.item()**norm_type

        # Sum across all model parallel GPUs.
        total_norm_cuda = torch.cuda.FloatTensor([float(total_norm)])
        if mpu is not None:
            torch.distributed.all_reduce(total_norm_cuda,
                                         op=torch.distributed.ReduceOp.SUM,
                                         group=mpu.get_model_parallel_group())
        total_norm = total_norm_cuda[0].item()**(1. / norm_type)

    if total_norm == float(
            'inf') or total_norm == -float('inf') or total_norm != total_norm:
        total_norm = -1

    return total_norm


def get_grad_zeros(parameters, mpu=None):
    """Compute the number of grads with zero values.

    This is adapted from get_grad_norm

    Arguments:
        parameters (Iterable[Tensor] or Tensor): an iterable of Tensors or a
            single Tensor that will have gradients normalized

    Returns:
        Total number of params with zero values (viewed as a single vector).
    """
    if isinstance(parameters, torch.Tensor):
        parameters = [parameters]
    parameters = list(filter(lambda p: p.grad is not None, parameters))

    total_zeros = 0.
    tensor_mp_rank = bwc_tensor_model_parallel_rank(mpu=mpu)
    for p in parameters:
        # Pipeline parallelism may replicate parameters. Avoid multi-counting.
        if hasattr(p, 'ds_pipe_replicated') and p.ds_pipe_replicated:
            continue

        # Filter to avoid over-counting replicated tensors from tensor
        # model parallelism
        if (tensor_mp_rank > 0) and not is_model_parallel_parameter(p):
            continue

        count_zeros = p.grad.numel() - torch.count_nonzero(p.grad)
        total_zeros += count_zeros.item()

    # Sum across all model parallel GPUs.
    total_zeros_cuda = torch.cuda.FloatTensor([float(total_zeros)])
    if mpu is not None:
        torch.distributed.all_reduce(total_zeros_cuda,
                                     op=torch.distributed.ReduceOp.SUM,
                                     group=mpu.get_model_parallel_group())
    total_zeros = total_zeros_cuda[0].item()

    return total_zeros


def get_weight_norm(parameters, norm_type=2, mpu=None):
    """Get norm of an iterable of parameters.

    This is adapted from torch.nn.utils.clip_grad.clip_grad_norm_ and
    added functionality to handle model parallel parameters. Note that
    the gradients are modified in place. Taken from Nvidia Megatron.

    Arguments:
        parameters (Iterable[Tensor] or Tensor): an iterable of Tensors or a
            single Tensor that will have gradients normalized
        max_norm (float or int): max norm of the gradients
        norm_type (float or int): type of the used p-norm. Can be ``'inf'`` for
            infinity norm.

    Returns:
        Total norm of the parameters (viewed as a single vector).
    """
    if isinstance(parameters, torch.Tensor):
        parameters = [parameters]

    norm_type = float(norm_type)
    if norm_type == inf:
        total_norm = max(p.data.abs().max() for p in parameters)
        total_norm_cuda = torch.cuda.FloatTensor([float(total_norm)])
        # Take max across all GPUs.
        if mpu is not None:
            torch.distributed.all_reduce(total_norm_cuda,
                                         op=torch.distributed.ReduceOp.MAX,
                                         group=mpu.get_model_parallel_group())
        total_norm = total_norm_cuda[0].item()
    else:
        total_norm = 0.
        tensor_mp_rank = bwc_tensor_model_parallel_rank(mpu=mpu)
        for p in parameters:
<<<<<<< HEAD
            if mpu is not None:
                if (mpu.get_model_parallel_rank() == 0
                ) or is_model_parallel_parameter(p):
                    try:
                        param_norm = float(torch.norm(p, norm_type, dtype=torch.float32))
                    except TypeError as err:
                        param_norm = float(torch.norm(p.float(), norm_type))

                    # param_norm = p.data.float().norm(norm_type)
                    total_norm += param_norm ** norm_type
            else:
                try:
                    param_norm = float(torch.norm(p, norm_type, dtype=torch.float32))
                except TypeError as err:
                    param_norm = float(torch.norm(p.float(), norm_type))
                # param_norm = p.data.float().norm(norm_type)
                total_norm += param_norm ** norm_type
=======
            # Pipeline parallelism may replicate parameters. Avoid multi-counting.
            if hasattr(p, 'ds_pipe_replicated') and p.ds_pipe_replicated:
                continue

            # Filter to avoid over-counting replicated tensors from tensor
            # model parallelism
            if (tensor_mp_rank > 0) and not is_model_parallel_parameter(p):
                continue

            param_norm = p.data.float().norm(norm_type)
            total_norm += param_norm**norm_type
>>>>>>> a85dce07

        # Sum across all model parallel GPUs.
        total_norm_cuda = torch.cuda.FloatTensor([float(total_norm)])
        if mpu is not None:
            torch.distributed.all_reduce(total_norm_cuda,
                                         op=torch.distributed.ReduceOp.SUM,
                                         group=mpu.get_model_parallel_group())
        total_norm = total_norm_cuda[0].item() ** (1. / norm_type)

    if total_norm == float(
            'inf') or total_norm == -float('inf') or total_norm != total_norm:
        total_norm = -1

    return total_norm


def is_model_parallel_parameter(p):
    return hasattr(p, 'model_parallel') and p.model_parallel


def prefix_sum_inc(weights):
    """ Compute an inclusive prefix sum.

    Example:
        >>> prefix_sum_inc([3,4,5])
        [3, 7, 12]
    """
    weights_ = [w for w in weights]
    for x in range(1, len(weights_)):
        weights_[x] += weights_[x - 1]
    return weights_


def partition_uniform(num_items, num_parts):
    parts = [0] * (num_parts + 1)
    # First check for the trivial edge case
    if num_items <= num_parts:
        for p in range(num_parts + 1):
            parts[p] = min(p, num_items)
        return parts

    chunksize = floor(num_items / num_parts)
    for p in range(num_parts):
        parts[p] = min(chunksize * p, num_items)
    parts[num_parts] = num_items
    return parts


def _lprobe(weights, num_parts, bottleneck):
    num_items = len(weights)
    total_weight = weights[-1]

    # initialize partitioning
    parts = [0] * (num_parts + 1)
    for p in range(1, num_parts + 1):
        parts[p] = num_items

    bsum = bottleneck  # running sum of target weight for pth partition
    chunksize = num_items // num_parts
    step = chunksize
    for p in range(1, num_parts):
        # Jump to the next bucket
        while (step < num_items) and (weights[step] < bsum):
            step += chunksize

        # Find the end index of partition p
        parts[p] = bisect_left(weights,
                               bsum,
                               lo=step - chunksize,
                               hi=min(step,
                                      num_items))
        # Nothing more to partition, return early
        if parts[p] == num_items:
            # See if the current partition is overweight.
            part_size = weights[-1] - weights[parts[p - 1]]
            return parts, part_size < bottleneck

        # Next partition target
        bsum = weights[parts[p] - 1] + bottleneck

    return parts, bsum >= total_weight


def _rb_partition_balanced(weights, num_parts, eps):
    total_weight = weights[-1]
    lower = total_weight / num_parts  # best case heaviest partition
    upper = total_weight  # worst case heaviest partition

    # Do a binary search for the best partitioning
    while upper > lower + eps:
        mid = lower + ((upper - lower) / 2)
        parts, success = _lprobe(weights, num_parts, mid)
        if success:
            upper = mid
        else:
            lower = mid + eps
    return upper


def partition_balanced(weights, num_parts, eps=1e-3):
    num_items = len(weights)
    # First check for the trivial edge case
    if num_items <= num_parts:
        return partition_uniform(num_items, num_parts)

    weights_ = prefix_sum_inc(weights)

    # Find the smallest bottleneck (weight of heaviest partition)
    bottleneck = _rb_partition_balanced(weights_, num_parts, eps=eps)

    # Now compute that partitioning
    parts, success = _lprobe(weights_, num_parts, bottleneck)
    assert success

    return parts


class PartitionedTensor:
    def __init__(self, tensor, group, partition_meta=None):
        super().__init__()

        self.group = group
        self.num_parts = dist.get_world_size(group=self.group)
        self.rank = dist.get_rank(group=self.group)

        self.orig_size = list(tensor.size())
        self.orig_device = tensor.device
        self.local_data, self.partition = self._partition_tensor(tensor)

    @classmethod
    def from_meta(cls, meta, local_part, group, device='cuda'):
        assert meta.dtype == torch.long
        dummy = torch.ones(dist.get_world_size(group=group))
        part_obj = cls(tensor=dummy, group=group)

        meta = meta.tolist()

        # [N, list0, ..., listN-1]
        part_obj.orig_size = meta[1:(1 + meta[0])]
        meta = meta[1 + meta[0]:]

        part_obj.orig_device = device
        part_obj.local_data = local_part.detach()

        part_obj.group = group

        # Partition is encoded like the rowptr of a CSR matrix:
        # [num_parts, rank, 0, part_1, ..., part_num_parts]
        # TODO: support shuffle between different partition granularities
        assert part_obj.num_parts == meta[0]
        assert part_obj.rank == meta[1]
        part_obj.partition = meta[2:]  # length num_parts+1

        return part_obj

    def _partition_tensor(self, tensor):
        partition = partition_uniform(num_items=tensor.numel(), num_parts=self.num_parts)
        start = partition[self.rank]
        length = partition[self.rank + 1] - start
        tensor_part = tensor.detach().contiguous().view(-1).narrow(
            0,
            start=start,
            length=length).clone()

        return tensor_part, partition

    def full(self, device=None):
        if device is None:
            device = self.orig_device

        # Allocate the full tensor as a flat buffer.
        full_numel = prod(self.full_size())
        flat_tensor = torch.zeros([full_numel],
                                  dtype=self.local_data.dtype,
                                  device=device)

        # Prepare all-gather buffer
        partition_tensors = []
        for part_id in range(self.num_parts):
            part_size = self.partition[part_id + 1] - self.partition[part_id]
            buf = flat_tensor.narrow(0, start=self.partition[part_id], length=part_size)
            if part_id == self.rank:
                buf.copy_(self.local_data)
            partition_tensors.append(buf)

        # Collect the full tensor
        dist.all_gather(partition_tensors,
                        partition_tensors[self.rank],
                        group=self.group)

        for i in range(len(partition_tensors)):
            partition_tensors[i].data = torch.zeros(1)
            partition_tensors[i] = None

        return flat_tensor.view(self.full_size()).clone().detach()

    def to_meta(self):
        """Returns a torch.LongTensor that encodes partitioning information.

        Can be used along with ``data()`` to serialize a ``PartitionedTensor`` for
        communication.

        Returns:
            torch.LongTensor: a tensor encoding the meta-information for the partitioning
        """
        meta = []
        meta.append(len(self.orig_size))
        meta += list(self.orig_size)
        meta.append(self.num_parts)
        meta.append(self.rank)
        meta += self.partition
        return torch.LongTensor(data=meta).to(self.orig_device)

    def data(self):
        return self.local_data

    def local_size(self):
        return self.local_data.size()

    def full_size(self):
        return self.orig_size


mem_alloced = 0
mem_cached = 0


def memory_status(msg, print_rank=-1, reset_max=False):
    global mem_alloced, mem_cached

    rank = dist.get_rank()
    if print_rank != -1 and rank != print_rank:
        return

    torch.cuda.synchronize()

    if reset_max:
        torch.cuda.reset_max_memory_cached()
        torch.cuda.reset_max_memory_allocated()

    new_alloced = torch.cuda.memory_allocated()
    new_cached = torch.cuda.memory_cached()

    delta_alloced = new_alloced - mem_alloced
    delta_cached = new_cached - mem_cached

    mem_cached = new_cached
    mem_alloced = new_alloced

    max_alloced = torch.cuda.max_memory_allocated()
    max_cached = torch.cuda.max_memory_cached()

    # convert to GB for printing
    new_alloced /= 1024 ** 3
    new_cached /= 1024 ** 3
    delta_alloced /= 1024 ** 3
    delta_cached /= 1024 ** 3
    max_alloced /= 1024 ** 3
    max_cached /= 1024 ** 3

    print(
        f'RANK={rank} MEMSTATS',
        msg,
        f'device={torch.cuda.current_device()} '
        f'current alloc={new_alloced:0.4f}GB (delta={delta_alloced:0.4f}GB max={max_alloced:0.4f}GB) '
        f'current cache={new_cached:0.4f}GB (delta={delta_cached:0.4f}GB max={max_cached:0.4f}GB)'
    )


def get_ma_status():
    if torch.distributed.is_initialized() and not torch.distributed.get_rank() == 0:
        return 0
    return torch.cuda.memory_allocated()


def see_memory_usage(message, force=False):
    if not force:
        return
    if torch.distributed.is_initialized() and not torch.distributed.get_rank() == 0:
        return

    # python doesn't do real-time garbage collection so do it explicitly to get the correct RAM reports
    gc.collect()

    # Print message except when distributed but not rank 0
    logger.info(message)
    logger.info(
<<<<<<< HEAD
        f"MA {round(torch.cuda.memory_allocated() / (1024 * 1024 * 1024), 2)} GB \
        Max_MA {round(torch.cuda.max_memory_allocated() / (1024 * 1024 * 1024), 2)} GB \
        CA {round(torch.cuda.memory_cached() / (1024 * 1024 * 1024), 2)} GB \
        Max_CA {round(torch.cuda.max_memory_cached() / (1024 * 1024 * 1024))} GB ")
=======
        f"MA {round(torch.cuda.memory_allocated() / (1024 * 1024 * 1024),2 )} GB \
        Max_MA {round(torch.cuda.max_memory_allocated() / (1024 * 1024 * 1024),2)} GB \
        CA {round(torch_memory_reserved() / (1024 * 1024 * 1024),2)} GB \
        Max_CA {round(torch_max_memory_reserved() / (1024 * 1024 * 1024))} GB ")
>>>>>>> a85dce07

    vm_stats = psutil.virtual_memory()
    used_GB = round(((vm_stats.total - vm_stats.available) / (1024 ** 3)), 2)
    logger.info(
        f'CPU Virtual Memory:  used = {used_GB} GB, percent = {vm_stats.percent}%')

    # get the peak memory to report correct data, so reset the counter for the next call
    if hasattr(torch.cuda, "reset_peak_memory_stats"):  # pytorch 1.4+
        torch.cuda.reset_peak_memory_stats()


def call_to_str(base, *args, **kwargs):
    """Construct a string representation of a call.

    Args:
        base (str): name of the call
        args (tuple, optional): args to ``base``
        kwargs (dict, optional): kwargs supplied to ``base``

    Returns:
        str: A string representation of base(*args, **kwargs)
    """
    name = f'{base}('
    if args:
        name += ', '.join(repr(arg) for arg in args)
        if kwargs:
            name += ', '
    if kwargs:
        name += ', '.join(f'{key}={repr(arg)}' for key, arg in kwargs.items())
    name += ')'
    return name


class GradientNoiseScale:

    def __init__(self, model, batch_size_small, n_batches, beta):
        self.batch_size_small, self.batch_size_large = batch_size_small, batch_size_small * n_batches
        self.n_batches = n_batches
        self.beta = beta
        self.model = model
        self.buffer = []
        self.ema_scale = None
        self.ema_noise = None
        self.scale = None
        self.noise = None
        self.noise_scale = None
        self.n_updates = 0

    def ema(self, avg, yi, i):
        if avg is None: avg = 0
        avg = self.beta * avg + (1 - self.beta) * yi
        return avg, avg / (1 - self.beta ** (i + 1))

    def _flatten_grads(self):
        grads = [param.grad.flatten().view(-1, 1) for param in self.model.parameters()]
        grads = torch.cat(grads)
        return grads

    def _get_scale(self, grads_small, grads_big):
        return (grads_small - grads_big) / ((1 / self.batch_size_small) - (1 / self.batch_size_large))

    def _get_noise(self, grads_small, grads_big):
        return (self.batch_size_large * grads_big - self.batch_size_small * grads_small) / (
                self.batch_size_large - self.batch_size_small)

    def update(self):

        curr_grad = self._flatten_grads()
        self.buffer.append(curr_grad)
        if self.n_updates % self.n_batches == self.n_batches - 1:
            # gather prev n batches and empty buffer
            past_grads = torch.cat(self.buffer, dim=1)
            self.buffer = []

            past_grads = past_grads.mean(dim=1)

            g_big = (past_grads ** 2).mean()
            g_small = (curr_grad ** 2).mean()

            noise = self._get_noise(g_small, g_big)
            scale = self._get_scale(g_small, g_big)

            self.ema_scale, scale = self.ema(self.ema_scale, scale, self.n_updates)
            self.ema_noise, noise = self.ema(self.ema_noise, noise, self.n_updates)

            self.scale = scale.item()
            self.noise = noise.item()
            self.noise_scale = scale / noise

        self.n_updates += 1<|MERGE_RESOLUTION|>--- conflicted
+++ resolved
@@ -10,11 +10,7 @@
 import os
 import psutil
 import gc
-<<<<<<< HEAD
-from math import ceil
-=======
 from math import ceil, sqrt
->>>>>>> a85dce07
 from math import floor
 from bisect import bisect_left, bisect_right
 
@@ -176,10 +172,7 @@
         self.params = [] if param_groups else None
         self.zero_reduce_scatter = zero_reduce_scatter
         self.deepspeed = deepspeed
-<<<<<<< HEAD
-=======
         self.has_moe_params = False
->>>>>>> a85dce07
         if param_groups:
             for group in param_groups:
                 for param in group:
@@ -361,20 +354,13 @@
         total_norm = 0
         for p in parameters:
             if mpu is not None:
-<<<<<<< HEAD
-                if (mpu.get_model_parallel_rank() == 0
-                ) or is_model_parallel_parameter(p):
-                    param_norm = p.grad.data.float().norm(norm_type)
-                    total_norm += param_norm.item() ** norm_type
-=======
                 if (mpu.get_model_parallel_rank()
                         == 0) or is_model_parallel_parameter(p):
                     param_norm = p.grad.data.norm(norm_type)
                     total_norm += param_norm.item()**norm_type
->>>>>>> a85dce07
             else:
                 param_norm = p.grad.data.float().norm(norm_type)
-                total_norm += param_norm.item() ** norm_type
+                total_norm += param_norm.item()**norm_type
 
         # Sum across all model parallel GPUs.
         total_norm_cuda = torch.cuda.FloatTensor([float(total_norm)])
@@ -382,7 +368,7 @@
             torch.distributed.all_reduce(total_norm_cuda,
                                          op=torch.distributed.ReduceOp.SUM,
                                          group=mpu.get_model_parallel_group())
-        total_norm = total_norm_cuda[0].item() ** (1. / norm_type)
+        total_norm = total_norm_cuda[0].item()**(1. / norm_type)
 
     # Need to average total_norm across different GPUs due to the presence of moe params
     pg = groups.get_data_parallel_group()
@@ -537,25 +523,6 @@
         total_norm = 0.
         tensor_mp_rank = bwc_tensor_model_parallel_rank(mpu=mpu)
         for p in parameters:
-<<<<<<< HEAD
-            if mpu is not None:
-                if (mpu.get_model_parallel_rank() == 0
-                ) or is_model_parallel_parameter(p):
-                    try:
-                        param_norm = float(torch.norm(p, norm_type, dtype=torch.float32))
-                    except TypeError as err:
-                        param_norm = float(torch.norm(p.float(), norm_type))
-
-                    # param_norm = p.data.float().norm(norm_type)
-                    total_norm += param_norm ** norm_type
-            else:
-                try:
-                    param_norm = float(torch.norm(p, norm_type, dtype=torch.float32))
-                except TypeError as err:
-                    param_norm = float(torch.norm(p.float(), norm_type))
-                # param_norm = p.data.float().norm(norm_type)
-                total_norm += param_norm ** norm_type
-=======
             # Pipeline parallelism may replicate parameters. Avoid multi-counting.
             if hasattr(p, 'ds_pipe_replicated') and p.ds_pipe_replicated:
                 continue
@@ -567,7 +534,6 @@
 
             param_norm = p.data.float().norm(norm_type)
             total_norm += param_norm**norm_type
->>>>>>> a85dce07
 
         # Sum across all model parallel GPUs.
         total_norm_cuda = torch.cuda.FloatTensor([float(total_norm)])
@@ -575,7 +541,7 @@
             torch.distributed.all_reduce(total_norm_cuda,
                                          op=torch.distributed.ReduceOp.SUM,
                                          group=mpu.get_model_parallel_group())
-        total_norm = total_norm_cuda[0].item() ** (1. / norm_type)
+        total_norm = total_norm_cuda[0].item()**(1. / norm_type)
 
     if total_norm == float(
             'inf') or total_norm == -float('inf') or total_norm != total_norm:
@@ -821,12 +787,12 @@
     max_cached = torch.cuda.max_memory_cached()
 
     # convert to GB for printing
-    new_alloced /= 1024 ** 3
-    new_cached /= 1024 ** 3
-    delta_alloced /= 1024 ** 3
-    delta_cached /= 1024 ** 3
-    max_alloced /= 1024 ** 3
-    max_cached /= 1024 ** 3
+    new_alloced /= 1024**3
+    new_cached /= 1024**3
+    delta_alloced /= 1024**3
+    delta_cached /= 1024**3
+    max_alloced /= 1024**3
+    max_cached /= 1024**3
 
     print(
         f'RANK={rank} MEMSTATS',
@@ -855,20 +821,13 @@
     # Print message except when distributed but not rank 0
     logger.info(message)
     logger.info(
-<<<<<<< HEAD
-        f"MA {round(torch.cuda.memory_allocated() / (1024 * 1024 * 1024), 2)} GB \
-        Max_MA {round(torch.cuda.max_memory_allocated() / (1024 * 1024 * 1024), 2)} GB \
-        CA {round(torch.cuda.memory_cached() / (1024 * 1024 * 1024), 2)} GB \
-        Max_CA {round(torch.cuda.max_memory_cached() / (1024 * 1024 * 1024))} GB ")
-=======
         f"MA {round(torch.cuda.memory_allocated() / (1024 * 1024 * 1024),2 )} GB \
         Max_MA {round(torch.cuda.max_memory_allocated() / (1024 * 1024 * 1024),2)} GB \
         CA {round(torch_memory_reserved() / (1024 * 1024 * 1024),2)} GB \
         Max_CA {round(torch_max_memory_reserved() / (1024 * 1024 * 1024))} GB ")
->>>>>>> a85dce07
 
     vm_stats = psutil.virtual_memory()
-    used_GB = round(((vm_stats.total - vm_stats.available) / (1024 ** 3)), 2)
+    used_GB = round(((vm_stats.total - vm_stats.available) / (1024**3)), 2)
     logger.info(
         f'CPU Virtual Memory:  used = {used_GB} GB, percent = {vm_stats.percent}%')
 
@@ -896,63 +855,4 @@
     if kwargs:
         name += ', '.join(f'{key}={repr(arg)}' for key, arg in kwargs.items())
     name += ')'
-    return name
-
-
-class GradientNoiseScale:
-
-    def __init__(self, model, batch_size_small, n_batches, beta):
-        self.batch_size_small, self.batch_size_large = batch_size_small, batch_size_small * n_batches
-        self.n_batches = n_batches
-        self.beta = beta
-        self.model = model
-        self.buffer = []
-        self.ema_scale = None
-        self.ema_noise = None
-        self.scale = None
-        self.noise = None
-        self.noise_scale = None
-        self.n_updates = 0
-
-    def ema(self, avg, yi, i):
-        if avg is None: avg = 0
-        avg = self.beta * avg + (1 - self.beta) * yi
-        return avg, avg / (1 - self.beta ** (i + 1))
-
-    def _flatten_grads(self):
-        grads = [param.grad.flatten().view(-1, 1) for param in self.model.parameters()]
-        grads = torch.cat(grads)
-        return grads
-
-    def _get_scale(self, grads_small, grads_big):
-        return (grads_small - grads_big) / ((1 / self.batch_size_small) - (1 / self.batch_size_large))
-
-    def _get_noise(self, grads_small, grads_big):
-        return (self.batch_size_large * grads_big - self.batch_size_small * grads_small) / (
-                self.batch_size_large - self.batch_size_small)
-
-    def update(self):
-
-        curr_grad = self._flatten_grads()
-        self.buffer.append(curr_grad)
-        if self.n_updates % self.n_batches == self.n_batches - 1:
-            # gather prev n batches and empty buffer
-            past_grads = torch.cat(self.buffer, dim=1)
-            self.buffer = []
-
-            past_grads = past_grads.mean(dim=1)
-
-            g_big = (past_grads ** 2).mean()
-            g_small = (curr_grad ** 2).mean()
-
-            noise = self._get_noise(g_small, g_big)
-            scale = self._get_scale(g_small, g_big)
-
-            self.ema_scale, scale = self.ema(self.ema_scale, scale, self.n_updates)
-            self.ema_noise, noise = self.ema(self.ema_noise, noise, self.n_updates)
-
-            self.scale = scale.item()
-            self.noise = noise.item()
-            self.noise_scale = scale / noise
-
-        self.n_updates += 1+    return name