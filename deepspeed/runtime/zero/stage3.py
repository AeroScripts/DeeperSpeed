"""
"Copyright 2020 The Microsoft DeepSpeed Team.
Licensed under the MIT license.
"""

import sys
import os
from collections import defaultdict, OrderedDict
import itertools
import torch
from torch.distributed.distributed_c10d import _get_global_rank
import torch.distributed as dist
import math
from torch._six import inf
from torch.autograd import Variable

from deepspeed.utils.logging import logger
from deepspeed.runtime.fp16.loss_scaler import LossScaler, DynamicLossScaler
<<<<<<< HEAD
from deepspeed.runtime.utils import see_memory_usage, is_model_parallel_parameter
=======
from deepspeed.runtime.utils import get_global_norm, see_memory_usage, is_model_parallel_parameter
>>>>>>> 1fc74cb9
from deepspeed.runtime.zero.partition_parameters import *
from deepspeed.runtime.zero.partition_parameters import _init_external_params
from deepspeed.runtime.zero.constants import ZERO_OPTIMIZATION_WEIGHTS
from deepspeed.ops.adam import DeepSpeedCPUAdam
from deepspeed.ops.op_builder import UtilsBuilder
from deepspeed.runtime.zero.offload_constants import *
from deepspeed.runtime.swap_tensor.partitioned_param_swapper import PartitionedParamStatus
from deepspeed.runtime.swap_tensor.partitioned_optimizer_swapper import PartitionedOptimizerSwapper
from deepspeed.runtime.swap_tensor.pipelined_optimizer_swapper import PipelinedOptimizerSwapper

# Toggle this to true to enable correctness test
# with gradient partitioning and without
pg_correctness_test = False

FWD_MODULE_STACK = list()
<<<<<<< HEAD
=======
from deepspeed.utils.debug import debug_module2name_id, debug_param2name_id, debug_param2name_id_numel, debug_param2name_id_shape_device, debug_module2name_class, printflock, log_rank_file
>>>>>>> 1fc74cb9


def print_rank_0(message, debug=False, force=False):
    rank = torch.distributed.get_rank()
    if rank == 0 and (debug or force):
        print(message)
    # other variations
    # - print for all ranks w/o interleaving
    # printflock(f"[{rank}] {message}")
    # - print to log file per rank
    # log_rank_file(rank, message)


def input(msg):
    return


def split_half_float_double(tensors):
    dtypes = [
        "torch.cuda.HalfTensor",
        "torch.cuda.FloatTensor",
        "torch.cuda.DoubleTensor"
    ]
    buckets = []
    for i, dtype in enumerate(dtypes):
        bucket = [t for t in tensors if t.type() == dtype]
        if bucket:
            buckets.append(bucket)
    return buckets


def isclose(a, b, rtol=1e-09, atol=0.0):
    return abs(a - b) <= max(rtol * max(abs(a), abs(b)), atol)


def lcm(x, y):
    from fractions import gcd  # or can import gcd from `math` in Python 3
    return x * y // gcd(x, y)


def move_to_cpu(tensor_list):
    for tensor in tensor_list:
        tensor.data = tensor.data.cpu()


def get_all_parameters(sub_module, recurse=False):
    return itertools.chain(sub_module.named_parameters(recurse=recurse),
                           sub_module.ds_external_parameters())


#apply torch.autograd.Function that calls a backward_function to tensors in output
def _apply_to_tensors_only(module, functional, backward_function, outputs):
    if type(outputs) is tuple:
        touched_outputs = []
        for output in outputs:
            touched_output = _apply_to_tensors_only(module,
                                                    functional,
                                                    backward_function,
                                                    output)
            touched_outputs.append(touched_output)
        return tuple(touched_outputs)
    elif type(outputs) is torch.Tensor:
        return functional.apply(module, backward_function, outputs)
    else:
        return outputs


#for each tensor in outputs run the forward_function and register backward_function as hook
def _apply_forward_and_backward_to_tensors_only(module,
                                                forward_function,
                                                backward_function,
                                                outputs):
    if type(outputs) is tuple:
        touched_outputs = []
        for output in outputs:
            touched_output = _apply_forward_and_backward_to_tensors_only(
                module,
                forward_function,
                backward_function,
                output)
            touched_outputs.append(touched_output)
        return tuple(touched_outputs)
    elif type(outputs) is torch.Tensor:
        forward_function(outputs)
        if outputs.requires_grad:
            outputs.register_hook(backward_function)
        return outputs
    else:
        return outputs


class ZeROOrderedDict(OrderedDict):
    def __init__(self, parent_module, *args, **kwargs):
        """A replacement for ``collections.OrderedDict`` to detect external ZeRO params.

        Args:
            parent_module (``collections.OrderedDict``): the collection to replace
        """

        super().__init__(*args, **kwargs)
        self._parent_module = parent_module
        self._in_forward = False

    def __getitem__(self, key):
        param = super().__getitem__(key)

        # Params can be registered as None (e.g., bias)
        if param is None:
            return param

        if param.ds_status == ZeroParamStatus.NOT_AVAILABLE:
            if self._parent_module._parameters._in_forward:
                print_rank_0(f'Registering external parameter from getter {key}',
                             force=False)
                register_external_parameter(FWD_MODULE_STACK[-1], param)
                param.all_gather()

        return param


def _inject_parameters(module, cls):
    for module in module.modules():
        if cls == ZeROOrderedDict:
            new_param = cls(parent_module=module)
        else:
            new_param = cls()

        for key, param in module._parameters.items():
            new_param[key] = param
        module._parameters = new_param


# TODO Needs to be implemented
class PrefetchCoordinator(object):
    def __init__(self):
        # step_id keeps track of the number of sub-modules invoked so far
        # the step_id is tracking forward and backward sequence of sub-modules
        self.step_id = 0

        # stores the sequence of sub modules in forward+backward pass
        self.sub_module_trace = []

        # maps sub_module id to submodule objects
        self.id_to_sub_module_map = {}

        # stores the total number of parameters in each sub_module
        self.id_to_sub_module_size_map = {}

        self.trace_completed = False

        self.most_recent_sub_module_step = {}

        # reuse distances
        self.reuse_numel_for_step_id = {}

    def record_trace(self, sub_module):
        if not self.trace_completed:
            self.sub_module_trace.append(sub_module.id)
            self.id_to_sub_module_map[sub_module.id] = sub_module

    def print_trace(self):
        print_rank_0(
            f"The module trace is : {[self.id_to_sub_module_map[module_id].id for module_id in self.sub_module_trace]}"
        )

    def increment_step(self, sub_module):
        self.most_recent_sub_module_step[sub_module.id] = self.step_id
        self.step_id += 1

    def reset_step(self):
        self.step_id = 0

    # returns the next numel parameters that will be used next but are not available or inflight
    def get_params_to_prefetch(self, sub_module, numel=2000000):

        # numel_in_sub_module = 0
        # for name, param in sub_module.named_parameters(recurse=False):
        #     numel_in_sub_module += param.ds_numel

        # #if numel_in_sub_module < (numel // 2):
        #    return []

        # tracing failed. The sub_module passed at the step_id must match with the sub_module during tracing
        if sub_module.id != self.sub_module_trace[self.step_id]:
            print_rank_0(
                f"Tracing failed. Prefetching is disabled at sub-module: {debug_module2name_id(sub_module)}"
            )
            return []

        params_to_prefetch = []
        total_numel_to_prefetch = 0

        for i in range(self.step_id, len(self.sub_module_trace)):
            module_id = self.sub_module_trace[i]
            for _, param in get_all_parameters(self.id_to_sub_module_map[module_id]):
                if param.ds_status is ZeroParamStatus.NOT_AVAILABLE and (
                        param.ds_id not in [p.ds_id for p in params_to_prefetch]):
                    params_to_prefetch.append(param)
                    total_numel_to_prefetch += param.ds_numel
                    #print_rank_0(f"Total numel to prefetch: {total_numel_to_prefetch}. Param: {param.ds_shape} and numel {param.ds_numel}, numel limit {numel}")
                    if total_numel_to_prefetch >= numel:  # and total_numel_to_prefetch > (numel_in_sub_module // 2):
                        return params_to_prefetch

        return params_to_prefetch

    # checks if this sub_module will be used again and if so then returns the number of elements
    # in the parameters used between this sub_module and the reuse of this sub_module
    def get_reuse_distance_in_numel(self, sub_module, sub_module_step_id=None):
        #assert is_forward is not None, "is_forward must be set to True for Forward Propagation and False for backward Propagation"
        is_there_reuse = False
        reuse_distance_in_numel = 1000000000000

        # set the appropriate trace
        trace = self.sub_module_trace
        total_steps = len(trace)
        if sub_module_step_id is None:
            sub_module_step_id = self.most_recent_sub_module_step[sub_module.id]

        # tracing failed. The sub_module passed at the step_id must match with the sub_module during tracing
        if sub_module.id != trace[sub_module_step_id]:
            print_rank_0(
                f"Tracing failed. Cannot tell if the sub_module: {sub_module.id} is reused"
            )
            return reuse_distance_in_numel

        # return cached value
        if sub_module_step_id in self.reuse_numel_for_step_id:
            return self.reuse_numel_for_step_id[sub_module_step_id]

        start_step = self.step_id
        print_rank_0(f"Step id is {self.step_id} ")
        for step_id in range(start_step, total_steps):
            print_rank_0(f"Trace id {trace[step_id]} and sub_module id {sub_module.id}")
            if sub_module.id == trace[step_id]:
                end_step = step_id

                is_there_reuse = True
                reuse_distance_in_numel = self._distance_in_numel(
                    start_step,
                    end_step,
                    trace)
                break

        self.reuse_numel_for_step_id[sub_module_step_id] = reuse_distance_in_numel

        return reuse_distance_in_numel

    def _distance_in_numel(self, start_step, end_step, trace):
        distance_in_numel = 0
        for step_id in range(start_step, end_step):
            module_id = trace[step_id]
            for _, param in self.id_to_sub_module_map[module_id].named_parameters(recurse=False):
                distance_in_numel += param.ds_numel
            for _, param in self.id_to_sub_module_map[module_id].ds_external_parameters():
                distance_in_numel += param.ds_numel
        return distance_in_numel


class PartitionedParameterCoordinator(object):
    def __init__(self,
                 comm_stream=None,
                 max_reuse_distance_in_numel=500000000,
                 max_available_parameters_in_numel=700000000):

        self.in_flight_handles = []
        self.params_in_flight = []
        self.comm_stream = comm_stream if comm_stream is not None else torch.cuda.current_stream(
        )
        self.prefetch_coordinator = PrefetchCoordinator()
        self.hierarchy = 0

        self.total_available_parameter_numel = 0
        self.max_available_parameters_in_numel = max_available_parameters_in_numel

        # max distance between two use of the module beyond which module is released
        self.max_reuse_distance_in_numel = max_reuse_distance_in_numel

    def _increment_available_parameter_numel(self, increment):
        self.total_available_parameter_numel += increment

    def _decrement_available_parameter_numel(self, decrement):
        self.total_available_parameter_numel -= decrement

    '''-----------------------Tracing and Prefetching ---------------'''

    def record_trace(self, sub_module):
        self.prefetch_coordinator.record_trace(sub_module)

    def finish_tracing(self, print_trace=False):
        self.prefetch_coordinator.trace_completed = True

        if print_trace:
            self.prefetch_coordinator.print_trace()

    #swap in parameter partitions from nvme for those parameters that will be used
    # after the ones that are already being prefetched into full parameters
    def _prefetch_nvme_param_partitions(self, sub_module, params_in_flight):
        numel_in_flight = sum([param.ds_tensor.ds_numel for param in params_in_flight])
        upcoming_param_list = self.prefetch_coordinator.get_params_to_prefetch(
            sub_module,
            numel=2 * numel_in_flight)
        swap_in_params = []
        for param in upcoming_param_list:
            if len(swap_in_params) >= param.nvme_swapper.available_swap_in_buffers():
                break
            if param.ds_tensor.status == PartitionedParamStatus.NOT_AVAILABLE:
                swap_in_params.append(param)

        if len(swap_in_params) > 0:
            swap_in_params[0].nvme_swapper.swap_in(swap_in_params, async_op=True)

    # Pre fetches the parameters for sub_modules that comes after
    #  the current sub_module. This call is asynchronous
    def prefetch_next_sub_modules(self, sub_module, numel=5000000, nvme=False):

        params_to_prefetch = []
        if not self.prefetch_coordinator.trace_completed:
            return params_to_prefetch

        # prefetch if there is no current prefetching in flight
        if not self.in_flight_handles and self.total_available_parameter_numel < self.max_available_parameters_in_numel:
            params_to_prefetch = self.prefetch_coordinator.get_params_to_prefetch(
                sub_module,
                numel=numel)

            self._all_gather(params_to_prefetch, async_op=True)
            for param in params_to_prefetch:
                param.ds_status = ZeroParamStatus.INFLIGHT

                # keeping track of number of elements consumed by available parameters
                self._increment_available_parameter_numel(param.ds_numel)

            if nvme:
                self._prefetch_nvme_param_partitions(sub_module, params_to_prefetch)

        self._print_prefetch_elements_info(sub_module, params_to_prefetch)
        print_rank_0(
            f"{'--' * self.hierarchy}--PreFetching parameters {[param.ds_id for param in params_to_prefetch]} and available {self.total_available_parameter_numel}, max limit {self.max_available_parameters_in_numel}",
            force=False)

    def _print_prefetch_elements_info(self, sub_module, params_to_prefetch):
        sub_module_numel = 0.0
        for name, param in sub_module.named_parameters(recurse=False):
            sub_module_numel += param.ds_numel
        numel_being_prefetched = 0
        for param in params_to_prefetch:
            numel_being_prefetched = param.ds_numel
        print_rank_0(
            f"{'--' * self.hierarchy}--PreFetching  {numel_being_prefetched} numels and number of numel in the next sub module is {sub_module_numel}",
            force=False)

    def increment_step(self, sub_module):
        self.prefetch_coordinator.increment_step(sub_module)

    def reset_step(self):
        self.prefetch_coordinator.reset_step()

    '''----------------------------------------------------------------------'''

    # Fetches the parameters in the sub_module
    # This call is blocking
    def fetch_sub_module(self, sub_module):
        partitioned_params = []
        params_in_flight = False
        print_rank_0(
            f"{'--' * self.hierarchy}Fetching params in module {debug_module2name_class(sub_module)}"
        )
        params_to_fetch = [
            param for _,
            param in sub_module.named_parameters(recurse=False)
        ]
        # print([n for n,p in sub_module.named_parameters(recurse=False)])

        if hasattr(sub_module, 'ds_external_parameters'):
            print_rank_0(
                f"{'--' * self.hierarchy}--Fetching external parameters {sub_module.ds_external_parameters()}"
            )
            params_to_fetch += [
                param for _,
                param in sub_module.ds_external_parameters()
            ]
        # for _, param in sub_module.named_parameters(recurse=False):
        for param in params_to_fetch:
            param.ds_active_sub_modules += 1
            print_rank_0(
                f"{'--' * self.hierarchy}--Fetching parameters {debug_param2name_id_shape(param)} with active sub modules {param.ds_active_sub_modules}"
            )

            if param.ds_status == ZeroParamStatus.AVAILABLE:
                print_rank_0(
                    f"{'--' * self.hierarchy}--Parameter {debug_param2name_id(param)} is already available"
                )

            if param.ds_status == ZeroParamStatus.NOT_AVAILABLE:
                print_rank_0(
                    f"{'--' * self.hierarchy}--Parameter {debug_param2name_id(param)} is being fetched"
                )
                partitioned_params.append(param)

                # keeping track of number of elements consumed by available parameters
                self._increment_available_parameter_numel(param.ds_numel)
                print_rank_0(f"Incrementing with parameter id {param.ds_id}")

            if param.ds_status == ZeroParamStatus.INFLIGHT:
                params_in_flight = True
                print_rank_0(
                    f"{'--' * self.hierarchy}--Parameters {debug_param2name_id(param)} is already in flight (prefetched)"
                )
        self.hierarchy += 1

        # parameters are partitioned and need to be allgathered
        self._all_gather(partitioned_params, async_op=True)

        # parameters are inflight and communication needs to be completed
        if partitioned_params or params_in_flight:
            self._synchronize_communication()

        for _, param in sub_module.named_parameters(recurse=False):
            param.ds_status = ZeroParamStatus.AVAILABLE
            print_rank_0(
<<<<<<< HEAD
                f"Param id {param.ds_id}, Shape {param.shape}, device {param.device} norm {param.norm()}",
=======
                f"Param {debug_param2name_id_shape_device(param)} norm={param.norm()}",
>>>>>>> 1fc74cb9
                force=False)
        #print_rank_0(f"After fetching (id, shape, device): {[(param.ds_id, param.shape, param.device) for param in sub_module.named_parameters(recurse=False)]}")

    def release_sub_module(self, sub_module):
        self.hierarchy -= 1
        print_rank_0(
            f"{'--' * self.hierarchy}Releasing params in module {debug_module2name_class(sub_module)}"
        )
        params_to_release = [
            param for _,
            param in sub_module.named_parameters(recurse=False)
        ]

        if hasattr(sub_module, 'ds_external_parameters'):
            #print_rank_0(f"Releasing external parameters {sub_module.ds_external_parameters()}")
            params_to_release += [
                param for _,
                param in sub_module.ds_external_parameters()
            ]

        # for _, param in sub_module.named_parameters(recurse=False):
        for param in params_to_release:
            param.ds_active_sub_modules -= 1
            if not param.ds_active_sub_modules and not self._keep_for_later(
                    sub_module) and not param.ds_persist:
                print_rank_0(
<<<<<<< HEAD
                    f"{'--' * self.hierarchy}--Releasing parameters {param.ds_id} with numel {param.numel()} active sub modules {param.ds_active_sub_modules} and keep for later {self._keep_for_later(sub_module)}",
=======
                    f"{'--' * self.hierarchy}--Releasing parameter {debug_param2name_id_numel(param)} active sub modules {param.ds_active_sub_modules} and keep for later {self._keep_for_later(sub_module)}",
>>>>>>> 1fc74cb9
                    force=False)

                # Keeping track of number of elements that are consumed by available parameters
                self._decrement_available_parameter_numel(param.ds_numel)
                see_memory_usage(
<<<<<<< HEAD
                    f"Before releasing param {param.ds_id} with numel {param.numel()}",
                    force=False)
                param.partition(hierarchy=self.hierarchy)
                see_memory_usage(
                    f"After releasing param {param.ds_id} has numel {param.numel()} ",
=======
                    f"Before releasing param {debug_param2name_id_numel(param)}",
                    force=False)
                param.partition(hierarchy=self.hierarchy)
                see_memory_usage(
                    f"After releasing param {debug_param2name_id_numel(param)}",
>>>>>>> 1fc74cb9
                    force=False)

                param.ds_status = ZeroParamStatus.NOT_AVAILABLE
            else:

                print_rank_0(
<<<<<<< HEAD
                    f"{'--' * self.hierarchy}--Did not release parameters {param.ds_id} with numel {param.numel()} with active sub modules {param.ds_active_sub_modules}, keep for later {self._keep_for_later(sub_module)} and persistence {param.ds_persist}",
=======
                    f"{'--' * self.hierarchy}--Did not release param {debug_param2name_id_numel(param)} with active sub modules {param.ds_active_sub_modules}, keep for later={self._keep_for_later(sub_module)} and persistence={param.ds_persist}",
>>>>>>> 1fc74cb9
                    force=False)

    def release_and_reset_parameter(self, param):
        param.ds_active_sub_modules = 0
        if param.ds_status == ZeroParamStatus.AVAILABLE:
            print_rank_0(
                f"Releasing unpartitioned param {debug_param2name_id_numel(param)} active sub-modules {param.ds_active_sub_modules} and persistence {param.ds_persist}"
            )
            self._decrement_available_parameter_numel(param.ds_numel)
            param.partition()

    def _keep_for_later(self, sub_module):
        if not self.prefetch_coordinator.trace_completed:
            return False
        if self.max_reuse_distance_in_numel == 0:
            return False
        reuse_distance_in_numel = self.prefetch_coordinator.get_reuse_distance_in_numel(
            sub_module)
        #print_rank_0(f"Reuse distance and numel for sub_module id {sub_module.id} is {reuse_distance_in_numel}")
        return reuse_distance_in_numel < self.max_reuse_distance_in_numel

    def _all_gather(self, partitioned_params, async_op=False):
        with torch.cuda.stream(self.comm_stream):
            handles = partitioned_params[0].all_gather(
                param_list=partitioned_params,
                async_op=async_op,
                hierarchy=self.hierarchy) if partitioned_params else None

        if handles is not None:
            self.in_flight_handles.extend(handles)
            self.params_in_flight.extend(partitioned_params)

    def _synchronize_communication(self, synchronize_streams=True):
        assert len(self.params_in_flight) == len(self.in_flight_handles)
        for handle, param in zip(self.in_flight_handles, self.params_in_flight):
            if handle is not None:
                with torch.cuda.stream(self.comm_stream):
                    handle.wait()
            param.ds_status = ZeroParamStatus.AVAILABLE
        self.comm_stream.synchronize()
        torch.cuda.synchronize() if synchronize_streams else None
        self.in_flight_handles = []
        self.params_in_flight = []


class PreBackwardFunction(torch.autograd.Function):
    @staticmethod
    def forward(ctx, module, pre_backward_function, outputs):
        ctx.module = module
        ctx.pre_backward_function = pre_backward_function
        if not hasattr(module, "applied_pre_backward_ref_cnt"):
            module.applied_pre_backward_ref_cnt = 0
        module.applied_pre_backward_ref_cnt += 1
        #print(f"After Forward: {ctx.module.__class__.__name__}")
        outputs = outputs.detach()
        return outputs

    @staticmethod
    def backward(ctx, *args):
        #print(f"Before Backward: {ctx.module.__class__.__name__}")
        ctx.pre_backward_function(ctx.module)
        return (None, None) + args


class PostBackwardFunction(torch.autograd.Function):
    @staticmethod
    def forward(ctx, module, pre_backward_function, output):
        ctx.module = module
        if output.requires_grad:
            #TODO SOME TIMES post backward does not seem to be triggered debug in detail
            #Should only cause increase in memory not correctness issue
            #if output.grad_fn.__class__.__name__ == 'ViewBackward':
            #    ctx.view=True
            #    print(f"Warning view tensor for input to module : {module.__class__.__name__}. Backward hooks may not trigger properly")
            #assert len(module.parameters(recurse=False)), "The input tensor to the module is a view, and autograd Function or register_hook is not triggered with view tensors."
            #if module.ds_grads_remaining == 0:
            #    print(f"Before Forward: {ctx.module.__class__.__name__}")
            module.ds_grads_remaining += 1
            ctx.pre_backward_function = pre_backward_function
        output = output.detach()
        return output

    @staticmethod
    def backward(ctx, *args):
        ctx.module.ds_grads_remaining = ctx.module.ds_grads_remaining - 1
        if ctx.module.ds_grads_remaining == 0:
            ctx.pre_backward_function(ctx.module)
            #print(f"After Backward: {ctx.module.__class__.__name__}")
        return (None, None) + args


INITIAL_MICRO_STEP_ID = -1


class FP16_DeepSpeedZeroOptimizer_Stage3(object):
    """
    DeepSpeedZeroOptimizer designed to reduce the memory footprint
    required for training large deep learning models.

    For more details please see ZeRO: Memory Optimization Towards Training A Trillion Parameter Models
    https://arxiv.org/abs/1910.02054

    For usage examples, refer to TODO: DeepSpeed Tutorial

    """
    def __init__(self,
                 module,
                 init_optimizer,
                 timers,
                 static_loss_scale=1.0,
                 dynamic_loss_scale=False,
                 dynamic_loss_args=None,
                 verbose=True,
                 contiguous_gradients=True,
                 reduce_bucket_size=500000000,
                 prefetch_bucket_size=50000000,
                 max_reuse_distance=1000000000,
                 max_live_parameters=1000000000,
                 param_persistence_threshold=100000,
                 dp_process_group=None,
                 reduce_scatter=True,
                 overlap_comm=False,
                 offload_optimizer_config=None,
                 offload_param_config=None,
                 sub_group_size=1000000000000,
                 mpu=None,
                 clip_grad=0.0,
                 allreduce_always_fp32=False,
                 postscale_gradients=True,
                 gradient_predivide_factor=1.0,
                 gradient_accumulation_steps=1,
                 elastic_checkpoint=False,
                 aio_config=None):

<<<<<<< HEAD
        see_memory_usage("Stage 3 initialize beginning", force=True)
=======
        see_memory_usage("Stage 3 initialize beginning", force=False)
>>>>>>> 1fc74cb9

        if dist.get_rank() == 0:
            logger.info(f"Reduce bucket size {reduce_bucket_size}")
            logger.info(f"Allgather bucket size {prefetch_bucket_size}")
        # The fused optimizer does all the work. We need this layer for two reason:
        # 1. maintain same user API from apex.fp16_utils
        # 2. keep common stuff here in case we need to add ne552w fused optimizer later

        # differences from apex.fp16_utils:
        # - assume all model params in fp16
        # - assume all params requires grad
        # - flat by groups, not keeping state. TODO: remove state explicitly?
        # - master gard and unflat master weight never exist. TODO: a way to save out unflat master?
        if not torch.cuda.is_available:
            raise SystemError("Cannot use fp16 without CUDA.")
        self.optimizer = init_optimizer

        # Load pre-built or JIT compile (un)flatten ops
        util_ops = UtilsBuilder().load()
        self.flatten = util_ops.flatten
        self.unflatten = util_ops.unflatten
<<<<<<< HEAD
=======
        self.dtype = self.optimizer.param_groups[0]['params'][0].dtype
        self._global_grad_norm = 0.
>>>>>>> 1fc74cb9

        if not all(is_zero_param(p) for p in module.parameters()):
            group = None
            if mpu:
                group = mpu.get_data_parallel_group()
            Init(module=module, data_parallel_group=group, dtype=self.dtype)

        for m in module.modules():
            _init_external_params(m)

        self.module = module
        self.elastic_checkpoint = elastic_checkpoint
        self.overlap_comm = overlap_comm

        # Replace ._parameters with a new class to enable auto-registration of
        # external parameters
        _inject_parameters(module, ZeROOrderedDict)

        if self.overlap_comm:
            self.gpu_sum = torch.zeros(1, dtype=torch.float).cuda()

        ###################### offload optimizer setup ##################################
        self.optimizer_swapper = None
        self.swap_optimizer = False

        self.offload_optimizer = False
        self.offload_optimizer_pin_memory = False
        self.offload_optimizer_fast_init = False
        if offload_optimizer_config is not None:
            self.offload_optimizer = True
            self.offload_optimizer_pin_memory = offload_optimizer_config[
                OFFLOAD_OPTIMIZER_PIN_MEMORY]
            self.swap_optimizer = offload_optimizer_config[
                OFFLOAD_OPTIMIZER_DEVICE] == OFFLOAD_NVME_DEVICE
            self.offload_optimizer_fast_init = offload_optimizer_config[
                OFFLOAD_OPTIMIZER_FAST_INIT]

        ###################### offload param setup ##################################
        self.offload_param = False
        self.offload_param_pin_memory = False
        self.params_in_nvme_and_cpu = False
        self.max_params_in_cpu = 0
        if offload_param_config is not None:
            assert self.offload_optimizer, "parameter offload is only available with optimizer state offload"
            self.offload_param = True
            self.offload_param_pin_memory = offload_param_config[
                OFFLOAD_PARAM_PIN_MEMORY]
            self.params_in_nvme_and_cpu = offload_param_config[
                OFFLOAD_PARAM_DEVICE] == OFFLOAD_NVME_DEVICE
            self.max_params_in_cpu = offload_param_config[OFFLOAD_PARAM_MAX_IN_CPU]
            print_rank_0(
                f"FP16 params swapping is {self.params_in_nvme_and_cpu}, Max params in CPU is {self.max_params_in_cpu}",
<<<<<<< HEAD
                force=True)
=======
                force=False)
>>>>>>> 1fc74cb9

        self.deepspeed_adam_offload = (self.offload_optimizer
                                       and type(init_optimizer) == DeepSpeedCPUAdam)

        self.device = torch.cuda.current_device(
        ) if not self.offload_optimizer else OFFLOAD_CPU_DEVICE
        ############################################################################

        see_memory_usage("Before Partitioned Parameter Coordinator", force=False)

        fetch_stream = torch.cuda.Stream() if self.overlap_comm else None
        self.param_coordinator = PartitionedParameterCoordinator(
            comm_stream=fetch_stream,
            max_reuse_distance_in_numel=int(max_reuse_distance),
            max_available_parameters_in_numel=int(max_live_parameters))

        see_memory_usage("After Partitioned Parameter Coordinator", force=False)

        #self.param_coordinator = PartitionedParameterCoordinator(comm_stream=torch.cuda.Stream())
        #-------------Stage 3 Setup-------------------#
        # parameters smaller than the threshold will be collectively gathered at the
        # end of the optimizer step and will be kept till the end of the backward pass
        # TODO maybe worth just replicating these parameters and doing all reduce for them
        self.persistence_threshold = int(param_persistence_threshold)

        self.persistent_parameters = self.persistent_parameters()

        self.setup_zero_stage3_hooks()

        #resetting ds_tensor just in case parameters have been changed after initialization
        #example .half() or .to()
        #self.reset_ds_tensor()
        #---------------------------------------------#

        self.timers = timers

        self.reduce_scatter = reduce_scatter

        self.dp_process_group = dp_process_group

        self.partition_count = dist.get_world_size(group=self.dp_process_group)

        if mpu is None:
            self.model_parallel_group = None
            self.model_parallel_rank = 0
        else:
            self.model_parallel_group = mpu.get_model_parallel_group()
            self.model_parallel_rank = mpu.get_model_parallel_rank()

        self.overflow = False
        self.clip_grad = clip_grad
        self.allreduce_always_fp32 = allreduce_always_fp32
        self.gradient_predivide_factor = gradient_predivide_factor
        self.postscale_gradients = postscale_gradients
        self.gradient_accumulation_steps = gradient_accumulation_steps
        self.micro_step_id = INITIAL_MICRO_STEP_ID

        if self.reduce_scatter:
            assert not self.allreduce_always_fp32, "allreduce_always_fp32 is not yet supported with ZeRO-2 with reduce scatter enabled"
            assert self.gradient_predivide_factor == 1.0, "gradient_predivide_factor != 1.0 is not yet supported with ZeRO-2 with reduce scatter enabled"
            assert self.postscale_gradients, "pre-scale gradients is not yet supported with ZeRO-2 with reduce scatter enabled"

        # Holds the mode parameter
        # The param.data may not hold any meaningful data
        # when param's status is NOT_AVAILABLE or IN_FLGHT
        self.fp16_groups = []

        # Hold partitioned parameters
        self.fp16_partitioned_groups = []

        # Holds a fused and flattened copy of the parameters
        self.fp16_partitioned_groups_flat = []
        self.fp16_partitioned_groups_flat_numel = []

        #defragmented pinned memory
        self.param_groups_fp16_flat_cpu_memory = []
<<<<<<< HEAD

        #fp16 buffer for swapping out nvme params
        self.param_group_fp16_flat_reuse_buffer = None
=======
>>>>>>> 1fc74cb9

        #a single 32-bit partition of the parallel partitioned parameters
        #that this process will update
        self.fp32_partitioned_groups_flat = []
        self.next_swappable_fp32_partitioned_groups = []

        # number of elements per partition in each group
        self.partition_size = []

        self.all_reduce_print = False

        self.prefetch_elements = int(prefetch_bucket_size)

        # padding on each partition for alignment purposes
        self.groups_padding = []

        self.sub_group_size = sub_group_size

        self.sub_group_to_group_id = {}
<<<<<<< HEAD

        see_memory_usage("Before creating fp16 partitions", force=True)
=======
        see_memory_usage("Before creating fp16 partitions", force=False)
>>>>>>> 1fc74cb9
        self._create_fp16_partitions_with_defragmentation()
        num_fp16_subgroups = len(self.fp16_partitioned_groups_flat)
        see_memory_usage(f"After creating fp16 partitions: {num_fp16_subgroups}",
                         force=False)

<<<<<<< HEAD
        # Optimizer ensor swapping
=======
        # Optimizer tensor swapping
>>>>>>> 1fc74cb9
        if self.swap_optimizer:
            self._configure_tensor_swapping(offload_optimizer_config, aio_config)

        see_memory_usage("Before creating fp32 partitions", force=False)
        self._create_fp32_partitions()
        see_memory_usage("After creating fp32 partitions", force=False)
        dist.barrier()

        # To support pipelined optimizer swapping
        self._create_next_swappable_fp32_groups()

        see_memory_usage("Before initializing optimizer states", force=False)
        self.initialize_optimizer_states()
        see_memory_usage("After initializing optimizer states", force=False)
        dist.barrier()

        if dist.get_rank() == 0:
            logger.info(f"optimizer state initialized")

        self.reduce_bucket_size = int(reduce_bucket_size)

        self.reduction_event = torch.cuda.Event(enable_timing=False, blocking=False)

        self.reduction_stream = torch.cuda.Stream(
        ) if self.overlap_comm else torch.cuda.current_stream()
        self.callback_queued = False
        self.copy_grad_stream = torch.cuda.Stream()

        self.param_dict = {}

        # map between param_id and bool to specify if a param is in this partition
        self.is_param_in_current_partition = {}

        self.contiguous_gradients = contiguous_gradients
        self.extra_large_param_to_reduce = None
        self.grads_in_ipg_bucket = []
        self.params_in_ipg_bucket = []
        self.elements_in_ipg_bucket = 0
        self.params_already_reduced = []
        self.is_gradient_accumulation_boundary = True
        self._release_ipg_buffers()
        self.previous_reduced_grads = None

        # simplified param id
        self.param_id = {}

        count = 0
        for i, params_group in enumerate(self.fp16_groups):
            for param in params_group:
                unique_id = id(param)
                self.param_id[unique_id] = count
                self.param_dict[count] = param
                self.params_already_reduced.append(False)
                count = count + 1

        #Largest partitioned param
<<<<<<< HEAD
        largest_partitioned_param_numel = max(self.fp16_partitioned_groups_flat_numel)
        print_rank_0(
            f'Largest partitioned param numel = {largest_partitioned_param_numel}',
            force=True)
=======
        largest_partitioned_param_numel = max([
            max([tensor.numel() for tensor in fp16_partitioned_group])
            for fp16_partitioned_group in self.fp16_partitioned_groups
        ])
        print_rank_0(
            f'Largest partitioned param numel = {largest_partitioned_param_numel}',
            force=False)
>>>>>>> 1fc74cb9

        see_memory_usage(f"Before Set Grad positions", force=False)

        self.grad_position = {}
        self.set_grad_positions()
        see_memory_usage(f"Before CPU Offload initialization", force=False)

        self.grads_in_partition = None

        if self.offload_optimizer:
            self.accumulated_grads_in_cpu = {}
            self.norm_for_param_grads = {}
            self.local_overflow = False
            self.temp_grad_buffer_for_gpu_offload = torch.zeros(
                largest_partitioned_param_numel,
                device=torch.cuda.current_device(),
                dtype=self.dtype)
            self.temp_grad_gpu_buffer = torch.zeros(largest_partitioned_param_numel,
                                                    device=torch.cuda.current_device(),
                                                    dtype=self.dtype)
        see_memory_usage(f"After CPU Offload initialization", force=False)

        # stores if a partition has been reduced in this step
        self.is_partition_reduced = {}

        # stores if a grad in a partition has been computed or not
        self.is_grad_computed = {}

        # will store the averaged gradients required by this paritition
        self.averaged_gradients = {}

        #creates backward hooks for gradient partitioning
        self.create_reduce_and_remove_grad_hooks()

        #exit(0)

        # we may have a way of fusing dynamic scale. Do not support for now
        if self.dtype == torch.float or not dynamic_loss_scale:
            loss_scale_value = 1.0 if self.dtype == torch.float else static_loss_scale

            self.dynamic_loss_scale = False
            self.loss_scaler = LossScaler(scale=loss_scale_value)
            cur_iter = 0
        else:
            if dynamic_loss_args is None:
                self.loss_scaler = DynamicLossScaler()
            else:
                self.loss_scaler = DynamicLossScaler(**dynamic_loss_args)

            self.dynamic_loss_scale = True

        self.debug_fp16_grads = [{} for _ in self.fp16_groups]

        if dist.get_rank(group=self.dp_process_group) == 0:
            see_memory_usage(f"After initializing ZeRO optimizer", force=False)

    def _configure_tensor_swapping(self, offload_optimizer_config, aio_config):
        nvme_swap_folder = os.path.join(
            offload_optimizer_config[OFFLOAD_OPTIMIZER_NVME_PATH],
            'zero_stage_3')
        os.makedirs(nvme_swap_folder, exist_ok=True)
        if torch.distributed.get_rank() == 0:
            logger.info(f'Tensor Swapping: Adding optimizer tensors')

<<<<<<< HEAD
    def _configure_tensor_swapping(self, offload_optimizer_config, aio_config):
        nvme_swap_folder = os.path.join(
            offload_optimizer_config[OFFLOAD_OPTIMIZER_NVME_PATH],
            'zero_stage_3')
        os.makedirs(nvme_swap_folder, exist_ok=True)
        if torch.distributed.get_rank() == 0:
            logger.info(f'Tensor Swapping: Adding optimizer tensors')

=======
>>>>>>> 1fc74cb9
        swapper_type = PipelinedOptimizerSwapper if offload_optimizer_config[
            OFFLOAD_OPTIMIZER_PIPELINE] else PartitionedOptimizerSwapper

        self.optimizer_swapper = swapper_type(
            swap_config=offload_optimizer_config,
            aio_config=aio_config,
            base_folder=nvme_swap_folder,
            optimizer=self.optimizer,
            largest_numel=max(self.fp16_partitioned_groups_flat_numel),
            device=self.device,
            dtype=torch.float32,
            timers=self.timers)

    def _create_fp16_partitions(self):
        dist.barrier()
        partition_id = dist.get_rank(group=self.dp_process_group)

        # loop to deal with groups
        for j, param_group in enumerate(self.optimizer.param_groups):

            sub_groups = self._create_fp16_sub_groups(param_group['params'])
            for sub_group in sub_groups:
                i = len(self.fp16_groups)

                # push this group to list before modify
                self.fp16_groups.append(sub_group)
                self.sub_group_to_group_id[i] = j

                #These are the list of the partitioned parameters
                self.fp16_partitioned_groups.append(
                    [param.ds_tensor for param in self.fp16_groups[i]])

                print_rank_0(
                    f"fp16 group {i} partitioned_param norms : {[param.ds_tensor.norm().item() for param in self.fp16_groups[i]]}"
                )

                # Record padding required to align group to world size (only applies to last rank)
                if partition_id == dist.get_world_size(group=self.dp_process_group) - 1:
                    padding = [p.padding_size() for p in self.fp16_groups[i]]
                else:
                    padding = [0] * len(self.fp16_groups[i])
                self.groups_padding.append(padding)

                #not sure why apex was cloning the weights before flattening
                #removing cloning here
                see_memory_usage(f"Before Flattening param group {i}", force=False)

                if not self.offload_param:
                    see_memory_usage(f"Before moving param group {i} to CPU",
                                     force=False)
                    #move all the parameters to cpu to free up GPU space for creating flat buffer
                    move_to_cpu(self.fp16_partitioned_groups[i])
                    see_memory_usage(f"After moving param group {i} to CPU", force=False)

                    #create flat buffer in CPU and move to GPU
                    self.fp16_partitioned_groups_flat.append(
                        self.flatten_dense_tensors_aligned(
                            self.fp16_partitioned_groups[i],
                            dist.get_world_size(group=self.dp_process_group)).cuda(
                                torch.cuda.current_device()))
                    see_memory_usage(
                        f"After flattening and moving param group {i} to GPU",
                        force=False)
                else:
                    #Without the detach, seems like the flattening becomes part of the
                    #model graph causing errors downstream
                    self.fp16_partitioned_groups_flat.append(
                        self.flatten_dense_tensors_aligned(
                            self.fp16_partitioned_groups[i],
                            dist.get_world_size(
                                group=self.dp_process_group)).detach().pin_memory())

                see_memory_usage(f"After Flattening param group {i}", force=False)

                see_memory_usage(f"After Flattening param group {i}", force=False)

                #set model fp16 weight to slices of flattened buffer
                updated_params = self.unflatten(self.fp16_partitioned_groups_flat[i],
                                                self.fp16_partitioned_groups[i])

                for partitioned_param, q in zip(self.fp16_partitioned_groups[i], updated_params):
                    partitioned_param.data = q.data

    def _move_to_flat_buffer(self, param_list, flat_buffer, avoid_copy=False):
        '''If flat buffer is None then the parameters in the param_list are
        not copied to the flat buffer. This is because they excede the number of max_params_in_cpu
        Some of these parameters may aready be in CPU in unflattened buffers
        or they maybe in GPU, or they maybe in NVME. If they are in NVME, then
        they will be marked as NOT_AVAILABLE, and will be moved to CPU when they are
        needed during training.'''
        if flat_buffer is None:
            # this dst buffer is on NVMe, so skip this
            return

        start = 0
        for param in param_list:
            src = param.ds_tensor
            dest = flat_buffer.narrow(0, start, src.ds_numel)
            start = start + src.ds_numel
            '''if the parameter was initialized in nvme then bring it to the destination buffer directly'''
            if src.status == PartitionedParamStatus.NOT_AVAILABLE:
                print_rank_0(
                    f"Swapping in {param.ds_id} with partition size {param.ds_tensor.ds_numel} permanently to CPU"
                )
<<<<<<< HEAD
                param.nvme_swapper.swap_in([param],
                                           swap_in_buffers=[dest],
                                           async_op=False)
            else:
                assert src.status == PartitionedParamStatus.AVAILABLE, "Partitioned Parm must be avialable here"
                if not avoid_copy:
                    dest.data.copy_(src.data)
                src.data = dest.data

            # Final location must be gpu/cpu in this case
            param.ds_tensor.final_location = 'not-nvme'

    def _create_param_groups_fp16_flat_cpu_memory(self):

        aggregate_params_count = 0

        for j, param_group in enumerate(self.optimizer.param_groups):
            params_in_group = sum([p.ds_tensor.ds_numel for p in param_group['params']])

            flat_buffer_size = params_in_group

            if self.params_in_nvme_and_cpu and \
                aggregate_params_count + params_in_group > self.max_params_in_cpu:

                flat_buffer_size = max(0,
                                       self.max_params_in_cpu - aggregate_params_count)

            aggregate_params_count += params_in_group

            if flat_buffer_size > 0:
                print_rank_0(f"group {j} flat buffer size {flat_buffer_size}",
                             force=False)
                self.param_groups_fp16_flat_cpu_memory.append(
                    torch.empty(int(flat_buffer_size),
                                dtype=torch.half,
                                pin_memory=True))
            else:
                print_rank_0(
                    f"No flat buffer size. Param group size was  {params_in_group}",
                    force=False)

                self.param_groups_fp16_flat_cpu_memory.append(
                    torch.empty(1,
                                dtype=torch.half))

    def _create_fp16_partitions_with_defragmentation(self):
        dist.barrier()
        partition_id = dist.get_rank(group=self.dp_process_group)

=======
                param.nvme_swapper.swap_into_buffer(param, dest)
                src.data = dest.data
                src.status = PartitionedParamStatus.AVAILABLE
            else:
                assert src.status == PartitionedParamStatus.AVAILABLE, "Partitioned Param must be available here"
                if not avoid_copy:
                    dest.data.copy_(src.data)
                src.data = dest.data

            # Final location must be gpu/cpu in this case
            param.ds_tensor.final_location = 'not-nvme'

    def _create_param_groups_fp16_flat_cpu_memory(self):

        aggregate_params_count = 0

        for j, param_group in enumerate(self.optimizer.param_groups):
            params_in_group = sum([p.ds_tensor.ds_numel for p in param_group['params']])

            flat_buffer_size = params_in_group

            if self.params_in_nvme_and_cpu and \
                aggregate_params_count + params_in_group > self.max_params_in_cpu:

                flat_buffer_size = max(0,
                                       self.max_params_in_cpu - aggregate_params_count)

            aggregate_params_count += params_in_group

            if flat_buffer_size > 0:
                print_rank_0(f"group {j} flat buffer size {flat_buffer_size}",
                             force=False)
                self.param_groups_fp16_flat_cpu_memory.append(
                    torch.empty(int(flat_buffer_size),
                                dtype=self.dtype,
                                pin_memory=True))
            else:
                print_rank_0(
                    f"No flat buffer size. Param group size was  {params_in_group}",
                    force=False)

                self.param_groups_fp16_flat_cpu_memory.append(
                    torch.empty(1,
                                dtype=self.dtype))

    def _create_fp16_partitions_with_defragmentation(self):
        dist.barrier()
        partition_id = dist.get_rank(group=self.dp_process_group)
        create_fp16_flat_reuse_buffer = False
        largest_partition_numel = []
        max_partition_numel = 0

>>>>>>> 1fc74cb9
        #create a flat CPU memory allocation for each param group
        if self.offload_param:
            self._create_param_groups_fp16_flat_cpu_memory()

        # loop to deal with groups
        for j, param_group in enumerate(self.optimizer.param_groups):

            sub_groups = self._create_fp16_sub_groups(param_group['params'])
<<<<<<< HEAD
            print_rank_0(f'fp16 group {j} has {len(sub_groups)} subgroups', force=True)
=======
            print_rank_0(f'fp16 group {j} has {len(sub_groups)} subgroups', force=False)
>>>>>>> 1fc74cb9

            flat_offset = 0
            for sub_group in sub_groups:
                i = len(self.fp16_groups)

                # push this group to list before modify
                self.fp16_groups.append(sub_group)
                self.sub_group_to_group_id[i] = j

                # comment out for zero_to_fp32 debug
                # if torch.distributed.get_rank() == 0:
                #     for param in self.fp16_groups[i]:
                #         print(f"{debug_param2name_id_shape(param)} {param.ds_shape}")

                #These are the list of the partitioned parameters
                self.fp16_partitioned_groups.append(
                    [param.ds_tensor for param in self.fp16_groups[i]])

                total_elements = sum(
                    [t.ds_numel for t in self.fp16_partitioned_groups[i]])
                self.fp16_partitioned_groups_flat_numel.append(total_elements)

<<<<<<< HEAD
=======
                if total_elements > max_partition_numel:
                    largest_partition_numel = [
                        t.ds_numel for t in self.fp16_partitioned_groups[i]
                    ]
                    max_partition_numel = total_elements

>>>>>>> 1fc74cb9
                print_rank_0(
                    f"fp16 group {i} partitioned_param norms : {[param.ds_tensor.norm().item() for param in self.fp16_groups[i]]}"
                )

                # Record padding required to align group to world size (only applies to last rank)
                if partition_id == dist.get_world_size(group=self.dp_process_group) - 1:
                    padding = [p.padding_size() for p in self.fp16_groups[i]]
                else:
                    padding = [0] * len(self.fp16_groups[i])
                self.groups_padding.append(padding)

                #not sure why apex was cloning the weights before flattening
                #removing cloning here
                see_memory_usage(f"Before Flattening param subgroup {i}", force=False)

                #all partitioned parameters remain in GPU during training
                if not self.offload_param:
                    see_memory_usage(f"Before moving param subgroup group {i} to CPU",
                                     force=False)
                    #move all the parameters to cpu to free up GPU space for creating flat buffer
                    move_to_cpu(self.fp16_partitioned_groups[i])
                    see_memory_usage(f"After moving param subgroup {i} to CPU",
                                     force=False)

                    #create flat buffer in CPU and move to GPU
                    self.fp16_partitioned_groups_flat.append(
                        self.flatten_dense_tensors_aligned(
                            self.fp16_partitioned_groups[i],
                            1).cuda(torch.cuda.current_device()))
                    see_memory_usage(
                        f"After flattening and moving param subgroup {i} to GPU",
                        force=False)

                #all partitioned parameters are in CPU during training
                else:
                    print_rank_0(f"Params in nvme and cpu {self.params_in_nvme_and_cpu}")
                    #Flat buffer may not be available for parameters that reside in NVME
                    if not self.params_in_nvme_and_cpu or flat_offset + total_elements <= self.param_groups_fp16_flat_cpu_memory[
                            j].numel():
                        fp16_partitioned_group_flat = self.param_groups_fp16_flat_cpu_memory[
                            j].narrow(0,
                                      flat_offset,
                                      total_elements)
                        print_rank_0(
<<<<<<< HEAD
                            f"Creating a flat buffer for subgroup {i} requiring {total_elements} elements, and cumulative CPU elemets {flat_offset + total_elements}",
=======
                            f"Creating a flat buffer for subgroup {i} requiring {total_elements} elements, and cumulative CPU elements {flat_offset + total_elements}",
>>>>>>> 1fc74cb9
                            force=False)
                    #these parameters reside in NVME and
                    elif self.params_in_nvme_and_cpu:
                        fp16_partitioned_group_flat = None
                        print_rank_0(
                            f"No flat buffer for sub group {i} of {total_elements} elements",
                            force=False)
                    else:
                        assert False, "Either params are in nvme, or they are in CPU memory. This code path should not be triggered. Please see you max_params_in_cpu and params_in_nvme configs"

                    self.fp16_partitioned_groups_flat.append(fp16_partitioned_group_flat)
                    flat_offset += total_elements

                # move param to flat buffer for both param offload on/off
                self._move_to_flat_buffer(self.fp16_groups[i],
                                          self.fp16_partitioned_groups_flat[i],
                                          avoid_copy=not self.offload_param)

                see_memory_usage(f"After Flattening param group {i}", force=False)

                #create a pinned memory to be used for swapping out params to NVME after optimizer step
<<<<<<< HEAD
                if self.fp16_partitioned_groups_flat[
                        -1] is None and self.param_group_fp16_flat_reuse_buffer is None:
                    self.param_group_fp16_flat_reuse_buffer = torch.empty(
                        max(self.fp16_partitioned_groups_flat_numel),
                        dtype=torch.half,
                        device='cpu',
                        pin_memory=True)

                see_memory_usage(f"After Flattening param subgroup {i}", force=False)

=======
                if self.fp16_partitioned_groups_flat[-1] is None:
                    create_fp16_flat_reuse_buffer = True

                see_memory_usage(f"After Flattening param subgroup {i}", force=False)

        if create_fp16_flat_reuse_buffer:
            assert len(largest_partition_numel) > 0, f'Unexpected that largest partition is empty'
            self.fp16_groups[0][0].nvme_swapper.reserve_partitioned_swap_space(
                largest_partition_numel)

>>>>>>> 1fc74cb9
    def _swap_in_sub_group_to_flat_buffer(self, flat_buffer, sub_group_id):
        offset = 0
        elements_in_sub_group = sum(
            [t.ds_numel for t in self.fp16_partitioned_groups[sub_group_id]])
        assert (flat_buffer.numel() == elements_in_sub_group)
        for param, partitioned_param in zip(self.fp16_groups[sub_group_id], self.fp16_partitioned_groups[sub_group_id]):
            dest = flat_buffer.narrow(0, offset, partitioned_param.ds_numel)
            if partitioned_param.status == PartitionedParamStatus.NOT_AVAILABLE:
                print_rank_0(
                    f"Swapping in {param.ds_id} with elements {param.ds_numel} and partition {param.ds_tensor.ds_numel}"
                )
                param.nvme_swapper.swap_in([param], async_op=False)
                dest.data.copy_(partitioned_param.data)
                param.nvme_swapper.remove_partition_and_release_buffers([param])
                print_rank_0(f"Swapping in {param.ds_id} done")
            else:
                dest.data.copy_(partitioned_param.data)
            offset += partitioned_param.ds_numel

    def _create_next_swappable_fp32_groups(self):
        reverse_order_indices = [
            i for i in range(len(self.fp32_partitioned_groups_flat))
        ]
        reverse_order_indices.reverse()

        next_group = None
        for i in reverse_order_indices:
            self.next_swappable_fp32_partitioned_groups.append(next_group)
            if self._swappable_optimizer_subgroup(i):
                next_group = self.fp32_partitioned_groups_flat[i]

        self.next_swappable_fp32_partitioned_groups.reverse()

    def _get_sub_group_partitions(self, sub_group_id):
        sub_group_partitions = []
        for param, partitioned_param in zip(self.fp16_groups[sub_group_id], self.fp16_partitioned_groups[sub_group_id]):
            if partitioned_param.status == PartitionedParamStatus.NOT_AVAILABLE:
                swap_path = param.nvme_swapper.get_path(param, True)
                sub_group_partitions.append((partitioned_param,
                                             param.ds_tensor.ds_numel,
                                             swap_path))
            else:
                sub_group_partitions.append((partitioned_param,
                                             partitioned_param.ds_numel,
                                             None))

        return sub_group_partitions

    def _create_fp32_partitions(self):
        cpu_memory_usage = 0
        cpu_memory_sub_groups = 0
        nvme_memory_usage = 0
        num_swappable_partitions = 0
        num_swap_from_nvme_partitions = 0
        num_swap_from_cpu_partitions = 0
        swap_from_nvme_memory_usage = 0
        swap_from_cpu_memory_usage = 0
        GIGA_BYTES = (1024**3)

        swappable_fp32_tensors = []
        swappable_fp16_src_tensors = []
        nvme_fp16_partitions_info = []
        nvme_fp16_num_elems = []
        nvme_fp32_dest_tensors = []
        fp32_element_size = torch.tensor([], dtype=torch.float32).element_size()

        for i, tensor in enumerate(self.fp16_partitioned_groups_flat):
            num_elements = self.fp16_partitioned_groups_flat_numel[i]

            # a partition of the fp32 master weights that will be updated by this process
            if self._swappable_optimizer_subgroup(i):
                self.fp32_partitioned_groups_flat.append(torch.Tensor())
                nvme_memory_usage += (fp32_element_size * num_elements)
                num_swappable_partitions += 1

                if self.params_in_nvme_and_cpu and tensor is None:
                    num_swap_from_nvme_partitions += 1
                    swap_from_nvme_memory_usage += (fp32_element_size * num_elements)
                    if self.offload_optimizer_fast_init:
                        sub_group_partitions = self._get_sub_group_partitions(i)
                        nvme_fp16_partitions_info.append(sub_group_partitions)
                        nvme_fp16_num_elems.append(num_elements)
                        nvme_fp32_dest_tensors.append(
                            self.fp32_partitioned_groups_flat[i])
                    else:
                        unpinned_fp32_buffer = torch.empty(num_elements,
                                                           device=self.device,
                                                           dtype=torch.float)
                        self._swap_in_sub_group_to_flat_buffer(unpinned_fp32_buffer, i)
                        self.optimizer_swapper.initialize_parameters(
                            parameters=[self.fp32_partitioned_groups_flat[i]],
                            src_tensors=[unpinned_fp32_buffer])
                else:
                    num_swap_from_cpu_partitions += 1
                    swap_from_cpu_memory_usage += (fp32_element_size * num_elements)
                    swappable_fp32_tensors.append(self.fp32_partitioned_groups_flat[i])
                    swappable_fp16_src_tensors.append(
                        self.fp16_partitioned_groups_flat[i])
            else:
                cpu_memory_usage += (fp32_element_size * num_elements)
                cpu_memory_sub_groups += 1

                if self.params_in_nvme_and_cpu and tensor is None:
                    unpinned_fp32_buffer = torch.empty(num_elements,
                                                       device=self.device,
                                                       dtype=torch.float)
                    self._swap_in_sub_group_to_flat_buffer(unpinned_fp32_buffer, i)
                    self.fp32_partitioned_groups_flat.append(unpinned_fp32_buffer)
                else:
                    self.fp32_partitioned_groups_flat.append(
                        self.fp16_partitioned_groups_flat[i].to(
                            self.device).clone().float().detach())

            self.fp32_partitioned_groups_flat[
                i].requires_grad = True  # keep this in case internal optimizer uses it

        if len(swappable_fp32_tensors) > 0:
            self.optimizer_swapper.initialize_parameters(
                parameters=swappable_fp32_tensors,
                src_tensors=swappable_fp16_src_tensors)

        if len(nvme_fp32_dest_tensors) > 0:
            fp16_pinned_buffers = self.fp16_groups[0][
                0].nvme_swapper.reserve_available_buffers()
            assert len(fp16_pinned_buffers) > 0
            self.optimizer_swapper.initialize_from_swapped_fp16_params(
                fp16_partitions_info=nvme_fp16_partitions_info,
                fp16_num_elems=nvme_fp16_num_elems,
                fp16_pinned_buffers=fp16_pinned_buffers,
                fp32_parameters=nvme_fp32_dest_tensors)
            self.fp16_groups[0][0].nvme_swapper.release_reserved_buffers()

        nvme_gigabytes = nvme_memory_usage / GIGA_BYTES
        print_rank_0(
            f'Swappable FP32 Partitions: count={num_swappable_partitions} size={nvme_gigabytes:5.2f} GB',
<<<<<<< HEAD
            force=True)
        if self.params_in_nvme_and_cpu:
            print_rank_0(
                f'Swap from NVMe Partitions: count = {num_swap_from_nvme_partitions}, size = {swap_from_nvme_memory_usage/GIGA_BYTES:5.2f}GB',
                force=True)
            print_rank_0(
                f'Swap from CPU Partitions: count = {num_swap_from_cpu_partitions}, size = {swap_from_cpu_memory_usage/GIGA_BYTES:5.2f}GB',
                force=True)
=======
            force=False)
        if self.params_in_nvme_and_cpu:
            print_rank_0(
                f'Swap from NVMe Partitions: count = {num_swap_from_nvme_partitions}, size = {swap_from_nvme_memory_usage/GIGA_BYTES:5.2f}GB',
                force=False)
            print_rank_0(
                f'Swap from CPU Partitions: count = {num_swap_from_cpu_partitions}, size = {swap_from_cpu_memory_usage/GIGA_BYTES:5.2f}GB',
                force=False)
>>>>>>> 1fc74cb9

        cpu_memory_gigabytes = cpu_memory_usage / GIGA_BYTES
        print_rank_0(
            f'In-Memory FP32 Partitions: count={cpu_memory_sub_groups} size={cpu_memory_gigabytes:5.2f} GB',
<<<<<<< HEAD
            force=True)
=======
            force=False)
>>>>>>> 1fc74cb9

        # Clear for on-the-fly population before the optimizer step
        for param_group in self.optimizer.param_groups:
            param_group['params'] = []

    def _create_fp16_sub_groups(self, params_group):

        params_group_numel = sum([param.partitioned_size() for param in params_group])
        sub_group_size = self.sub_group_size

        if sub_group_size is None or sub_group_size >= params_group_numel:
            return [params_group]

        sub_groups = []
        sub_group = []
        local_sub_group_size = 0
        for param in params_group:

            sub_group.append(param)
            local_sub_group_size += param.partitioned_size()

            if local_sub_group_size >= sub_group_size or id(param) == id(
                    params_group[-1]):

                sub_groups.append(sub_group)

                sub_group = []
                local_sub_group_size = 0

        return sub_groups

    # def reset_ds_tensor(self):
    #     for name, param in self.module.named_parameters(recurse=True):
    #         assert hasattr(param,'ds_id'), "Parameters have not been converted to be Zero 3 compatible"
    #         assert (param.ds_status == ZeroParamStatus.NOT_AVAILABLE), "All the parameters must have been partitioned by now"
    #         param.ds_tensor.data = param.data

    def setup_zero_stage3_hooks(self):
        self.hierarchy = 0
        self._register_hooks_recursively(self.module)

        #reset step at the beginning of forward
        def _pre_forward_hook(module, *args):
            self.param_coordinator.reset_step()

        #reset step if in inference mode
        def _end_of_forward_hook(module, *args):

            if not torch._C.is_grad_enabled():
                self.param_coordinator.reset_step()

        #likely one of them should be enough but just to be safe
        self.module.register_forward_hook(_end_of_forward_hook)
        self.module.register_forward_pre_hook(_pre_forward_hook)

<<<<<<< HEAD
        # Add top todule to stack trace
=======
        # Add top module to stack trace
>>>>>>> 1fc74cb9
        global FWD_MODULE_STACK
        FWD_MODULE_STACK.append(self.module)

    def persistent_parameters(self):
        persistent_params = []
        total_persistent_parameters = 0
        params_count = 0
        for _, param in self.module.named_parameters(recurse=True):
            if param.ds_numel < self.persistence_threshold:
                params_count += 1
                param.ds_persist = True
                persistent_params.append(param)
                total_persistent_parameters += param.ds_numel

        print_rank_0(
            f"ZeRO 3: Total persistent parameters: {total_persistent_parameters} in {params_count} params",
            force=False)
        return persistent_params

    def _register_hooks_recursively(self, module, count=[0]):
        my_count = count[0]
        module.id = my_count

        #print(f"{module.__class__} : {module.id}")

        for child in module.children():
            count[0] = count[0] + 1
            self._register_hooks_recursively(child, count=count)

        def _pre_forward_module_hook(module, *args):
            self.pre_sub_module_forward_function(module)

        def _post_forward_module_hook(module, input, output):
            global FWD_MODULE_STACK
            FWD_MODULE_STACK.pop()
<<<<<<< HEAD

            if not isinstance(output, (list, tuple)):
=======
            if output is None:
                output = []
            elif not isinstance(output, (list, tuple)):
>>>>>>> 1fc74cb9
                if torch.is_tensor(output):
                    output = [output]
                else:
                    #print(f'got UNKNOWN type {type(output)}')
                    outputs = []
<<<<<<< HEAD
                    for name, val in vars(output).items():
=======
                    output = output if isinstance(output, dict) else vars(output)
                    for name, val in output.items():
>>>>>>> 1fc74cb9
                        if not name.startswith('__') and torch.is_tensor(val):
                            outputs.append(val)
                    output = outputs
                    #print(f'convert output to {output}')

            for item in filter(lambda item: is_zero_param(item), output):
                if not any(id(item) in m._external_params for m in FWD_MODULE_STACK):
                    item.ds_active_sub_modules += 1
                    module_to_register = FWD_MODULE_STACK[-1]
                    print_rank_0(
                        f'Registering dangling parameter for module {module_to_register.__class__.__name__}.',
                        force=False)
                    register_external_parameter(module_to_register, item)

                    # It's possible that the parameter was already external to the completed module. If so, remove it the
                    # registration as it will be covered by the outer module instead.
                    if id(item) in module._external_params:
                        print_rank_0(
                            f'  Unregistering nested dangling parameter from module {module.__class__.__name__}',
                            force=False)
                        unregister_external_parameter(module, item)

                    item.all_gather()

            self.post_sub_module_forward_function(module)

        def _pre_backward_module_hook(module, inputs, output):
            def _run_before_backward_function(sub_module):
                # some models (e.g. Albert) may run multiple forwards on the same layer in a loop
                # before doing backwards, so each backward will need a pre-fetch - using reference
                # counting to support this scenario
                #print(f"COUNTER before: {sub_module.applied_pre_backward_ref_cnt}")
                if sub_module.applied_pre_backward_ref_cnt > 0:
                    self.pre_sub_module_backward_function(sub_module)
                    sub_module.applied_pre_backward_ref_cnt -= 1
                #print(f"COUNTER after: {sub_module.applied_pre_backward_ref_cnt}")

            return _apply_to_tensors_only(module,
                                          PreBackwardFunction,
                                          _run_before_backward_function,
                                          output)

        #This is an alternate to doing _post_backward_module_hook
        #it uses tensor.register_hook instead of using torch.autograd.Function
        def _alternate_post_backward_module_hook(module, inputs):
            module.ds_grads_remaining = 0

            #print(f"Before Forward {module.__class__.__name__}")

            def _run_after_backward_hook(*unused):
                module.ds_grads_remaining = module.ds_grads_remaining - 1
                if module.ds_grads_remaining == 0:
                    #print(f"After backward {module.__class__.__name__}")
                    self.post_sub_module_backward_function(module)

            def _run_before_forward_function(input):
                if input.requires_grad:
                    module.ds_grads_remaining += 1

            return _apply_forward_and_backward_to_tensors_only(
                module,
                _run_before_forward_function,
                _run_after_backward_hook,
                inputs)

        def _post_backward_module_hook(module, inputs):
            module.ds_grads_remaining = 0

            def _run_after_backward_function(sub_module):
                if sub_module.ds_grads_remaining == 0:
                    self.post_sub_module_backward_function(sub_module)

            return _apply_to_tensors_only(module,
                                          PostBackwardFunction,
                                          _run_after_backward_function,
                                          inputs)

        # Pre forward hook
        module.register_forward_pre_hook(_pre_forward_module_hook)
        # Post forward hook
        module.register_forward_hook(_post_forward_module_hook)

        # Pre backward hook
        module.register_forward_hook(_pre_backward_module_hook)

        # post backward hook
        module.register_forward_pre_hook(_post_backward_module_hook)

    def pre_sub_module_forward_function(self, sub_module):
        see_memory_usage(f"Before sub module function {sub_module.__class__.__name__}",
                         force=False)

        global FWD_MODULE_STACK
        FWD_MODULE_STACK.append(sub_module)

        self.param_coordinator.record_trace(sub_module)

        self.param_coordinator.fetch_sub_module(sub_module)
        see_memory_usage(
            f"Before sub module function {sub_module.__class__.__name__} after fetch",
            force=False)

        self.param_coordinator.prefetch_next_sub_modules(
            sub_module,
            numel=self.prefetch_elements,
            nvme=self.params_in_nvme_and_cpu)
        see_memory_usage(
            f"Before sub module function {sub_module.__class__.__name__} after prefetch",
            force=False)

        self.param_coordinator.increment_step(sub_module)

    def post_sub_module_forward_function(self, sub_module):
        see_memory_usage(
            f"After sub module function {sub_module.__class__.__name__} {sub_module.id} before release",
            force=False)

        self.param_coordinator.release_sub_module(sub_module)

        see_memory_usage(
            f"After sub module function {sub_module.__class__.__name__}  {sub_module.id} after release",
            force=False)

    def pre_sub_module_backward_function(self, sub_module):
        self.param_coordinator.record_trace(sub_module)

        self.param_coordinator.fetch_sub_module(sub_module)

        self.param_coordinator.prefetch_next_sub_modules(sub_module,
                                                         numel=self.prefetch_elements)

        self.param_coordinator.increment_step(sub_module)

    def post_sub_module_backward_function(self, sub_module):
        see_memory_usage(
            f"After sub module backward function {sub_module.__class__.__name__} {sub_module.id} before release",
            force=False)
        self.param_coordinator.release_sub_module(sub_module)
        see_memory_usage(
            f"After sub module backward function {sub_module.__class__.__name__} {sub_module.id} after release",
            force=False)

    def _release_ipg_buffers(self):
        if self.contiguous_gradients:
            self.ipg_buffer = None
            if not self.offload_optimizer and self.is_gradient_accumulation_boundary:
                self.grads_in_partition = None

            self.grads_in_partition_offset = 0

    def _optimizer_step(self, sub_group_id):
        param_group_id = self.sub_group_to_group_id[sub_group_id]
        fp32_param = self.fp32_partitioned_groups_flat[sub_group_id]
        fp16_param = self.fp16_partitioned_groups_flat[sub_group_id]
        self.optimizer.param_groups[param_group_id]['params'] = [fp32_param]

        self.optimizer.step()
        self.optimizer.param_groups[param_group_id]['params'] = []

<<<<<<< HEAD
        if fp16_param is not None:
            fp16_param.data.copy_(fp32_param.data)
        else:
            #synchronize incase there is a previous write going on the reuse buffer
            self.fp16_groups[sub_group_id][0].nvme_swapper.synchronize_writes()
            self.param_group_fp16_flat_reuse_buffer.narrow(
                0,
                0,
                fp32_param.numel()).data.copy_(fp32_param.data)

=======
>>>>>>> 1fc74cb9
    def _swappable_optimizer_subgroup(self, sub_group_id):
        if not self.swap_optimizer:
            return False

        return self.optimizer_swapper.swappable_tensor(
            None,
            numel=self.fp16_partitioned_groups_flat_numel[sub_group_id])

    def _partitioned_params_swap_out(self, i):
<<<<<<< HEAD
        swap_out_params = []
        offset = 0
        for param, partitioned_param in zip(self.fp16_groups[i], self.fp16_partitioned_groups[i]):
            src = self.param_group_fp16_flat_reuse_buffer.narrow(
                0,
                offset,
                partitioned_param.ds_numel)
            if partitioned_param.status == PartitionedParamStatus.AVAILABLE:
                partitioned_param.data.copy_(src.data)
            else:
                partitioned_param.data = src.data
                #Setting it to available just for good practice. It will be released at the end of the call
                #by swap out and release
                partitioned_param.status = PartitionedParamStatus.AVAILABLE
                swap_out_params.append(param)
            offset += partitioned_param.ds_numel

        if len(swap_out_params) > 0:
            #The write synchronize will happen before the buffer is reused in _optimizer_step so the buffer can be released
            swap_out_params[0].nvme_swapper.swap_out_and_release(
                swap_out_params,
                async_op=True,
                force_buffer_release=True)
=======
        offset = 0
        fp32_param = self.fp32_partitioned_groups_flat[i]
        assert fp32_param is not None, \
        f'fp32 parameters of sub_group {i} is None'

        swap_fp16_params = []
        swap_fp32_params = []
        for param, partitioned_param in zip(self.fp16_groups[i], self.fp16_partitioned_groups[i]):
            src = fp32_param.narrow(0, offset, partitioned_param.ds_numel)
            if partitioned_param.status == PartitionedParamStatus.AVAILABLE:
                partitioned_param.data.copy_(src.data)
            else:
                swap_fp32_params.append(src)
                swap_fp16_params.append(param)
            offset += partitioned_param.ds_numel

        if len(swap_fp16_params):
            swap_fp16_params[0].nvme_swapper.swap_out_partitioned_params(
                dst_fp16_params=swap_fp16_params,
                src_fp32_params=swap_fp32_params)
>>>>>>> 1fc74cb9

    def initialize_optimizer_states(self):
        num_subgroups = len(self.fp16_groups)

        largest_numel = max(
            [sum([p.ds_numel for p in psg]) for psg in self.fp16_partitioned_groups])
        gradient_dtype = self.fp32_partitioned_groups_flat[0].dtype
        gradient_buffer = torch.zeros(int(largest_numel),
                                      dtype=gradient_dtype,
                                      device=self.device)

        timers = self.timers
        timer_names = set()

        if self.swap_optimizer:
            self.optimizer_swapper.init_timers()

        INIT_OPTIMIZER_TIMER = 'init_optimizer_state'
        timer_names.add(INIT_OPTIMIZER_TIMER)
        self.start_timers([INIT_OPTIMIZER_TIMER])

        for i, group in enumerate(self.fp16_groups):
            swappable_optimizer_subgroup = self._swappable_optimizer_subgroup(i)
            swappable_param_subgroup = self.fp16_partitioned_groups_flat[i] is None

            num_elements = int(self.fp16_partitioned_groups_flat_numel[i])

            see_memory_usage(
                f'[Begin] Initialize optimizer states {i} / {num_subgroups} subgroups, num_elems: {num_elements}, swappable opt/param:{swappable_optimizer_subgroup}/{swappable_param_subgroup}',
                force=False)

            if swappable_optimizer_subgroup:
                self._optimizer_states_and_gradient_swap_in(i, timer_names)

            if self.offload_optimizer and not swappable_optimizer_subgroup:
                subgroup_gradient_buffer = torch.zeros(num_elements,
                                                       dtype=gradient_dtype,
                                                       device=self.device)
                if self.offload_optimizer_pin_memory:
                    subgroup_gradient_buffer = subgroup_gradient_buffer.pin_memory()
<<<<<<< HEAD
=======

>>>>>>> 1fc74cb9
                self.fp32_partitioned_groups_flat[i].grad = subgroup_gradient_buffer
            else:
                self.fp32_partitioned_groups_flat[i].grad = gradient_buffer.narrow(
                    0,
                    0,
                    num_elements)

            self._optimizer_step(i)

<<<<<<< HEAD
            if swappable_optimizer_subgroup:
                self._optimizer_states_and_gradient_swap_out(i, timer_names)

            if swappable_param_subgroup:
                self._partitioned_params_swap_out(i)

=======
            if swappable_param_subgroup:
                self._partitioned_params_swap_out(i)

            if swappable_optimizer_subgroup:
                self._optimizer_states_and_gradient_swap_out(i, timer_names)

>>>>>>> 1fc74cb9
            see_memory_usage(
                f'[End] Initialize optimizer states {i} / {num_subgroups} subgroups, num_elems: {num_elements}, swappable opt/param:{swappable_optimizer_subgroup}/{swappable_param_subgroup}',
                force=False)

        self.stop_timers([INIT_OPTIMIZER_TIMER])
        self.log_timers(timer_names)

        if self.swap_optimizer:
            self.optimizer_swapper.log_timers()

        if not self.offload_optimizer:
            for group in self.fp32_partitioned_groups_flat:
                group.grad = None

        # Reset steps
        return

    #########################################################################
    #########################ZeRO Partition Gradients########################
    #########################################################################

    def get_first_param_index(self, group_id, param_group, partition_id):
        for index, param in enumerate(param_group):
            param_id = self.get_param_id(param)
            if partition_id in self.param_to_partition_ids[group_id][param_id]:
                return index
        return None

    def initialize_gradient_partitioning_data_structures(self):

        total_partitions = dist.get_world_size(group=self.dp_process_group)

        for i, param_group in enumerate(self.fp16_groups):

            self.param_to_partition_ids[i] = {}
            self.is_partition_reduced[i] = {}
            self.total_grads_in_partition[i] = {}
            self.remaining_grads_in_partition[i] = {}
            self.is_grad_computed[i] = {}
            self.grad_partition_insertion_offset[i] = {}
            self.grad_start_offset[i] = {}
            self.first_param_index_in_partition[i] = {}

            for partition_id in range(total_partitions):
                self.is_grad_computed[i][partition_id] = {}
                self.grad_partition_insertion_offset[i][partition_id] = {}
                self.grad_start_offset[i][partition_id] = {}
                self.initialize_gradient_partition(i, param_group, partition_id)
                self.is_partition_reduced[i][partition_id] = False
                self.first_param_index_in_partition[i][
                    partition_id] = self.get_first_param_index(
                        i,
                        param_group,
                        partition_id)

    def independent_gradient_partition_epilogue(self):
        self.report_ipg_memory_usage(f"In ipg_epilogue before reduce_ipg_grads", 0)
        self.reduce_ipg_grads()
        self.report_ipg_memory_usage(f"In ipg_epilogue after reduce_ipg_grads", 0)

        if self.overlap_comm:
            self.reduction_stream.synchronize()

        with torch.cuda.stream(self.reduction_stream):
            self.partition_previous_reduced_grads()

        # if dist.get_rank() == 0:
        #    logger.info("Params already reduced %s", self.params_already_reduced)
        for i in range(len(self.params_already_reduced)):
            self.params_already_reduced[i] = False

        #in case of cpu offload, averaged gradients are already in fp32_partitioned_groups_flat.grad
        #TODO: use a similar code path for both cpu_offload and non-cpu offload
        if not self.offload_optimizer:
            for i, sub_group in enumerate(self.fp16_groups):
                self.averaged_gradients[i] = [
                    torch.zeros_like(param.ds_tensor) if param.grad is None else
                    param.grad.data.narrow(0,
                                           0,
                                           param.ds_tensor.numel())
                    for param in sub_group
                ]
                # self.averaged_gradients[i] = self.get_flat_partition(
                #     self.fp16_groups[i],
                #     0,
                #     self.fp32_partitioned_groups_flat[i].numel(),
                #     return_tensor_list=True)

        self._release_ipg_buffers()

        see_memory_usage(f"End ipg_epilogue", force=False)

    # resets all partition to no reduced
    # sets remaining grads to the total number of grads in each partition
    # set is grad computed to false for all grads in partition
    def reset_partition_gradient_structures(self):
        total_partitions = dist.get_world_size(group=self.dp_process_group)
        for i, _ in enumerate(self.fp16_groups):
            for partition_id in range(total_partitions):
                self.is_partition_reduced[i][partition_id] = False
                self.remaining_grads_in_partition[i][
                    partition_id] = self.total_grads_in_partition[i][partition_id]

                for param_id in self.is_grad_computed[i][partition_id]:
                    self.is_grad_computed[i][partition_id][param_id] = False

    def initialize_gradient_partition(self, i, param_group, partition_id):
        def set_key_value_list(dictionary, key, value):
            if key in dictionary:
                dictionary[key].append(value)
            else:
                dictionary[key] = [value]

        def increment_value(dictionary, key):
            if key in dictionary:
                dictionary[key] += 1
            else:
                dictionary[key] = 1

        partition_size = self.partition_size[i]

        start_index = partition_size * partition_id
        end_index = partition_size * (partition_id + 1)

        current_index = 0
        first_offset = 0

        for param in param_group:

            param_size = param.numel()
            param_id = self.get_param_id(param)

            if (current_index >= start_index and current_index < end_index):
                set_key_value_list(self.param_to_partition_ids[i],
                                   param_id,
                                   partition_id)
                increment_value(self.total_grads_in_partition[i], partition_id)

                self.is_grad_computed[i][partition_id][param_id] = False

                self.grad_partition_insertion_offset[i][partition_id][
                    param_id] = current_index - start_index
                self.grad_start_offset[i][partition_id][param_id] = 0

            elif start_index > current_index and start_index < (current_index +
                                                                param_size):
                assert (first_offset == 0), "This can happen either zero or only once as this must be the first tensor in the partition"
                first_offset = start_index - current_index

                set_key_value_list(self.param_to_partition_ids[i],
                                   param_id,
                                   partition_id)
                increment_value(self.total_grads_in_partition[i], partition_id)

                self.is_grad_computed[i][partition_id][param_id] = False

                self.grad_partition_insertion_offset[i][partition_id][param_id] = 0
                self.grad_start_offset[i][partition_id][param_id] = first_offset

            current_index = current_index + param_size

    def overlapping_partition_gradients_reduce_epilogue(self):
        self.independent_gradient_partition_epilogue()
        self.zero_grad()

    def create_reduce_and_remove_grad_hooks(self):
        print_rank_0(f'[Begin] Create gradient reduction hooks')
        self.grad_accs = []
        for i, param_group in enumerate(self.fp16_groups):
            for param in param_group:
                if param.requires_grad:
                    #print_rank_0(f" Before all gather {param.device}, {param.shape}")

                    # The hook must be created in un-partitioned parameter
                    param.all_gather()

                    #print(f"After all gather {param.device}, {param.shape}")
                    def wrapper(param, i):
                        param_tmp = param.expand_as(param)
                        grad_acc = param_tmp.grad_fn.next_functions[0][0]

                        def reduce_partition_and_remove_grads(*notneeded):
                            self.reduce_ready_partitions_and_remove_grads(param, i)

                        grad_acc.register_hook(reduce_partition_and_remove_grads)
                        self.grad_accs.append(grad_acc)

                    #print(f"param grad fn {param.expand_as(param).grad_fn}")
                    wrapper(param, i)

                    # Partition the parameter after creating the hook
                    param.partition()
        print_rank_0(f'[End] Create gradient reduction hooks')

    def get_param_id(self, param):
        unique_id = id(param)
        return self.param_id[unique_id]

    def report_ipg_memory_usage(self, tag, param_elems):
        elem_count = self.elements_in_ipg_bucket + param_elems
        percent_of_bucket_size = (100.0 * elem_count) // self.reduce_bucket_size
        see_memory_usage(
            f"{tag}: elems in_bucket {self.elements_in_ipg_bucket} param {param_elems} max_percent {percent_of_bucket_size}",
            force=False)

    ###############Idependent Partition Gradient ########################
    def reduce_independent_p_g_buckets_and_remove_grads(self, param, i):
        #print_rank_0(f"Inside reduce ipg buckets. {debug_param2name_id_shape(param)}, ipg elements {self.elements_in_ipg_bucket}, reduce bucket size {self.reduce_bucket_size}", force=True)

        # Because the ipg bucket is initialized with a random place holder tensor, we must
        # explicitly check that the bucket has any real data in it (self.elements_in_ipg_bucket >
        # 0). Otherwise if the incoming param.ds_numel is large, this branch may get triggered on a
        # garbage data and `self.average_tensor()` will crash because its params_to_reduce will be
        # empty, while reduction_list will have that garbage data.
        if self.elements_in_ipg_bucket > 0 and self.elements_in_ipg_bucket + param.ds_numel > self.reduce_bucket_size:
            self.report_ipg_memory_usage("In ipg_remove_grads before reduce_ipg_grads",
                                         param.ds_numel)

            self.reduce_ipg_grads()

            if self.contiguous_gradients and self.overlap_comm:
                # Swap ipg_index between 0 and 1
                self.ipg_index = 1 - self.ipg_index
            self.report_ipg_memory_usage("In ipg_remove_grads after reduce_ipg_grads",
                                         param.ds_numel)

        param_id = self.get_param_id(param)
        assert self.params_already_reduced[param_id] == False, \
            f"The parameter {param_id} has already been reduced. \
            Gradient computed twice for this partition. \
            Multiple gradient reduction is currently not supported"

        # keeping the gradients contiguous to prevent memory fragmentation, and avoid flattening
        if param.ds_numel > self.reduce_bucket_size:
            self.extra_large_param_to_reduce = param

        elif self.contiguous_gradients:
            #print_rank_0("before new grad tensor move")
            new_grad_tensor = self.ipg_buffer[self.ipg_index].narrow(
                0,
                self.elements_in_ipg_bucket,
                param.ds_numel)
            #print_rank_0("after new grad tensor move")
            new_grad_tensor.copy_(param.grad.view(-1))
            param.grad.data = new_grad_tensor.data.view_as(param.grad)

        self.elements_in_ipg_bucket += param.ds_numel
        self.grads_in_ipg_bucket.append(param.grad)
        self.params_in_ipg_bucket.append((i, param, param_id))
        self.report_ipg_memory_usage("End ipg_remove_grads", 0)

    def gradient_reduction_w_predivide(self, tensor):
        dp_world_size = dist.get_world_size(group=self.dp_process_group)

        tensor_to_allreduce = tensor

        if self.allreduce_always_fp32:
            tensor_to_allreduce = tensor.float()

        if self.postscale_gradients:
            if self.gradient_predivide_factor != 1.0:
                tensor_to_allreduce.mul_(1. / self.gradient_predivide_factor)

            dist.all_reduce(tensor_to_allreduce, group=self.dp_process_group)

            if self.gradient_predivide_factor != dp_world_size:
                tensor_to_allreduce.mul_(self.gradient_predivide_factor / dp_world_size)
        else:
            tensor_to_allreduce.div_(dp_world_size)
            dist.all_reduce(tensor_to_allreduce, group=self.dp_process_group)

        if self.allreduce_always_fp32 and tensor is not tensor_to_allreduce:
            tensor.copy_(tensor_to_allreduce)

        return tensor

    def average_tensor(self, tensors, params_to_reduce):
        with torch.cuda.stream(self.reduction_stream):
            if not self.reduce_scatter:
                for tensor in tensors:
                    self.gradient_reduction_w_predivide(tensor)
                return

            for tensor in tensors:
                tensor.div_(dist.get_world_size(group=self.dp_process_group))

            # reduction resulting with each rank only holding the gradient partition it owns
            # This could either be a reduce scatter or a reduce op depending on how
            # parameters are partitionied. The method is implemented by the
            # DeepSpeed param extensions to the pytorch parameter, so its up to
            # the extension to define what happens here
            params_to_reduce[0].reduce_gradients_at_owner(
                param_list=params_to_reduce,
                hierarchy=self.param_coordinator.hierarchy)

    def set_grad_positions(self):
        for i, group in enumerate(self.fp16_groups):
            current_offset = 0
            for param in group:
                param_id = self.get_param_id(param)
                num_elements = param.ds_tensor.ds_numel

                self.grad_position[param_id] = [
                    int(i),
                    int(current_offset),
                    int(num_elements)
                ]
                #print(f"param id {param_id} i:{i}, ds_tensor {num_elements} numel {param.numel()}")
                current_offset += num_elements

    def async_accumulate_grad_in_cpu_via_gpu(self, param, acc_grad_cpu_partition):

        # copy to a preexisiting buffer to avoid memory allocation penalty
        dest_buffer = self.temp_grad_buffer_for_gpu_offload.view(-1).narrow(
            0,
            0,
            param.ds_tensor.ds_numel)

        if self.micro_step_id > 0:
            dest_buffer.copy_(acc_grad_cpu_partition.view(-1), non_blocking=True)
            param.grad.data.view(-1).add_(dest_buffer)

        # at the boundary we will send 32bit directly
        if not self.is_gradient_accumulation_boundary:
            acc_grad_cpu_partition.data.copy_(param.grad.data.view(-1),
                                              non_blocking=True)

    def _constant_buffered_norm2(self, input, buffer_size=250000000):
        norm = None
        for part in input.view(-1).split(buffer_size):
            if norm is None:
                norm = part.data.double().norm(2)**2.0
            else:
                norm += part.data.double().norm(2)**2.0
        return norm**0.5

    def set_norm_for_param_grad_in_gpu(self, param):
        param_id = self.get_param_id(param)
        #self.norm_for_param_grads[param_id] = param.grad.data.double().norm(2)
        #Using a more memory efficient version
        self.norm_for_param_grads[param_id] = self._constant_buffered_norm2(param.grad)

    def update_overflow_tracker_for_param_grad(self, param):
        #Credit to our user David Minn
        if param.grad is not None:
            if self.overlap_comm:
                self.gpu_sum = self.gpu_sum + param.grad.data.float().sum()
            elif self._has_inf_or_nan(param.grad.data):
                self.local_overflow = True

    def async_inplace_copy_grad_to_fp32_buffer_from_gpu(self, param, fp32_grad_tensor):
        with torch.cuda.stream(self.copy_grad_stream):
            param_id = self.get_param_id(param)
            src_tensor = param.grad.view(-1).float()
            #print(f"src_tensor {src_tensor.size()} and fp32 grad {fp32_grad_tensor.size()}")
            fp32_grad_tensor.copy_(src_tensor, non_blocking=True)
            param.grad = None

    def complete_grad_norm_calculation_for_cpu_offload(self, params):
        total_norm = 0.0
        norm_type = 2.0
        for p in params:
            if is_model_parallel_parameter(p) or (self.model_parallel_rank == 0):
                param_id = self.get_param_id(p)
                if param_id in self.norm_for_param_grads.keys():
                    param_norm = self.norm_for_param_grads[param_id]
                    total_norm += param_norm.item()**2

        # Sum across all model parallel GPUs.
        total_norm_cuda = torch.cuda.FloatTensor([float(total_norm)])

        torch.distributed.all_reduce(total_norm_cuda,
                                     op=torch.distributed.ReduceOp.SUM,
                                     group=self.dp_process_group)

        self._model_parallel_all_reduce(tensor=total_norm_cuda,
                                        op=torch.distributed.ReduceOp.SUM)

        total_norm = total_norm_cuda[0].item()**(1. / norm_type)

        if total_norm == float(
                'inf') or total_norm == -float('inf') or total_norm != total_norm:
            total_norm = -1

        return total_norm

    def partition_previous_reduced_grads(self):
        if not self.previous_reduced_grads:
            return

        if self.offload_optimizer:
            allocate_grads_in_partition = self.grads_in_partition is None\
            and self.gradient_accumulation_steps > 1
        else:
            allocate_grads_in_partition = self.grads_in_partition is None

        if allocate_grads_in_partition:
            self.grads_in_partition = []

            for i, group in enumerate(self.fp16_groups):
                total_size = 0
                for param_in_partition in group:
                    total_size += param_in_partition.ds_tensor.ds_numel

                see_memory_usage(
                    f"group {i} before creating {total_size} reduced gradients into partition",
                    force=False)
                if self.offload_param_pin_memory:
                    self.grads_in_partition.append(
                        torch.zeros(int(total_size),
                                    dtype=self.dtype,
                                    device=self.device).pin_memory())
                else:
                    self.grads_in_partition.append(
                        torch.zeros(int(total_size),
                                    dtype=self.dtype,
                                    device=self.device))
                see_memory_usage(
                    f"group {i} after creating {total_size} reduced gradients into partition",
                    force=False)

        if self.offload_optimizer:
            offload_fp32_gradients = {}
            offload_fp32_offsets = {}

        with torch.cuda.stream(self.copy_grad_stream):
            self.reduction_stream.synchronize()
            for param in self.previous_reduced_grads:

                [i,
                 dest_offset,
                 num_elements] = self.grad_position[self.get_param_id(param)]

                if self.offload_optimizer:
                    param.partition_gradients(
                        partition_buffers=self.temp_grad_gpu_buffer)
                    #with torch.cuda.stream(self.copy_grad_stream):
                    #    self.reduction_stream.synchronize()

                    if self.gradient_accumulation_steps > 1:
<<<<<<< HEAD
                        # The allreduce buffer will be rewritted. Copy the gradients in partition to a new buffer
=======
                        # The allreduce buffer will be rewritten. Copy the gradients in partition to a new buffer
>>>>>>> 1fc74cb9
                        fp16_grad_tensor = self.grads_in_partition[i].narrow(
                            0,
                            dest_offset,
                            num_elements)
                        self.async_accumulate_grad_in_cpu_via_gpu(
                            param,
                            fp16_grad_tensor)

                    if self.is_gradient_accumulation_boundary:

                        self.set_norm_for_param_grad_in_gpu(param)

                        self.update_overflow_tracker_for_param_grad(param)

                        if self._swappable_optimizer_subgroup(i):
                            if not i in offload_fp32_gradients.keys():
                                offload_fp32_gradients[i] = []
                                offload_fp32_offsets[i] = []

                            offload_fp32_gradients[i].append(param.grad.view(-1).float())
                            param.grad = None
                            offload_fp32_offsets[i].append(dest_offset)
                        else:
                            fp32_grad_tensor = self.fp32_partitioned_groups_flat[
                                i].grad.narrow(0,
                                               dest_offset,
                                               num_elements)

                            self.async_inplace_copy_grad_to_fp32_buffer_from_gpu(
                                param,
                                fp32_grad_tensor)
                else:
<<<<<<< HEAD
                    # The allreduce buffer will be rewritted. Copy the gradients in partition to a new buffer
=======
                    # The allreduce buffer will be rewritten. Copy the gradients in partition to a new buffer
>>>>>>> 1fc74cb9
                    fp16_grad_tensor = self.grads_in_partition[i].narrow(
                        0,
                        dest_offset,
                        num_elements)
                    param.partition_gradients(
                        partition_buffers=fp16_grad_tensor,
                        accumulate=True if self.micro_step_id > 0 else False)

            if self.offload_optimizer and self.swap_optimizer:
                for i in offload_fp32_gradients.keys():
                    self.optimizer_swapper.swap_out_gradients(
                        parameter=self.fp32_partitioned_groups_flat[i],
                        gradient_offsets=offload_fp32_offsets[i],
                        gradient_tensors=offload_fp32_gradients[i])

        self.previous_reduced_grads = []

    def reduce_ipg_grads(self, extra_param=None):
        if self.overlap_comm:
            self.reduction_stream.synchronize()

        with torch.cuda.stream(self.reduction_stream):
            self.partition_previous_reduced_grads()

        params_to_reduce = [param for i, param, param_id in self.params_in_ipg_bucket]
        #print(f"Params in ipg bucket {self.params_in_ipg_bucket}")
        #print(f"Reducing {[(debug_param2name_id_shape(param), param.grad) for param in params_to_reduce]}")
        #exit(0)
        if self.contiguous_gradients:
            reduction_list = [self.ipg_buffer[self.ipg_index]]
            if self.extra_large_param_to_reduce is not None:
                reduction_list.append(self.extra_large_param_to_reduce.grad)
                self.extra_large_param_to_reduce = None
            self.average_tensor(reduction_list, params_to_reduce)
        else:
            self.buffered_reduce_fallback(
                None,
                self.grads_in_ipg_bucket,
                elements_per_buffer=self.elements_in_ipg_bucket)

        for _, param, param_id in self.params_in_ipg_bucket:
            self.params_already_reduced[param_id] = True

        self.previous_reduced_grads = params_to_reduce

        self.grads_in_ipg_bucket = []
        self.params_in_ipg_bucket = []
        self.elements_in_ipg_bucket = 0
        #####################################################################

    def reduce_ready_partitions_and_remove_grads(self, param, i):
        #print_rank_0(f"Backward {debug_param2name_id_shape(param)}", force=True)
        self.reduce_independent_p_g_buckets_and_remove_grads(param, i)

    def zero_reduced_gradients(self, partition_id, i):
        def are_all_related_partitions_reduced(params_id):
            for partition_id in self.param_to_partition_ids[i][params_id]:
                if not self.is_partition_reduced[i][partition_id]:
                    return False
            return True

        for params_id in self.is_grad_computed[i][partition_id]:
            if are_all_related_partitions_reduced(params_id):
                self.param_dict[params_id].grad = None

    def flatten_and_print(self, message, tensors, start=0, n=5):
        flatten_tensor = self.flatten(tensors)

        def print_func():
            logger.info(flatten_tensor.contiguous().view(-1).narrow(0, start, n))

        self.sequential_execution(print_func, message)

    def get_grads_to_reduce(self, i, partition_id):
        def get_reducible_portion(key):
            grad = self.param_dict[key].grad
            total_elements = grad.numel()
            start = self.grad_start_offset[i][partition_id][key]
            num_elements = min(
                total_elements - start,
                self.partition_size[i] -
                self.grad_partition_insertion_offset[i][partition_id][key])
            if not pg_correctness_test:
                if num_elements == total_elements:
                    return grad
                else:
                    return grad.contiguous().view(-1).narrow(0,
                                                             int(start),
                                                             int(num_elements))
            else:
                if num_elements == total_elements:
                    return grad.clone()
                else:
                    return grad.clone().contiguous().view(-1).narrow(
                        0,
                        int(start),
                        int(num_elements))

        grads_to_reduce = []
        for key in self.is_grad_computed[i][partition_id]:
            grad = get_reducible_portion(key)
            grads_to_reduce.append(grad)
        return grads_to_reduce

    def sequential_execution(self, function, message, group=None):
        if group is None:
            group = self.dp_process_group
        if dist.get_rank(group=group) == 0:
            logger.info(message)
        for id in range(dist.get_world_size(group=group)):
            if id == dist.get_rank(group=group):
                function()
            dist.barrier(group=group)

    def set_none_gradients_to_zero(self, i, partition_id):
        for param_id in self.is_grad_computed[i][partition_id]:
            param = self.param_dict[param_id]
            if param.grad is None:
                param.grad = torch.zero_like(param)

    ######################Reduction Related Methods##############################

    def allreduce_bucket(self, bucket, allreduce_always_fp32=False, rank=None, log=None):
        rank = None
        tensor = self.flatten(bucket)

        tensor_to_allreduce = tensor

        if pg_correctness_test:
            allreduce_always_fp32 = True

        if allreduce_always_fp32:
            tensor_to_allreduce = tensor.float()

        tensor_to_allreduce.div_(dist.get_world_size(group=self.dp_process_group))

        if rank is None:
            #    "All Reducing"
            dist.all_reduce(tensor_to_allreduce, group=self.dp_process_group)
        else:
            global_rank = _get_global_rank(self.dp_process_group, rank)
            dist.reduce(tensor_to_allreduce, global_rank, group=self.dp_process_group)

        if allreduce_always_fp32 and tensor is not tensor_to_allreduce:
            if rank is None or rank == dist.get_rank(group=self.dp_process_group):
                tensor.copy_(tensor_to_allreduce)

        return tensor

    # if rank is specified do a reduction instead of an allreduce
    def allreduce_and_copy(self, small_bucket, rank=None, log=None):
        with torch.cuda.stream(self.reduction_stream):
            allreduced = self.allreduce_bucket(small_bucket, rank=rank, log=log)
            if rank is None or rank == dist.get_rank(group=self.dp_process_group):
                for buf, synced in zip(small_bucket, self.unflatten(allreduced, small_bucket)):
                    buf.copy_(synced)

    def allreduce_no_retain(self,
                            bucket,
                            numel_per_bucket=500000000,
                            rank=None,
                            log=None):
        small_bucket = []
        numel = 0
        for tensor in bucket:
            small_bucket.append(tensor)
            numel = numel + tensor.numel()
            if numel > numel_per_bucket:
                self.allreduce_and_copy(small_bucket, rank=rank, log=None)
                small_bucket = []
        if len(small_bucket) > 0:
            self.allreduce_and_copy(small_bucket, rank=rank, log=log)

    # allows using reduction of gradients instead of using all_reduce
    def buffered_reduce_fallback(self,
                                 rank,
                                 grads,
                                 elements_per_buffer=500000000,
                                 log=None):
        split_buckets = split_half_float_double(grads)

        for i, bucket in enumerate(split_buckets):
            self.allreduce_no_retain(bucket,
                                     numel_per_bucket=elements_per_buffer,
                                     rank=rank,
                                     log=log)

    #############################################################################
    #############################################################################
    #############################################################################

    # views the tensor as multiple partitions and returns
    # those partitions
    def get_data_parallel_partitions(self, tensor):
        partitions = []

        dp = dist.get_world_size(group=self.dp_process_group)
        dp_id = dist.get_rank(group=self.dp_process_group)

        total_num_elements = tensor.numel()

        base_size = total_num_elements // dp
        remaining = total_num_elements % dp

        start = 0
        for id in range(dp):
            partition_size = base_size
            if id < remaining:
                partition_size = partition_size + 1
            partitions.append(tensor.narrow(0, start, partition_size))
            start = start + partition_size
        return partitions

    def get_partition_info(self, tensor_list, partition_size, partition_id):
        params_in_partition = []
        params_not_in_partition = []

        start_index = partition_size * partition_id
        end_index = partition_size * (partition_id + 1)

        current_index = 0
        first_offset = 0

        for tensor in tensor_list:

            tensor_size = tensor.numel()

            if (current_index >= start_index and current_index < end_index):
                params_in_partition.append(tensor)

            elif start_index > current_index and start_index < (current_index +
                                                                tensor_size):
                params_in_partition.append(tensor)

                assert (first_offset == 0), "This can happen either zero or only once as this must be the first tensor in the partition"
                first_offset = start_index - current_index

            else:
                params_not_in_partition.append(tensor)

            current_index = current_index + tensor_size

        return params_in_partition, params_not_in_partition, first_offset

    def zero_grad(self, set_grads_to_None=True):
        """
        Zero FP16 parameter grads.
        """
        # FP32 grad should never exist.
        # For speed, set model fp16 grad to None by default
        for group in self.fp16_groups:
            for p in group:
                if set_grads_to_None:
                    p.grad = None
                else:
                    if p.grad is not None:
                        p.grad.detach_()
                        p.grad.zero_()

    def _model_parallel_all_reduce(self, tensor, op):
        """ Perform all reduce within model parallel group, if any.
        """
        if self.model_parallel_group is None:
            pass
        else:
            torch.distributed.all_reduce(tensor=tensor,
                                         op=op,
                                         group=self.model_parallel_group)

    def get_grad_norm_direct(self, gradients, params, norm_type=2):
        """Clips gradient norm of an iterable of parameters.

        This is adapted from torch.nn.utils.clip_grad.clip_grad_norm_ and
        added functionality to handle model parallel parameters. Note that
        the gradients are modified in place.

        Arguments:
            parameters (Iterable[Tensor] or Tensor): an iterable of Tensors or a
                single Tensor that will have gradients normalized
            max_norm (float or int): max norm of the gradients
            norm_type (float or int): type of the used p-norm. Can be ``'inf'`` for
                infinity norm.

        Returns:
            Total norm of the parameters (viewed as a single vector).
        """
        norm_type = float(norm_type)
        if norm_type == inf:
            total_norm = max(g.data.abs().max() for g in gradients)
            total_norm_cuda = torch.cuda.FloatTensor([float(total_norm)])
            torch.distributed.all_reduce(total_norm_cuda,
                                         op=torch.distributed.ReduceOp.MAX,
                                         group=self.dp_process_group)

            # Take max across all GPUs.
            self._model_parallel_all_reduce(tensor=total_norm_cuda,
                                            op=torch.distributed.ReduceOp.MAX)
            total_norm = total_norm_cuda[0].item()
        else:
            total_norm = 0.0
            # if dist.get_rank() == 0:
            #    logger.info(f"Total Norm beginning {total_norm}")
            for g, p in zip(gradients, params):
                if is_model_parallel_parameter(p) or (self.model_parallel_rank == 0):
                    param_norm = g.data.double().norm(2)
                    total_norm += param_norm.item()**2
            # Sum across all model parallel GPUs.
            total_norm_cuda = torch.cuda.FloatTensor([float(total_norm)])

            torch.distributed.all_reduce(total_norm_cuda,
                                         op=torch.distributed.ReduceOp.SUM,
                                         group=self.dp_process_group)

            self._model_parallel_all_reduce(tensor=total_norm_cuda,
                                            op=torch.distributed.ReduceOp.SUM)

            total_norm = total_norm_cuda[0].item()**(1. / norm_type)

        if total_norm == float(
                'inf') or total_norm == -float('inf') or total_norm != total_norm:
            total_norm = -1

        return total_norm

    # creates a flat fused tensor from the tensor list starting at the first_offset
    # in the first tensor of the list. If there are not enough elements in the tensor
    # list then the flat tensor will be padded with zeros
    def get_flat_partition(self,
                           tensor_list,
                           first_offset,
                           partition_size,
                           return_tensor_list=False):
        flat_tensor_list = []
        current_size = 0
        for i, tensor in enumerate(tensor_list):
            if tensor.grad is None:
                tensor.grad = torch.zeros_like(tensor)

            tensor = tensor.grad
            num_elements = tensor.numel()
            tensor_offset = 0

            # we need to offset to get to the right element
            if i == 0 and first_offset > 0:
                tensor_offset = first_offset
                num_elements = num_elements - tensor_offset

            # we dont need all elements of the tensor
            if num_elements > (partition_size - current_size):
                num_elements = partition_size - current_size

            # we need a narrow view of the tensor based on the tensor offset and number of elements that
            # we need from this tensor
            if tensor_offset > 0 or num_elements < tensor.numel():
                flat_tensor_list.append(tensor.contiguous().view(-1).narrow(
                    0,
                    int(tensor_offset),
                    int(num_elements)))
            else:
                flat_tensor_list.append(tensor)

            current_size = current_size + num_elements

        # this means its the last partition and does not align with the dp boundary. We need to pad before flattening
        if current_size < partition_size:
            flat_tensor_list.append(
                torch.zeros(int(partition_size - current_size),
                            dtype=tensor_list[0].dtype,
                            device=tensor_list[0].device))

        if return_tensor_list:
            return flat_tensor_list

        return self.flatten(flat_tensor_list)

    def free_grad_in_param_list(self, param_list):
        for p in param_list:
            p.grad = None

    def reset_cpu_buffers(self):
        self.norm_for_param_grads = {}
        self.local_overflow = False

    def log_timers(self, timer_names):
        if self.timers is None:
            return

        self.timers.log(names=list(timer_names))

    def start_timers(self, timer_names):
        if self.timers is None:
            return

        for name in timer_names:
            self.timers(name).start()

    def stop_timers(self, timer_names):
        if self.timers is None:
            return

        for name in timer_names:
            self.timers(name).stop()

    def _pre_step(self):
        self.micro_step_id = INITIAL_MICRO_STEP_ID

        print_rank_0(f"Inside Step function")
        see_memory_usage(f"In step before checking overflow", force=False)

        print_rank_0("Finished Tracing at Beginning of Step")
        self.param_coordinator.hierarchy = 0
        self.param_coordinator.finish_tracing(print_trace=True)

        self.param_coordinator.reset_step()

        print_rank_0("Finished Tracing at Beginning of Step")

    def _get_norm_groups(self):
        norm_groups = []
        for i, group in enumerate(self.fp16_groups):
            if self.offload_optimizer:
                norm_groups.append(
                    self.complete_grad_norm_calculation_for_cpu_offload(
                        self.fp16_groups[i]))
            else:
                norm_groups.append(
                    self.get_grad_norm_direct(self.averaged_gradients[i],
                                              self.fp16_groups[i]))
        return norm_groups

    def _prepare_fp32_grad_for_sub_group(self, sub_group_id):
        partition_id = dist.get_rank(group=self.dp_process_group)

        single_grad_partition = self.flatten(self.averaged_gradients[sub_group_id]).to(
            self.fp32_partitioned_groups_flat[sub_group_id].dtype)

        assert single_grad_partition.numel() == self.fp32_partitioned_groups_flat[sub_group_id].numel(), \
            "averaged gradients have different number of elements that partition size {} {} {} {}".format(
                single_grad_partition.numel(), self.fp32_partitioned_groups_flat[sub_group_id].numel(), sub_group_id, partition_id)

        self.fp32_partitioned_groups_flat[sub_group_id].grad = single_grad_partition

        # release all the gradient since we have already created a necessary copy in dp_grad_partition
        self.zero_grad()

        self.averaged_gradients[sub_group_id] = None

    def _prepare_sub_group(self, sub_group_id, timer_names=set()):
        see_memory_usage(f'Before prepare optimizer sub group {sub_group_id}',
                         force=False)
        if self._swappable_optimizer_subgroup(sub_group_id):
            self._optimizer_states_and_gradient_swap_in(sub_group_id, timer_names)
        elif not self.offload_optimizer:
            self._prepare_fp32_grad_for_sub_group(sub_group_id)
        see_memory_usage(f'After prepare optimizer sub group {sub_group_id}',
                         force=False)

    def _optimizer_states_and_gradient_swap_in(self, sub_group_id, timer_names=set()):
        param_length = self.fp16_partitioned_groups_flat_numel[sub_group_id]
        fp32_param_id = id(self.fp32_partitioned_groups_flat[sub_group_id])
        assert self._swappable_optimizer_subgroup(sub_group_id), \
            f'Parameter {fp32_param_id} of numel={param_length} is not swappable'

        OPTIMIZER_SWAP_IN_STATE = 'optimizer_swap_in_state'
        see_memory_usage(f'pre-step Before swapping in optimizer tensors {sub_group_id}',
                         force=False)
        self.start_timers([OPTIMIZER_SWAP_IN_STATE])

        self.optimizer_swapper.swap_in_optimizer_state(
            parameter=self.fp32_partitioned_groups_flat[sub_group_id],
            async_parameter=self.next_swappable_fp32_partitioned_groups[sub_group_id])

        self.stop_timers([OPTIMIZER_SWAP_IN_STATE])
        timer_names.add(OPTIMIZER_SWAP_IN_STATE)
        see_memory_usage(f'pre-step After swapping in optimizer tensors {sub_group_id}',
                         force=False)

    def _release_sub_group(self, sub_group_id, timer_names=set()):
        see_memory_usage(f'Before release optimizer sub group {sub_group_id}',
                         force=False)
        # get rid of the fp32 gradients. Not needed anymore
        if not self.offload_optimizer:
            self.fp32_partitioned_groups_flat[sub_group_id].grad = None

        if self._swappable_optimizer_subgroup(sub_group_id):
            self._optimizer_states_and_gradient_swap_out(sub_group_id, timer_names)
        see_memory_usage(f'After release optimizer sub group {sub_group_id}',
                         force=False)

    # create a flat tensor aligned at the alignment boundary
    def flatten_dense_tensors_aligned(self, tensor_list, alignment):
        num_elements = 0
        for tens in tensor_list:
            num_elements = num_elements + tens.numel()

        remaining = num_elements % alignment

        if remaining:
            elements_to_add = alignment - remaining
            pad_tensor = torch.zeros(elements_to_add,
                                     device=tensor_list[0].device,
                                     dtype=tensor_list[0].dtype)
            padded_tensor_list = tensor_list + [pad_tensor]

            num_elements = num_elements + elements_to_add
        else:
            padded_tensor_list = tensor_list

        return self.flatten(padded_tensor_list)

    def _optimizer_states_and_gradient_swap_out(self, sub_group_id, timer_names=set()):
        param_length = self.fp16_partitioned_groups_flat_numel[sub_group_id]
        fp32_param_id = id(self.fp32_partitioned_groups_flat[sub_group_id])
        assert self._swappable_optimizer_subgroup(sub_group_id), \
            f'Parameter {fp32_param_id} of numel={param_length} is not swappable'

        OPTIMIZER_SWAP_OUT_STATE = 'optimizer_swap_out_state'
        see_memory_usage(
            f'post-step Before swapping out optimizer tensors {sub_group_id}',
            force=False)
        self.start_timers([OPTIMIZER_SWAP_OUT_STATE])

        self.optimizer_swapper.swap_out_optimizer_state(
            parameter=self.fp32_partitioned_groups_flat[sub_group_id],
            async_swap=self.next_swappable_fp32_partitioned_groups[sub_group_id] is
            not None)

        self.stop_timers([OPTIMIZER_SWAP_OUT_STATE])
        see_memory_usage(
            f'post-step After swapping out optimizer tensors {sub_group_id}',
            force=False)
        timer_names.add(OPTIMIZER_SWAP_OUT_STATE)

        # get rid of the fp32 gradients. Not needed anymore
        self.fp32_partitioned_groups_flat[sub_group_id].grad = None

    def _unflatten_partitioned_parameters(self, sub_group_id):
        updated_params = self.unflatten(self.fp16_partitioned_groups_flat[sub_group_id],
                                        self.fp16_partitioned_groups[sub_group_id])

        for partitioned_param, q in zip(self.fp16_partitioned_groups[sub_group_id], updated_params):
            partitioned_param.data = q.data

    def _overflow_clean_up(self, prev_scale):
        see_memory_usage('After overflow before clearing gradients', force=False)
        self.zero_grad()

        if self.offload_optimizer:
            self.reset_cpu_buffers()
        else:
            self.averaged_gradients = {}

        see_memory_usage('After overflow after clearing gradients', force=False)

        if torch.distributed.get_rank() == 0:
            logger.info(
                "[deepscale] OVERFLOW! Rank {} Skipping step. Attempted loss scale: {}, "
                "reducing to {}".format(dist.get_rank(),
                                        prev_scale,
                                        self.loss_scale))

    def _overflow_check_and_loss_scale_update(self):

        # First compute norm for all group so we know if there is overflow
        self.check_overflow()

        #loss scaling related computation
        prev_scale = self.loss_scale
        self._update_scale(self.overflow)

        if self.overflow:
            self._overflow_clean_up(prev_scale)

        return self.overflow

    def _post_step(self, timer_names=set()):
        if self.offload_optimizer:
            self.reset_cpu_buffers()

        #Gathering persisting parameters
        if len(self.persistent_parameters) > 0:
            self.persistent_parameters[0].all_gather(self.persistent_parameters)

        if self.swap_optimizer:
            self.optimizer_swapper.log_timers()

        self.log_timers(timer_names)

        see_memory_usage('After zero_optimizer step', force=False)
        print_rank_0(f"------------------Finishing Step-----------------------")

    def _reassign_or_swap_out_partitioned_parameters(self, sub_group_id):
        if self.fp16_partitioned_groups_flat[sub_group_id] is not None:
<<<<<<< HEAD
=======
            self.fp16_partitioned_groups_flat[sub_group_id].data.copy_(
                self.fp32_partitioned_groups_flat[sub_group_id].data)

>>>>>>> 1fc74cb9
            #unflatten fp16 parameter subgroup
            self._unflatten_partitioned_parameters(sub_group_id)
        else:
            self._partitioned_params_swap_out(sub_group_id)

    def step(self, closure=None):
        """
            Not supporting closure.
            """
        self._pre_step()

        #checks for overflow, adjust the loss scale accordingly
        if self._overflow_check_and_loss_scale_update():
            if self.swap_optimizer:
                self.optimizer_swapper.log_timers()
            return

        norm_groups = self._get_norm_groups()
        self._global_grad_norm = get_global_norm(norm_list=norm_groups)

        timer_names = set()

        timer_names.add('optimizer_step')
        self.start_timers(['optimizer_step'])

        #update parameters one sub group at a time
        for sub_group_id, group in enumerate(self.fp16_groups):

            #prepare optimizer states, gradients and fp32 parameters for update
            self._prepare_sub_group(sub_group_id, timer_names)

            #scale the fp32 gradients
            self.unscale_and_clip_grads(sub_group_id, self._global_grad_norm)

            #apply the optimizer step on the sub group and copy fp32 parameters to fp16
            self._optimizer_step(sub_group_id)

            #put fp16 parameters in appropriate location
            self._reassign_or_swap_out_partitioned_parameters(sub_group_id)

            #release memory or swap out optimizer states of fp32 parameters
            self._release_sub_group(sub_group_id, timer_names)

<<<<<<< HEAD
            #put fp16 parameters in appropriate location
            self._reassign_or_swap_out_partitioned_parameters(sub_group_id)

=======
>>>>>>> 1fc74cb9
        self.stop_timers(['optimizer_step'])

        self._post_step(timer_names)
        return

    def dump_pre_step_gradients(self, debug_fp32_grads):
        # Dump gradient norms for debugging
        for i, _ in enumerate(self.fp16_groups):
            print(f'Pre-Step Dump Norms for Group {i} FP16P, FP16G, FP32G, FP32GUC')
            for fp16_param, fp32_grad in zip(self.fp16_groups[i], debug_fp32_grads[i]):
                param_id = self.get_param_id(fp16_param)
                fp16_grad_norm = self.debug_fp16_grads[i][param_id]

                fp32_grad_norm = [float(t.data.float().norm(2)) for t in fp32_grad]
                norm_list = [fp16_grad_norm, fp32_grad_norm]
                print(f'Pre-Step Norms {i} {param_id} = {norm_list}')

    def dump_post_step_gradients(self):
        # Dump gradient norms for debugging
        for i, group in enumerate(self.fp16_groups):
            print(
                f'Post-Step Dump Norms for Group {i} FP16P, FP16DS, FP16FLAT, FP32FLAT')
            unflat_fp16 = self.unflatten(self.fp16_groups_flat[i], self.fp16_groups[i])
            unflat_fp32 = self.unflatten(self.fp32_partitioned_groups_flat[i],
                                         self.fp16_groups[i])
            for j, p in enumerate(self.fp16_groups[i]):
                param_id = self.get_param_id(p)
                param_norm = float(p.data.float().norm(2))
                ds_norm = float(p.ds_tensor.data.float().norm(2))

                unflat_norm = [
                    float(t.data.float().norm(2))
                    for t in [unflat_fp16[j],
                              unflat_fp32[j]]
                ]
                norm_list = [param_norm, ds_norm] + unflat_norm
                print(f'Post-Step Norms {i} {param_id} = {norm_list}')

    def unscale_and_clip_grads(self, sub_group_id, total_norm):
        grad_groups_flat = [self.fp32_partitioned_groups_flat[sub_group_id].grad]

        # compute combined scale factor for this group
        combined_scale = self.loss_scale
        if self.clip_grad > 0.:
            # norm is in fact norm*scale
            clip = ((total_norm / self.loss_scale) + 1e-6) / self.clip_grad
            if clip > 1:
                combined_scale = clip * self.loss_scale

        for grad in grad_groups_flat:
            if isinstance(grad, list):
                sub_partitions = grad
                for g in sub_partitions:
                    g.data.mul_(1. / combined_scale)
            else:
                grad.data.mul_(1. / combined_scale)

    def _check_overflow(self, partition_gradients=True):
        self.overflow = self.has_overflow(partition_gradients)

    # `params` is a list / generator of torch.Variable
    def has_overflow_serial(self, params, is_grad_list=False):
        for p in params:
            if p.grad is not None and self._has_inf_or_nan(p.grad.data):
                return True

        return False

    def has_overflow_partitioned_grads_serial(self):
        for i in range(len(self.fp16_groups)):
            for j, grad in enumerate(self.averaged_gradients[i]):
                if grad is not None and self._has_inf_or_nan(grad.data, j):
                    return True
        return False

    def has_overflow(self, partition_gradients=True):
        if partition_gradients:
            if self.overlap_comm:
                self.local_overflow = self._has_inf_or_nan(self.gpu_sum)
                self.gpu_sum = torch.zeros(1, dtype=torch.float).cuda()

            overflow = self.local_overflow if self.offload_optimizer else self.has_overflow_partitioned_grads_serial(
            )
            #overflow = self.has_overflow_partitioned_grads_serial()
            overflow_gpu = torch.cuda.ByteTensor([overflow])
            torch.distributed.all_reduce(overflow_gpu,
                                         op=torch.distributed.ReduceOp.MAX,
                                         group=self.dp_process_group)

        else:
            params = []
            for group in self.fp16_groups:
                for param in group:
                    params.append(param)

            overflow = self.has_overflow_serial(params, is_grad_list=partition_gradients)
            overflow_gpu = torch.cuda.ByteTensor([overflow])

        # Since each model parallel GPU carries only part of the model,
        # make sure overflow flag is synced across all the model parallel GPUs
        self._model_parallel_all_reduce(tensor=overflow_gpu,
                                        op=torch.distributed.ReduceOp.MAX)

        overflow = overflow_gpu[0].item()
        return bool(overflow)

    # `x` is a torch.Tensor
    @staticmethod
    def _has_inf_or_nan(x, j=None):
        try:
            # if x is half, the .float() incurs an additional deep copy, but it's necessary if
            # Pytorch's .sum() creates a one-element tensor of the same type as x
            # (which is true for some recent version of pytorch).
            cpu_sum = float(x.float().sum())
            # More efficient version that can be used if .sum() returns a Python scalar
            # cpu_sum = float(x.sum())
        except RuntimeError as instance:
            # We want to check if inst is actually an overflow exception.
            # RuntimeError could come from a different error.
            # If so, we still want the exception to propagate.
            if "value cannot be converted" not in instance.args[0]:
                raise
            return True
        else:
            if cpu_sum == float('inf') or cpu_sum == -float('inf') or cpu_sum != cpu_sum:
                return True
            return False

    def backward(self, loss, retain_graph=False):
        """
        :attr:`backward` performs the following steps:

        1. fp32_loss = loss.float()
        2. scaled_loss = fp32_loss*loss_scale
        3. scaled_loss.backward(), which accumulates scaled gradients into the ``.grad`` attributes of the model's fp16 leaves
        """
        self.micro_step_id += 1
        print_rank_0(
            f"Total fully available parameters {self.param_coordinator.total_available_parameter_numel}"
        )

        if self.swap_optimizer:
            self.optimizer_swapper.pre_backward()

        see_memory_usage(f"Before backward", force=False)
        if self.contiguous_gradients:
            self.ipg_buffer = []
            buf_0 = torch.empty(self.reduce_bucket_size,
                                dtype=self.dtype,
                                device=torch.cuda.current_device())
            self.ipg_buffer.append(buf_0)

            # Use double buffers to avoid data access conflict when overlap_comm is enabled.
            if self.overlap_comm:
                buf_1 = torch.empty(self.reduce_bucket_size,
                                    dtype=self.dtype,
                                    device=torch.cuda.current_device())
                self.ipg_buffer.append(buf_1)
            self.ipg_index = 0

        self.loss_scaler.backward(loss.float(), retain_graph=retain_graph)
        '''Partitioning Parameters that were not partitioned
        Usually if parameters of modules whose input parameters do not require
        grad computation do not trigger post call and will therefore will remain unpartitioned '''
        self._partition_all_parameters()

        if self.swap_optimizer:
            self.optimizer_swapper.post_backward()

    def _partition_all_parameters(self):
        for name, param in self.module.named_parameters(recurse=True):
            self.param_coordinator.release_and_reset_parameter(param)

    def check_overflow(self, partition_gradients=True):
        self._check_overflow(partition_gradients)

    def _update_scale(self, has_overflow=False):
        self.loss_scaler.update_scale(has_overflow)

    # Promote state so it can be retrieved or set via "fp16_optimizer_instance.state"
    def _get_state(self):
        return self.optimizer.state

    def _set_state(self, value):
        self.optimizer.state = value

    state = property(_get_state, _set_state)

    # Promote param_groups so it can be retrieved or set via "fp16_optimizer_instance.param_groups"
    # (for example, to adjust the learning rate)
    def _get_param_groups(self):
        return self.optimizer.param_groups

    def _set_param_groups(self, value):
        self.optimizer.param_groups = value

    param_groups = property(_get_param_groups, _set_param_groups)

    # Promote loss scale so it can be retrieved or set via "fp16_optimizer_instance.loss_scale"
    def _get_loss_scale(self):
        return self.loss_scaler.loss_scale

    def _set_loss_scale(self, value):
        self.loss_scaler.cur_scale = value

    loss_scale = property(_get_loss_scale, _set_loss_scale)
    cur_scale = property(_get_loss_scale, _set_loss_scale)

    def _get_lean_tensors(self, padded_flattened_tensor, group_tensors, paddings):
        # Remove paddings from flattened tensor
        individual_tensors = self.unflatten(padded_flattened_tensor, group_tensors)
        lean_lengths = [t.numel() - pad for t, pad in zip(group_tensors, paddings)]
        lean_tensors = [t[:len] for t, len in zip(individual_tensors, lean_lengths)]
        #logger.info(f'rank {dist.get_rank()}: lean_tensors = {[t.numel() for t in lean_tensors]}')
        return lean_tensors

    #TODO REVISIT this for stage 3
    def get_lean_optimizer_state(self):
        # Return optimizer states after removing paddings.
        # This method assumes that each param group contains a single flattened tensor.
        optimizer_groups_state = []

        for i, group in enumerate(self.optimizer.param_groups):
            p = group['params'][0]
            lean_state = {}
            for key, value in self.optimizer.state[p].items():
                if torch.is_tensor(value):
                    padded_lens = [t.numel() for t in self.fp16_partitioned_groups[i]]
                    lean_state[key] = self._get_lean_tensors(
                        value,
                        self.fp16_partitioned_groups[i],
                        self.groups_padding[i])
                    lean_flat_len = sum([t.numel() for t in lean_state[key]])
                else:
                    lean_state[key] = value

            optimizer_groups_state.append(lean_state)

        return optimizer_groups_state

    def get_groups_without_padding(self, groups_with_padding):
        # Return group tensor after removing paddings added for alignment to DP world size.
        groups_without_padding = []
        for i, group in enumerate(groups_with_padding):
            lean_group = self._get_lean_tensors(group,
                                                self.fp16_partitioned_groups[i],
                                                self.groups_padding[i])
            groups_without_padding.append(lean_group)

        return groups_without_padding

    def _set_fp32_optimizer_param_groups(self):
        for sub_group_id, _ in enumerate(self.fp16_groups):
            param_group_id = self.sub_group_to_group_id[sub_group_id]
            self.optimizer.param_groups[param_group_id]['params'].append(
                self.fp32_partitioned_groups_flat[sub_group_id])

    def _clear_fp32_optimizer_param_groups(self):
        for param_group in self.optimizer.param_groups:
            param_group['params'] = []

    def _rigid_state_dict(self):
        state_dict = {}
        state_dict['zero_stage'] = ZERO_OPTIMIZATION_WEIGHTS
        state_dict['loss_scaler'] = self.loss_scaler
        state_dict['dynamic_loss_scale'] = self.dynamic_loss_scale
        state_dict['overflow'] = self.overflow
        state_dict['partition_count'] = self.partition_count

        self._set_fp32_optimizer_param_groups()
        state_dict['optimizer_state_dict'] = self.optimizer.state_dict()
        state_dict['fp32_flat_groups'] = self.fp32_partitioned_groups_flat
        self._clear_fp32_optimizer_param_groups()

        return state_dict

    def state_dict(self):
        """
        Returns a dict containing the current state of this :class:`FP16_Optimizer` instance.
        This dict contains attributes of :class:`FP16_Optimizer`, as well as the state_dict
        of the contained Pytorch optimizer.
        Example::
            checkpoint = {}
            checkpoint['model'] = model.state_dict()
            checkpoint['optimizer'] = optimizer.state_dict()
            torch.save(checkpoint, "saved.pth")
        """
        if self.elastic_checkpoint:
            raise NotImplementedError(
                "ZeRO-3 does not yet support elastic checkpointing, please disable for now."
            )

        if self.swap_optimizer or self.params_in_nvme_and_cpu:
            raise NotImplementedError(
                "ZeRO-3 does not yet support checkpointing with NVMe offloading, please disable for now."
            )

        return self._rigid_state_dict()


# Restore base optimizer fp32 weights from checkpoint by:
# 1) Merging fp32 weights from checkpoints of all partitions
# 2) Extracting fp32 weights for current partition from merged weights
# 3) Using extracted weights to update base optimizer weights directly.

    def _restore_from_fp32_weights(self, all_state_dict):

        flat_local_partition = []
        for i in range(len(self.fp32_partitioned_groups_flat)):
            merged_partitions = [sd['fp32_groups'][i] for sd in all_state_dict]
            flat_local_partition.append(self._get_flattened_partition(merged_partitions))

        for current, saved in zip(self.fp32_partitioned_groups_flat, flat_local_partition):
            current.data.copy_(saved.data)

    # Restore base optimizer fp32 weights from ZeRO fp16 weights
    def _restore_from_fp16_weights(self):
        for fp16_partitions, fp32_partition in zip(self.fp16_partitioned_groups_flat, self.fp32_partitioned_groups_flat):
            fp32_partition.data.copy_(fp16_partitions.data)

    # Refresh the fp32 master params from the fp16 copies.
    def refresh_fp32_params(self):
        self._restore_from_fp16_weights()

    # Extract flattened partition for current rank from all partitions
    def _get_flattened_partition(self, all_partition_states):
        partition_id = dist.get_rank(group=self.dp_process_group)
        alignment = dist.get_world_size(group=self.dp_process_group)

        param_partitions = [[] for _ in range(len(all_partition_states[0]))]
        for i, partition in enumerate(all_partition_states):
            for j, param in enumerate(partition):
                param_partitions[j].append(param)

        local_state_partitions = []
        for param_index, param_slices in enumerate(param_partitions):
            flattened_merged_tensor = self.flatten_dense_tensors_aligned(
                param_slices,
                alignment)
            new_partitions = self.get_data_parallel_partitions(flattened_merged_tensor)
            local_state_partitions.append(new_partitions[partition_id])

        if torch.is_tensor(local_state_partitions[0]):
            return self.flatten_dense_tensors_aligned(local_state_partitions, alignment)

        # Assume non-tensor states are not partitioned and equal across ranks, so return first one
        return local_state_partitions[0]

    # Restore base optimizer state from checkpoint by
    # 1) Merging optimizer state from checkpoints of all partitions
    # 2) Extracting optimizer state for current partition from the merged state
    # 3) Using the extracted value to directly update the base optimizer.
    def _restore_base_optimizer_state(self, all_state_dict):
        base_optimizer_group_states = []
        for i in range(len(self.optimizer.param_groups)):
            partition_states = {}
            all_partition_group_states = [
                sd['base_optimizer_state'][i] for sd in all_state_dict
            ]
            for key in all_partition_group_states[0].keys():
                all_partition_states = [
                    all_states[key] for all_states in all_partition_group_states
                ]
                partition_states[key] = self._get_flattened_partition(
                    all_partition_states)
            base_optimizer_group_states.append(partition_states)

        for i, group in enumerate(self.optimizer.param_groups):
            p = group['params'][0]
            for key, saved in base_optimizer_group_states[i].items():
                if torch.is_tensor(self.optimizer.state[p][key]):
                    self.optimizer.state[p][key].data.copy_(saved.data)
                else:
                    self.optimizer.state[p][key] = saved

    def _rigid_load_state_dict(self, state_dict, load_optimizer_states=True):
        # I think it should actually be ok to reload the optimizer before the model.
        self.loss_scaler = state_dict['loss_scaler']
        self.dynamic_loss_scale = state_dict['dynamic_loss_scale']
        self.overflow = state_dict['overflow']

        if load_optimizer_states:
            self._set_fp32_optimizer_param_groups()
            self.optimizer.load_state_dict(state_dict['optimizer_state_dict'])
            self._clear_fp32_optimizer_param_groups()

        # restore fp32 partitions
        for curr_param, saved_param in zip(self.fp32_partitioned_groups_flat, state_dict['fp32_flat_groups']):
            curr_param.data.copy_(saved_param.data)

        # restore fp16 partitions from fp32
        for sub_group_id in range(len(self.fp32_partitioned_groups_flat)):
            fp32_param = self.fp32_partitioned_groups_flat[sub_group_id]
            fp16_param = self.fp16_partitioned_groups_flat[sub_group_id]
            fp16_param.data.copy_(fp32_param.data)

        # update fp16 unflattened params
        for sub_group_id in range(len(self.fp16_partitioned_groups_flat)):
            updated_params = self.unflatten(
                self.fp16_partitioned_groups_flat[sub_group_id],
                self.fp16_partitioned_groups[sub_group_id])

            for partitioned_param, q in zip(self.fp16_partitioned_groups[sub_group_id], updated_params):
                partitioned_param.data = q.data

    # TODO: Support different/changing load/save DP degree.
    def load_state_dict(self,
                        state_dict_list,
                        load_optimizer_states=True,
                        load_from_fp32_weights=False):
        r"""Loading a ZeRO checkpoint
        Arguments:
            state_dict_list: List of all saved ZeRO checkpoints, one for each saved partition.
                Note that the number of saved partitions may differ from number of loading partitions to support
                changing GPU count, specifically DP world size, between saving and loading checkpoints.
            load_optimizer_states: Boolean indicating whether or not to load base optimizer states
            load_from_fp32_weights: Boolean indicating whether to initialize fp32 master weights from fp32
            copies in checkpoints (no precision loss) or from model's fp16 copies (with precision loss).
        """
        """
        Loads a state_dict created by an earlier call to state_dict().
        If ``fp16_optimizer_instance`` was constructed from some ``init_optimizer``,
        whose parameters in turn came from ``model``, it is expected that the user
        will call ``model.load_state_dict()`` before
        ``fp16_optimizer_instance.load_state_dict()`` is called.
        Example::
            model = torch.nn.Linear(D_in, D_out).cuda().half()
            optimizer = torch.optim.SGD(model.parameters(), lr=1e-3)
            optimizer = FP16_Optimizer(optimizer, static_loss_scale = 128.0)
            ...
            checkpoint = torch.load("saved.pth")
            model.load_state_dict(checkpoint['model'])
            optimizer.load_state_dict(checkpoint['optimizer'])
        """

        if self.elastic_checkpoint:
            raise NotImplementedError(
                "ZeRO-3 does not yet support elastic checkpointing, please disable for now."
            )

        if self.swap_optimizer or self.params_in_nvme_and_cpu:
            raise NotImplementedError(
                "ZeRO-3 does not yet support checkpointing with NVMe offloading, please disable for now."
            )

        self._rigid_load_state_dict(
            state_dict_list[dist.get_rank(group=self.dp_process_group)],
            load_optimizer_states=load_optimizer_states)

        if len(self.persistent_parameters) > 0:
            self.persistent_parameters[0].partition(self.persistent_parameters)
            self.persistent_parameters[0].all_gather(self.persistent_parameters)

    def save_checkpoint_prologue(self):
        self._partition_all_parameters()

    def save_checkpoint_epilogue(self):
        if len(self.persistent_parameters) > 0:
            self.persistent_parameters[0].all_gather(self.persistent_parameters)


def _handle_overflow(cpu_sum, x, i):
    import math
    rank = torch.distributed.get_rank()
    if rank == 0:
        t_i = -1
        for v_i, v in enumerate(x.data.contiguous().view(-1)):
            if not math.isfinite(float(v)):
                t_i = v_i
                break
        logger.info(
            f"rank {rank} detected overflow {cpu_sum} in tensor {i}:{t_i} shape {x.shape}"
        )


def estimate_zero3_model_states_mem_needs(total_params,
                                          largest_layer_params,
                                          num_gpus_per_node=1,
                                          num_nodes=1,
                                          cpu_offload=True,
                                          cpu_offload_params=True,
                                          zero_init=True,
                                          additional_buffer_factor=1.5):

    total_gpus = num_nodes * num_gpus_per_node
    gpus_factor = 1 / num_nodes
    largest_layer_memory = (4 * largest_layer_params)

    if cpu_offload:
        if cpu_offload_params:
            gpu_mem = largest_layer_memory

            if zero_init:
                cpu_mem = total_params * 18 * gpus_factor * additional_buffer_factor
            else:
                cpu_mem = total_params * max(4 * num_gpus_per_node,
                                             18 * gpus_factor) * additional_buffer_factor

        else:
            gpu_mem = largest_layer_memory + int(2 * total_params / total_gpus)

            if zero_init:
                cpu_mem = total_params * 16 * gpus_factor * additional_buffer_factor
            else:
                cpu_mem = total_params * max(4 * num_gpus_per_node,
                                             16 * gpus_factor) * additional_buffer_factor
    else:
        gpu_mem = largest_layer_memory + int(18 * total_params / total_gpus)
        if zero_init:
            cpu_mem = largest_layer_params * 4 * num_gpus_per_node * additional_buffer_factor
        else:
            cpu_mem = total_params * 4 * num_gpus_per_node * additional_buffer_factor

    return int(cpu_mem), int(gpu_mem), largest_layer_memory


def model_to_params(model):
    # shared params calculated only once
    total_params = sum(
        dict((p.data_ptr(),
              p.numel()) for p in model.parameters()).values())

    largest_layer_params = 0
    for m in model.modules():
        # assuming no shared params within a single layer
        layer_params = sum(p.numel() for p in m.parameters(recurse=False))
        largest_layer_params = max(largest_layer_params, layer_params)

    return total_params, largest_layer_params


import math


def estimate_zero3_model_states_mem_needs_all_live(model,
                                                   num_gpus_per_node=1,
                                                   num_nodes=1,
                                                   additional_buffer_factor=1.5):
    """
    Print out estimates on memory usage requirements for ZeRO 3 params, optim states and gradients
    for a given ``model`` and hardware setup.

    If you have an actual model object, use this function and everything will be derived
    automatically.

    If it's a hypothetical model, use ``estimate_zero3_model_states_mem_needs_all_cold`` where you have to pass
    the ``total_params`` and ``largest_layer_params`` explicitly.

    Args:
        - ``model``: ``nn.Module`` object
        - ``num_gpus_per_node``: how many gpus per node (defaults to 1)
        - ``num_nodes``: how many nodes (defaults to 1),
        - ``additional_buffer_factor``: estimation factor (defaults to 1.5):

    """

    total_params, largest_layer_params = model_to_params(model)

    estimate_zero3_model_states_mem_needs_all_cold(
        total_params=total_params,
        largest_layer_params=largest_layer_params,
        num_gpus_per_node=num_gpus_per_node,
        num_nodes=num_nodes,
        additional_buffer_factor=additional_buffer_factor)


def estimate_zero3_model_states_mem_needs_all_cold(total_params,
                                                   largest_layer_params,
                                                   num_gpus_per_node=1,
                                                   num_nodes=1,
                                                   additional_buffer_factor=1.5):
    """
    Print out estimates on memory usage requirements for ZeRO 3 params, optim states and gradients
    for a given ``model`` and hardware setup.

    If it's a hypothetical model, use this function where you have to pass
    the ``total_params`` and ``largest_layer_params`` explicitly.

    If you have an actual model object, use ``estimate_zero3_model_states_mem_needs_all_live`` and everything
    will be derived automatically.

    Args:
        - ``total_params``: total  model params
        - ``largest_layer_params``: largest layer's params
        - ``num_gpus_per_node``: how many gpus per node (defaults to 1)
        - ``num_nodes``: how many nodes (defaults to 1),
        - ``additional_buffer_factor``: estimation factor (defaults to 1.5):

    """
    def format_options(cpu_offload, cpu_offload_params, zero_init):
        enabled = []
        enabled.append(f"cpu_offload={1 if cpu_offload else 0}")
        enabled.append(f"cpu_offload_params={1 if cpu_offload_params else 0}")
        enabled.append(f"zero_init={1 if zero_init else 0}")
        return ", ".join(enabled)

    nodes_str = "nodes" if num_nodes > 1 else "node"
    gpus_str = "GPUs" if num_gpus_per_node > 1 else "GPU"
    print(
        "Estimated memory needed for params, optim states and gradients for a:\n"
        f"HW: Setup with {num_nodes} {nodes_str}, {num_gpus_per_node} {gpus_str} per node.\n"
        f"SW: Model with {int(total_params/1e6)}M total params, {int(largest_layer_params/1e6)}M largest layer params."
    )
    print("  per CPU  |  per GPU |   Options")
    for cpu_offload in [True, False]:
        for cpu_offload_params in [True, False]:
            if not cpu_offload and cpu_offload_params:
                continue
            for zero_init in [True, False]:
                cpu_mem, gpu_mem, largest_layer_memory = estimate_zero3_model_states_mem_needs(
                    total_params=total_params,
                    largest_layer_params=largest_layer_params,
                    num_gpus_per_node=num_gpus_per_node,
                    num_nodes=num_nodes,
                    cpu_offload=cpu_offload,
                    cpu_offload_params=cpu_offload_params,
                    zero_init=zero_init,
                    additional_buffer_factor=additional_buffer_factor
                )

                options_str = format_options(cpu_offload=cpu_offload,
                                             cpu_offload_params=cpu_offload_params,
                                             zero_init=zero_init)
                print(
                    f" {cpu_mem/2**30:7.2f}GB | {gpu_mem/2**30:6.2f}GB | {options_str}")
<|MERGE_RESOLUTION|>--- conflicted
+++ resolved
@@ -1,3683 +1,3440 @@
-"""
-"Copyright 2020 The Microsoft DeepSpeed Team.
-Licensed under the MIT license.
-"""
-
-import sys
-import os
-from collections import defaultdict, OrderedDict
-import itertools
-import torch
-from torch.distributed.distributed_c10d import _get_global_rank
-import torch.distributed as dist
-import math
-from torch._six import inf
-from torch.autograd import Variable
-
-from deepspeed.utils.logging import logger
-from deepspeed.runtime.fp16.loss_scaler import LossScaler, DynamicLossScaler
-<<<<<<< HEAD
-from deepspeed.runtime.utils import see_memory_usage, is_model_parallel_parameter
-=======
-from deepspeed.runtime.utils import get_global_norm, see_memory_usage, is_model_parallel_parameter
->>>>>>> 1fc74cb9
-from deepspeed.runtime.zero.partition_parameters import *
-from deepspeed.runtime.zero.partition_parameters import _init_external_params
-from deepspeed.runtime.zero.constants import ZERO_OPTIMIZATION_WEIGHTS
-from deepspeed.ops.adam import DeepSpeedCPUAdam
-from deepspeed.ops.op_builder import UtilsBuilder
-from deepspeed.runtime.zero.offload_constants import *
-from deepspeed.runtime.swap_tensor.partitioned_param_swapper import PartitionedParamStatus
-from deepspeed.runtime.swap_tensor.partitioned_optimizer_swapper import PartitionedOptimizerSwapper
-from deepspeed.runtime.swap_tensor.pipelined_optimizer_swapper import PipelinedOptimizerSwapper
-
-# Toggle this to true to enable correctness test
-# with gradient partitioning and without
-pg_correctness_test = False
-
-FWD_MODULE_STACK = list()
-<<<<<<< HEAD
-=======
-from deepspeed.utils.debug import debug_module2name_id, debug_param2name_id, debug_param2name_id_numel, debug_param2name_id_shape_device, debug_module2name_class, printflock, log_rank_file
->>>>>>> 1fc74cb9
-
-
-def print_rank_0(message, debug=False, force=False):
-    rank = torch.distributed.get_rank()
-    if rank == 0 and (debug or force):
-        print(message)
-    # other variations
-    # - print for all ranks w/o interleaving
-    # printflock(f"[{rank}] {message}")
-    # - print to log file per rank
-    # log_rank_file(rank, message)
-
-
-def input(msg):
-    return
-
-
-def split_half_float_double(tensors):
-    dtypes = [
-        "torch.cuda.HalfTensor",
-        "torch.cuda.FloatTensor",
-        "torch.cuda.DoubleTensor"
-    ]
-    buckets = []
-    for i, dtype in enumerate(dtypes):
-        bucket = [t for t in tensors if t.type() == dtype]
-        if bucket:
-            buckets.append(bucket)
-    return buckets
-
-
-def isclose(a, b, rtol=1e-09, atol=0.0):
-    return abs(a - b) <= max(rtol * max(abs(a), abs(b)), atol)
-
-
-def lcm(x, y):
-    from fractions import gcd  # or can import gcd from `math` in Python 3
-    return x * y // gcd(x, y)
-
-
-def move_to_cpu(tensor_list):
-    for tensor in tensor_list:
-        tensor.data = tensor.data.cpu()
-
-
-def get_all_parameters(sub_module, recurse=False):
-    return itertools.chain(sub_module.named_parameters(recurse=recurse),
-                           sub_module.ds_external_parameters())
-
-
-#apply torch.autograd.Function that calls a backward_function to tensors in output
-def _apply_to_tensors_only(module, functional, backward_function, outputs):
-    if type(outputs) is tuple:
-        touched_outputs = []
-        for output in outputs:
-            touched_output = _apply_to_tensors_only(module,
-                                                    functional,
-                                                    backward_function,
-                                                    output)
-            touched_outputs.append(touched_output)
-        return tuple(touched_outputs)
-    elif type(outputs) is torch.Tensor:
-        return functional.apply(module, backward_function, outputs)
-    else:
-        return outputs
-
-
-#for each tensor in outputs run the forward_function and register backward_function as hook
-def _apply_forward_and_backward_to_tensors_only(module,
-                                                forward_function,
-                                                backward_function,
-                                                outputs):
-    if type(outputs) is tuple:
-        touched_outputs = []
-        for output in outputs:
-            touched_output = _apply_forward_and_backward_to_tensors_only(
-                module,
-                forward_function,
-                backward_function,
-                output)
-            touched_outputs.append(touched_output)
-        return tuple(touched_outputs)
-    elif type(outputs) is torch.Tensor:
-        forward_function(outputs)
-        if outputs.requires_grad:
-            outputs.register_hook(backward_function)
-        return outputs
-    else:
-        return outputs
-
-
-class ZeROOrderedDict(OrderedDict):
-    def __init__(self, parent_module, *args, **kwargs):
-        """A replacement for ``collections.OrderedDict`` to detect external ZeRO params.
-
-        Args:
-            parent_module (``collections.OrderedDict``): the collection to replace
-        """
-
-        super().__init__(*args, **kwargs)
-        self._parent_module = parent_module
-        self._in_forward = False
-
-    def __getitem__(self, key):
-        param = super().__getitem__(key)
-
-        # Params can be registered as None (e.g., bias)
-        if param is None:
-            return param
-
-        if param.ds_status == ZeroParamStatus.NOT_AVAILABLE:
-            if self._parent_module._parameters._in_forward:
-                print_rank_0(f'Registering external parameter from getter {key}',
-                             force=False)
-                register_external_parameter(FWD_MODULE_STACK[-1], param)
-                param.all_gather()
-
-        return param
-
-
-def _inject_parameters(module, cls):
-    for module in module.modules():
-        if cls == ZeROOrderedDict:
-            new_param = cls(parent_module=module)
-        else:
-            new_param = cls()
-
-        for key, param in module._parameters.items():
-            new_param[key] = param
-        module._parameters = new_param
-
-
-# TODO Needs to be implemented
-class PrefetchCoordinator(object):
-    def __init__(self):
-        # step_id keeps track of the number of sub-modules invoked so far
-        # the step_id is tracking forward and backward sequence of sub-modules
-        self.step_id = 0
-
-        # stores the sequence of sub modules in forward+backward pass
-        self.sub_module_trace = []
-
-        # maps sub_module id to submodule objects
-        self.id_to_sub_module_map = {}
-
-        # stores the total number of parameters in each sub_module
-        self.id_to_sub_module_size_map = {}
-
-        self.trace_completed = False
-
-        self.most_recent_sub_module_step = {}
-
-        # reuse distances
-        self.reuse_numel_for_step_id = {}
-
-    def record_trace(self, sub_module):
-        if not self.trace_completed:
-            self.sub_module_trace.append(sub_module.id)
-            self.id_to_sub_module_map[sub_module.id] = sub_module
-
-    def print_trace(self):
-        print_rank_0(
-            f"The module trace is : {[self.id_to_sub_module_map[module_id].id for module_id in self.sub_module_trace]}"
-        )
-
-    def increment_step(self, sub_module):
-        self.most_recent_sub_module_step[sub_module.id] = self.step_id
-        self.step_id += 1
-
-    def reset_step(self):
-        self.step_id = 0
-
-    # returns the next numel parameters that will be used next but are not available or inflight
-    def get_params_to_prefetch(self, sub_module, numel=2000000):
-
-        # numel_in_sub_module = 0
-        # for name, param in sub_module.named_parameters(recurse=False):
-        #     numel_in_sub_module += param.ds_numel
-
-        # #if numel_in_sub_module < (numel // 2):
-        #    return []
-
-        # tracing failed. The sub_module passed at the step_id must match with the sub_module during tracing
-        if sub_module.id != self.sub_module_trace[self.step_id]:
-            print_rank_0(
-                f"Tracing failed. Prefetching is disabled at sub-module: {debug_module2name_id(sub_module)}"
-            )
-            return []
-
-        params_to_prefetch = []
-        total_numel_to_prefetch = 0
-
-        for i in range(self.step_id, len(self.sub_module_trace)):
-            module_id = self.sub_module_trace[i]
-            for _, param in get_all_parameters(self.id_to_sub_module_map[module_id]):
-                if param.ds_status is ZeroParamStatus.NOT_AVAILABLE and (
-                        param.ds_id not in [p.ds_id for p in params_to_prefetch]):
-                    params_to_prefetch.append(param)
-                    total_numel_to_prefetch += param.ds_numel
-                    #print_rank_0(f"Total numel to prefetch: {total_numel_to_prefetch}. Param: {param.ds_shape} and numel {param.ds_numel}, numel limit {numel}")
-                    if total_numel_to_prefetch >= numel:  # and total_numel_to_prefetch > (numel_in_sub_module // 2):
-                        return params_to_prefetch
-
-        return params_to_prefetch
-
-    # checks if this sub_module will be used again and if so then returns the number of elements
-    # in the parameters used between this sub_module and the reuse of this sub_module
-    def get_reuse_distance_in_numel(self, sub_module, sub_module_step_id=None):
-        #assert is_forward is not None, "is_forward must be set to True for Forward Propagation and False for backward Propagation"
-        is_there_reuse = False
-        reuse_distance_in_numel = 1000000000000
-
-        # set the appropriate trace
-        trace = self.sub_module_trace
-        total_steps = len(trace)
-        if sub_module_step_id is None:
-            sub_module_step_id = self.most_recent_sub_module_step[sub_module.id]
-
-        # tracing failed. The sub_module passed at the step_id must match with the sub_module during tracing
-        if sub_module.id != trace[sub_module_step_id]:
-            print_rank_0(
-                f"Tracing failed. Cannot tell if the sub_module: {sub_module.id} is reused"
-            )
-            return reuse_distance_in_numel
-
-        # return cached value
-        if sub_module_step_id in self.reuse_numel_for_step_id:
-            return self.reuse_numel_for_step_id[sub_module_step_id]
-
-        start_step = self.step_id
-        print_rank_0(f"Step id is {self.step_id} ")
-        for step_id in range(start_step, total_steps):
-            print_rank_0(f"Trace id {trace[step_id]} and sub_module id {sub_module.id}")
-            if sub_module.id == trace[step_id]:
-                end_step = step_id
-
-                is_there_reuse = True
-                reuse_distance_in_numel = self._distance_in_numel(
-                    start_step,
-                    end_step,
-                    trace)
-                break
-
-        self.reuse_numel_for_step_id[sub_module_step_id] = reuse_distance_in_numel
-
-        return reuse_distance_in_numel
-
-    def _distance_in_numel(self, start_step, end_step, trace):
-        distance_in_numel = 0
-        for step_id in range(start_step, end_step):
-            module_id = trace[step_id]
-            for _, param in self.id_to_sub_module_map[module_id].named_parameters(recurse=False):
-                distance_in_numel += param.ds_numel
-            for _, param in self.id_to_sub_module_map[module_id].ds_external_parameters():
-                distance_in_numel += param.ds_numel
-        return distance_in_numel
-
-
-class PartitionedParameterCoordinator(object):
-    def __init__(self,
-                 comm_stream=None,
-                 max_reuse_distance_in_numel=500000000,
-                 max_available_parameters_in_numel=700000000):
-
-        self.in_flight_handles = []
-        self.params_in_flight = []
-        self.comm_stream = comm_stream if comm_stream is not None else torch.cuda.current_stream(
-        )
-        self.prefetch_coordinator = PrefetchCoordinator()
-        self.hierarchy = 0
-
-        self.total_available_parameter_numel = 0
-        self.max_available_parameters_in_numel = max_available_parameters_in_numel
-
-        # max distance between two use of the module beyond which module is released
-        self.max_reuse_distance_in_numel = max_reuse_distance_in_numel
-
-    def _increment_available_parameter_numel(self, increment):
-        self.total_available_parameter_numel += increment
-
-    def _decrement_available_parameter_numel(self, decrement):
-        self.total_available_parameter_numel -= decrement
-
-    '''-----------------------Tracing and Prefetching ---------------'''
-
-    def record_trace(self, sub_module):
-        self.prefetch_coordinator.record_trace(sub_module)
-
-    def finish_tracing(self, print_trace=False):
-        self.prefetch_coordinator.trace_completed = True
-
-        if print_trace:
-            self.prefetch_coordinator.print_trace()
-
-    #swap in parameter partitions from nvme for those parameters that will be used
-    # after the ones that are already being prefetched into full parameters
-    def _prefetch_nvme_param_partitions(self, sub_module, params_in_flight):
-        numel_in_flight = sum([param.ds_tensor.ds_numel for param in params_in_flight])
-        upcoming_param_list = self.prefetch_coordinator.get_params_to_prefetch(
-            sub_module,
-            numel=2 * numel_in_flight)
-        swap_in_params = []
-        for param in upcoming_param_list:
-            if len(swap_in_params) >= param.nvme_swapper.available_swap_in_buffers():
-                break
-            if param.ds_tensor.status == PartitionedParamStatus.NOT_AVAILABLE:
-                swap_in_params.append(param)
-
-        if len(swap_in_params) > 0:
-            swap_in_params[0].nvme_swapper.swap_in(swap_in_params, async_op=True)
-
-    # Pre fetches the parameters for sub_modules that comes after
-    #  the current sub_module. This call is asynchronous
-    def prefetch_next_sub_modules(self, sub_module, numel=5000000, nvme=False):
-
-        params_to_prefetch = []
-        if not self.prefetch_coordinator.trace_completed:
-            return params_to_prefetch
-
-        # prefetch if there is no current prefetching in flight
-        if not self.in_flight_handles and self.total_available_parameter_numel < self.max_available_parameters_in_numel:
-            params_to_prefetch = self.prefetch_coordinator.get_params_to_prefetch(
-                sub_module,
-                numel=numel)
-
-            self._all_gather(params_to_prefetch, async_op=True)
-            for param in params_to_prefetch:
-                param.ds_status = ZeroParamStatus.INFLIGHT
-
-                # keeping track of number of elements consumed by available parameters
-                self._increment_available_parameter_numel(param.ds_numel)
-
-            if nvme:
-                self._prefetch_nvme_param_partitions(sub_module, params_to_prefetch)
-
-        self._print_prefetch_elements_info(sub_module, params_to_prefetch)
-        print_rank_0(
-            f"{'--' * self.hierarchy}--PreFetching parameters {[param.ds_id for param in params_to_prefetch]} and available {self.total_available_parameter_numel}, max limit {self.max_available_parameters_in_numel}",
-            force=False)
-
-    def _print_prefetch_elements_info(self, sub_module, params_to_prefetch):
-        sub_module_numel = 0.0
-        for name, param in sub_module.named_parameters(recurse=False):
-            sub_module_numel += param.ds_numel
-        numel_being_prefetched = 0
-        for param in params_to_prefetch:
-            numel_being_prefetched = param.ds_numel
-        print_rank_0(
-            f"{'--' * self.hierarchy}--PreFetching  {numel_being_prefetched} numels and number of numel in the next sub module is {sub_module_numel}",
-            force=False)
-
-    def increment_step(self, sub_module):
-        self.prefetch_coordinator.increment_step(sub_module)
-
-    def reset_step(self):
-        self.prefetch_coordinator.reset_step()
-
-    '''----------------------------------------------------------------------'''
-
-    # Fetches the parameters in the sub_module
-    # This call is blocking
-    def fetch_sub_module(self, sub_module):
-        partitioned_params = []
-        params_in_flight = False
-        print_rank_0(
-            f"{'--' * self.hierarchy}Fetching params in module {debug_module2name_class(sub_module)}"
-        )
-        params_to_fetch = [
-            param for _,
-            param in sub_module.named_parameters(recurse=False)
-        ]
-        # print([n for n,p in sub_module.named_parameters(recurse=False)])
-
-        if hasattr(sub_module, 'ds_external_parameters'):
-            print_rank_0(
-                f"{'--' * self.hierarchy}--Fetching external parameters {sub_module.ds_external_parameters()}"
-            )
-            params_to_fetch += [
-                param for _,
-                param in sub_module.ds_external_parameters()
-            ]
-        # for _, param in sub_module.named_parameters(recurse=False):
-        for param in params_to_fetch:
-            param.ds_active_sub_modules += 1
-            print_rank_0(
-                f"{'--' * self.hierarchy}--Fetching parameters {debug_param2name_id_shape(param)} with active sub modules {param.ds_active_sub_modules}"
-            )
-
-            if param.ds_status == ZeroParamStatus.AVAILABLE:
-                print_rank_0(
-                    f"{'--' * self.hierarchy}--Parameter {debug_param2name_id(param)} is already available"
-                )
-
-            if param.ds_status == ZeroParamStatus.NOT_AVAILABLE:
-                print_rank_0(
-                    f"{'--' * self.hierarchy}--Parameter {debug_param2name_id(param)} is being fetched"
-                )
-                partitioned_params.append(param)
-
-                # keeping track of number of elements consumed by available parameters
-                self._increment_available_parameter_numel(param.ds_numel)
-                print_rank_0(f"Incrementing with parameter id {param.ds_id}")
-
-            if param.ds_status == ZeroParamStatus.INFLIGHT:
-                params_in_flight = True
-                print_rank_0(
-                    f"{'--' * self.hierarchy}--Parameters {debug_param2name_id(param)} is already in flight (prefetched)"
-                )
-        self.hierarchy += 1
-
-        # parameters are partitioned and need to be allgathered
-        self._all_gather(partitioned_params, async_op=True)
-
-        # parameters are inflight and communication needs to be completed
-        if partitioned_params or params_in_flight:
-            self._synchronize_communication()
-
-        for _, param in sub_module.named_parameters(recurse=False):
-            param.ds_status = ZeroParamStatus.AVAILABLE
-            print_rank_0(
-<<<<<<< HEAD
-                f"Param id {param.ds_id}, Shape {param.shape}, device {param.device} norm {param.norm()}",
-=======
-                f"Param {debug_param2name_id_shape_device(param)} norm={param.norm()}",
->>>>>>> 1fc74cb9
-                force=False)
-        #print_rank_0(f"After fetching (id, shape, device): {[(param.ds_id, param.shape, param.device) for param in sub_module.named_parameters(recurse=False)]}")
-
-    def release_sub_module(self, sub_module):
-        self.hierarchy -= 1
-        print_rank_0(
-            f"{'--' * self.hierarchy}Releasing params in module {debug_module2name_class(sub_module)}"
-        )
-        params_to_release = [
-            param for _,
-            param in sub_module.named_parameters(recurse=False)
-        ]
-
-        if hasattr(sub_module, 'ds_external_parameters'):
-            #print_rank_0(f"Releasing external parameters {sub_module.ds_external_parameters()}")
-            params_to_release += [
-                param for _,
-                param in sub_module.ds_external_parameters()
-            ]
-
-        # for _, param in sub_module.named_parameters(recurse=False):
-        for param in params_to_release:
-            param.ds_active_sub_modules -= 1
-            if not param.ds_active_sub_modules and not self._keep_for_later(
-                    sub_module) and not param.ds_persist:
-                print_rank_0(
-<<<<<<< HEAD
-                    f"{'--' * self.hierarchy}--Releasing parameters {param.ds_id} with numel {param.numel()} active sub modules {param.ds_active_sub_modules} and keep for later {self._keep_for_later(sub_module)}",
-=======
-                    f"{'--' * self.hierarchy}--Releasing parameter {debug_param2name_id_numel(param)} active sub modules {param.ds_active_sub_modules} and keep for later {self._keep_for_later(sub_module)}",
->>>>>>> 1fc74cb9
-                    force=False)
-
-                # Keeping track of number of elements that are consumed by available parameters
-                self._decrement_available_parameter_numel(param.ds_numel)
-                see_memory_usage(
-<<<<<<< HEAD
-                    f"Before releasing param {param.ds_id} with numel {param.numel()}",
-                    force=False)
-                param.partition(hierarchy=self.hierarchy)
-                see_memory_usage(
-                    f"After releasing param {param.ds_id} has numel {param.numel()} ",
-=======
-                    f"Before releasing param {debug_param2name_id_numel(param)}",
-                    force=False)
-                param.partition(hierarchy=self.hierarchy)
-                see_memory_usage(
-                    f"After releasing param {debug_param2name_id_numel(param)}",
->>>>>>> 1fc74cb9
-                    force=False)
-
-                param.ds_status = ZeroParamStatus.NOT_AVAILABLE
-            else:
-
-                print_rank_0(
-<<<<<<< HEAD
-                    f"{'--' * self.hierarchy}--Did not release parameters {param.ds_id} with numel {param.numel()} with active sub modules {param.ds_active_sub_modules}, keep for later {self._keep_for_later(sub_module)} and persistence {param.ds_persist}",
-=======
-                    f"{'--' * self.hierarchy}--Did not release param {debug_param2name_id_numel(param)} with active sub modules {param.ds_active_sub_modules}, keep for later={self._keep_for_later(sub_module)} and persistence={param.ds_persist}",
->>>>>>> 1fc74cb9
-                    force=False)
-
-    def release_and_reset_parameter(self, param):
-        param.ds_active_sub_modules = 0
-        if param.ds_status == ZeroParamStatus.AVAILABLE:
-            print_rank_0(
-                f"Releasing unpartitioned param {debug_param2name_id_numel(param)} active sub-modules {param.ds_active_sub_modules} and persistence {param.ds_persist}"
-            )
-            self._decrement_available_parameter_numel(param.ds_numel)
-            param.partition()
-
-    def _keep_for_later(self, sub_module):
-        if not self.prefetch_coordinator.trace_completed:
-            return False
-        if self.max_reuse_distance_in_numel == 0:
-            return False
-        reuse_distance_in_numel = self.prefetch_coordinator.get_reuse_distance_in_numel(
-            sub_module)
-        #print_rank_0(f"Reuse distance and numel for sub_module id {sub_module.id} is {reuse_distance_in_numel}")
-        return reuse_distance_in_numel < self.max_reuse_distance_in_numel
-
-    def _all_gather(self, partitioned_params, async_op=False):
-        with torch.cuda.stream(self.comm_stream):
-            handles = partitioned_params[0].all_gather(
-                param_list=partitioned_params,
-                async_op=async_op,
-                hierarchy=self.hierarchy) if partitioned_params else None
-
-        if handles is not None:
-            self.in_flight_handles.extend(handles)
-            self.params_in_flight.extend(partitioned_params)
-
-    def _synchronize_communication(self, synchronize_streams=True):
-        assert len(self.params_in_flight) == len(self.in_flight_handles)
-        for handle, param in zip(self.in_flight_handles, self.params_in_flight):
-            if handle is not None:
-                with torch.cuda.stream(self.comm_stream):
-                    handle.wait()
-            param.ds_status = ZeroParamStatus.AVAILABLE
-        self.comm_stream.synchronize()
-        torch.cuda.synchronize() if synchronize_streams else None
-        self.in_flight_handles = []
-        self.params_in_flight = []
-
-
-class PreBackwardFunction(torch.autograd.Function):
-    @staticmethod
-    def forward(ctx, module, pre_backward_function, outputs):
-        ctx.module = module
-        ctx.pre_backward_function = pre_backward_function
-        if not hasattr(module, "applied_pre_backward_ref_cnt"):
-            module.applied_pre_backward_ref_cnt = 0
-        module.applied_pre_backward_ref_cnt += 1
-        #print(f"After Forward: {ctx.module.__class__.__name__}")
-        outputs = outputs.detach()
-        return outputs
-
-    @staticmethod
-    def backward(ctx, *args):
-        #print(f"Before Backward: {ctx.module.__class__.__name__}")
-        ctx.pre_backward_function(ctx.module)
-        return (None, None) + args
-
-
-class PostBackwardFunction(torch.autograd.Function):
-    @staticmethod
-    def forward(ctx, module, pre_backward_function, output):
-        ctx.module = module
-        if output.requires_grad:
-            #TODO SOME TIMES post backward does not seem to be triggered debug in detail
-            #Should only cause increase in memory not correctness issue
-            #if output.grad_fn.__class__.__name__ == 'ViewBackward':
-            #    ctx.view=True
-            #    print(f"Warning view tensor for input to module : {module.__class__.__name__}. Backward hooks may not trigger properly")
-            #assert len(module.parameters(recurse=False)), "The input tensor to the module is a view, and autograd Function or register_hook is not triggered with view tensors."
-            #if module.ds_grads_remaining == 0:
-            #    print(f"Before Forward: {ctx.module.__class__.__name__}")
-            module.ds_grads_remaining += 1
-            ctx.pre_backward_function = pre_backward_function
-        output = output.detach()
-        return output
-
-    @staticmethod
-    def backward(ctx, *args):
-        ctx.module.ds_grads_remaining = ctx.module.ds_grads_remaining - 1
-        if ctx.module.ds_grads_remaining == 0:
-            ctx.pre_backward_function(ctx.module)
-            #print(f"After Backward: {ctx.module.__class__.__name__}")
-        return (None, None) + args
-
-
-INITIAL_MICRO_STEP_ID = -1
-
-
-class FP16_DeepSpeedZeroOptimizer_Stage3(object):
-    """
-    DeepSpeedZeroOptimizer designed to reduce the memory footprint
-    required for training large deep learning models.
-
-    For more details please see ZeRO: Memory Optimization Towards Training A Trillion Parameter Models
-    https://arxiv.org/abs/1910.02054
-
-    For usage examples, refer to TODO: DeepSpeed Tutorial
-
-    """
-    def __init__(self,
-                 module,
-                 init_optimizer,
-                 timers,
-                 static_loss_scale=1.0,
-                 dynamic_loss_scale=False,
-                 dynamic_loss_args=None,
-                 verbose=True,
-                 contiguous_gradients=True,
-                 reduce_bucket_size=500000000,
-                 prefetch_bucket_size=50000000,
-                 max_reuse_distance=1000000000,
-                 max_live_parameters=1000000000,
-                 param_persistence_threshold=100000,
-                 dp_process_group=None,
-                 reduce_scatter=True,
-                 overlap_comm=False,
-                 offload_optimizer_config=None,
-                 offload_param_config=None,
-                 sub_group_size=1000000000000,
-                 mpu=None,
-                 clip_grad=0.0,
-                 allreduce_always_fp32=False,
-                 postscale_gradients=True,
-                 gradient_predivide_factor=1.0,
-                 gradient_accumulation_steps=1,
-                 elastic_checkpoint=False,
-                 aio_config=None):
-
-<<<<<<< HEAD
-        see_memory_usage("Stage 3 initialize beginning", force=True)
-=======
-        see_memory_usage("Stage 3 initialize beginning", force=False)
->>>>>>> 1fc74cb9
-
-        if dist.get_rank() == 0:
-            logger.info(f"Reduce bucket size {reduce_bucket_size}")
-            logger.info(f"Allgather bucket size {prefetch_bucket_size}")
-        # The fused optimizer does all the work. We need this layer for two reason:
-        # 1. maintain same user API from apex.fp16_utils
-        # 2. keep common stuff here in case we need to add ne552w fused optimizer later
-
-        # differences from apex.fp16_utils:
-        # - assume all model params in fp16
-        # - assume all params requires grad
-        # - flat by groups, not keeping state. TODO: remove state explicitly?
-        # - master gard and unflat master weight never exist. TODO: a way to save out unflat master?
-        if not torch.cuda.is_available:
-            raise SystemError("Cannot use fp16 without CUDA.")
-        self.optimizer = init_optimizer
-
-        # Load pre-built or JIT compile (un)flatten ops
-        util_ops = UtilsBuilder().load()
-        self.flatten = util_ops.flatten
-        self.unflatten = util_ops.unflatten
-<<<<<<< HEAD
-=======
-        self.dtype = self.optimizer.param_groups[0]['params'][0].dtype
-        self._global_grad_norm = 0.
->>>>>>> 1fc74cb9
-
-        if not all(is_zero_param(p) for p in module.parameters()):
-            group = None
-            if mpu:
-                group = mpu.get_data_parallel_group()
-            Init(module=module, data_parallel_group=group, dtype=self.dtype)
-
-        for m in module.modules():
-            _init_external_params(m)
-
-        self.module = module
-        self.elastic_checkpoint = elastic_checkpoint
-        self.overlap_comm = overlap_comm
-
-        # Replace ._parameters with a new class to enable auto-registration of
-        # external parameters
-        _inject_parameters(module, ZeROOrderedDict)
-
-        if self.overlap_comm:
-            self.gpu_sum = torch.zeros(1, dtype=torch.float).cuda()
-
-        ###################### offload optimizer setup ##################################
-        self.optimizer_swapper = None
-        self.swap_optimizer = False
-
-        self.offload_optimizer = False
-        self.offload_optimizer_pin_memory = False
-        self.offload_optimizer_fast_init = False
-        if offload_optimizer_config is not None:
-            self.offload_optimizer = True
-            self.offload_optimizer_pin_memory = offload_optimizer_config[
-                OFFLOAD_OPTIMIZER_PIN_MEMORY]
-            self.swap_optimizer = offload_optimizer_config[
-                OFFLOAD_OPTIMIZER_DEVICE] == OFFLOAD_NVME_DEVICE
-            self.offload_optimizer_fast_init = offload_optimizer_config[
-                OFFLOAD_OPTIMIZER_FAST_INIT]
-
-        ###################### offload param setup ##################################
-        self.offload_param = False
-        self.offload_param_pin_memory = False
-        self.params_in_nvme_and_cpu = False
-        self.max_params_in_cpu = 0
-        if offload_param_config is not None:
-            assert self.offload_optimizer, "parameter offload is only available with optimizer state offload"
-            self.offload_param = True
-            self.offload_param_pin_memory = offload_param_config[
-                OFFLOAD_PARAM_PIN_MEMORY]
-            self.params_in_nvme_and_cpu = offload_param_config[
-                OFFLOAD_PARAM_DEVICE] == OFFLOAD_NVME_DEVICE
-            self.max_params_in_cpu = offload_param_config[OFFLOAD_PARAM_MAX_IN_CPU]
-            print_rank_0(
-                f"FP16 params swapping is {self.params_in_nvme_and_cpu}, Max params in CPU is {self.max_params_in_cpu}",
-<<<<<<< HEAD
-                force=True)
-=======
-                force=False)
->>>>>>> 1fc74cb9
-
-        self.deepspeed_adam_offload = (self.offload_optimizer
-                                       and type(init_optimizer) == DeepSpeedCPUAdam)
-
-        self.device = torch.cuda.current_device(
-        ) if not self.offload_optimizer else OFFLOAD_CPU_DEVICE
-        ############################################################################
-
-        see_memory_usage("Before Partitioned Parameter Coordinator", force=False)
-
-        fetch_stream = torch.cuda.Stream() if self.overlap_comm else None
-        self.param_coordinator = PartitionedParameterCoordinator(
-            comm_stream=fetch_stream,
-            max_reuse_distance_in_numel=int(max_reuse_distance),
-            max_available_parameters_in_numel=int(max_live_parameters))
-
-        see_memory_usage("After Partitioned Parameter Coordinator", force=False)
-
-        #self.param_coordinator = PartitionedParameterCoordinator(comm_stream=torch.cuda.Stream())
-        #-------------Stage 3 Setup-------------------#
-        # parameters smaller than the threshold will be collectively gathered at the
-        # end of the optimizer step and will be kept till the end of the backward pass
-        # TODO maybe worth just replicating these parameters and doing all reduce for them
-        self.persistence_threshold = int(param_persistence_threshold)
-
-        self.persistent_parameters = self.persistent_parameters()
-
-        self.setup_zero_stage3_hooks()
-
-        #resetting ds_tensor just in case parameters have been changed after initialization
-        #example .half() or .to()
-        #self.reset_ds_tensor()
-        #---------------------------------------------#
-
-        self.timers = timers
-
-        self.reduce_scatter = reduce_scatter
-
-        self.dp_process_group = dp_process_group
-
-        self.partition_count = dist.get_world_size(group=self.dp_process_group)
-
-        if mpu is None:
-            self.model_parallel_group = None
-            self.model_parallel_rank = 0
-        else:
-            self.model_parallel_group = mpu.get_model_parallel_group()
-            self.model_parallel_rank = mpu.get_model_parallel_rank()
-
-        self.overflow = False
-        self.clip_grad = clip_grad
-        self.allreduce_always_fp32 = allreduce_always_fp32
-        self.gradient_predivide_factor = gradient_predivide_factor
-        self.postscale_gradients = postscale_gradients
-        self.gradient_accumulation_steps = gradient_accumulation_steps
-        self.micro_step_id = INITIAL_MICRO_STEP_ID
-
-        if self.reduce_scatter:
-            assert not self.allreduce_always_fp32, "allreduce_always_fp32 is not yet supported with ZeRO-2 with reduce scatter enabled"
-            assert self.gradient_predivide_factor == 1.0, "gradient_predivide_factor != 1.0 is not yet supported with ZeRO-2 with reduce scatter enabled"
-            assert self.postscale_gradients, "pre-scale gradients is not yet supported with ZeRO-2 with reduce scatter enabled"
-
-        # Holds the mode parameter
-        # The param.data may not hold any meaningful data
-        # when param's status is NOT_AVAILABLE or IN_FLGHT
-        self.fp16_groups = []
-
-        # Hold partitioned parameters
-        self.fp16_partitioned_groups = []
-
-        # Holds a fused and flattened copy of the parameters
-        self.fp16_partitioned_groups_flat = []
-        self.fp16_partitioned_groups_flat_numel = []
-
-        #defragmented pinned memory
-        self.param_groups_fp16_flat_cpu_memory = []
-<<<<<<< HEAD
-
-        #fp16 buffer for swapping out nvme params
-        self.param_group_fp16_flat_reuse_buffer = None
-=======
->>>>>>> 1fc74cb9
-
-        #a single 32-bit partition of the parallel partitioned parameters
-        #that this process will update
-        self.fp32_partitioned_groups_flat = []
-        self.next_swappable_fp32_partitioned_groups = []
-
-        # number of elements per partition in each group
-        self.partition_size = []
-
-        self.all_reduce_print = False
-
-        self.prefetch_elements = int(prefetch_bucket_size)
-
-        # padding on each partition for alignment purposes
-        self.groups_padding = []
-
-        self.sub_group_size = sub_group_size
-
-        self.sub_group_to_group_id = {}
-<<<<<<< HEAD
-
-        see_memory_usage("Before creating fp16 partitions", force=True)
-=======
-        see_memory_usage("Before creating fp16 partitions", force=False)
->>>>>>> 1fc74cb9
-        self._create_fp16_partitions_with_defragmentation()
-        num_fp16_subgroups = len(self.fp16_partitioned_groups_flat)
-        see_memory_usage(f"After creating fp16 partitions: {num_fp16_subgroups}",
-                         force=False)
-
-<<<<<<< HEAD
-        # Optimizer ensor swapping
-=======
-        # Optimizer tensor swapping
->>>>>>> 1fc74cb9
-        if self.swap_optimizer:
-            self._configure_tensor_swapping(offload_optimizer_config, aio_config)
-
-        see_memory_usage("Before creating fp32 partitions", force=False)
-        self._create_fp32_partitions()
-        see_memory_usage("After creating fp32 partitions", force=False)
-        dist.barrier()
-
-        # To support pipelined optimizer swapping
-        self._create_next_swappable_fp32_groups()
-
-        see_memory_usage("Before initializing optimizer states", force=False)
-        self.initialize_optimizer_states()
-        see_memory_usage("After initializing optimizer states", force=False)
-        dist.barrier()
-
-        if dist.get_rank() == 0:
-            logger.info(f"optimizer state initialized")
-
-        self.reduce_bucket_size = int(reduce_bucket_size)
-
-        self.reduction_event = torch.cuda.Event(enable_timing=False, blocking=False)
-
-        self.reduction_stream = torch.cuda.Stream(
-        ) if self.overlap_comm else torch.cuda.current_stream()
-        self.callback_queued = False
-        self.copy_grad_stream = torch.cuda.Stream()
-
-        self.param_dict = {}
-
-        # map between param_id and bool to specify if a param is in this partition
-        self.is_param_in_current_partition = {}
-
-        self.contiguous_gradients = contiguous_gradients
-        self.extra_large_param_to_reduce = None
-        self.grads_in_ipg_bucket = []
-        self.params_in_ipg_bucket = []
-        self.elements_in_ipg_bucket = 0
-        self.params_already_reduced = []
-        self.is_gradient_accumulation_boundary = True
-        self._release_ipg_buffers()
-        self.previous_reduced_grads = None
-
-        # simplified param id
-        self.param_id = {}
-
-        count = 0
-        for i, params_group in enumerate(self.fp16_groups):
-            for param in params_group:
-                unique_id = id(param)
-                self.param_id[unique_id] = count
-                self.param_dict[count] = param
-                self.params_already_reduced.append(False)
-                count = count + 1
-
-        #Largest partitioned param
-<<<<<<< HEAD
-        largest_partitioned_param_numel = max(self.fp16_partitioned_groups_flat_numel)
-        print_rank_0(
-            f'Largest partitioned param numel = {largest_partitioned_param_numel}',
-            force=True)
-=======
-        largest_partitioned_param_numel = max([
-            max([tensor.numel() for tensor in fp16_partitioned_group])
-            for fp16_partitioned_group in self.fp16_partitioned_groups
-        ])
-        print_rank_0(
-            f'Largest partitioned param numel = {largest_partitioned_param_numel}',
-            force=False)
->>>>>>> 1fc74cb9
-
-        see_memory_usage(f"Before Set Grad positions", force=False)
-
-        self.grad_position = {}
-        self.set_grad_positions()
-        see_memory_usage(f"Before CPU Offload initialization", force=False)
-
-        self.grads_in_partition = None
-
-        if self.offload_optimizer:
-            self.accumulated_grads_in_cpu = {}
-            self.norm_for_param_grads = {}
-            self.local_overflow = False
-            self.temp_grad_buffer_for_gpu_offload = torch.zeros(
-                largest_partitioned_param_numel,
-                device=torch.cuda.current_device(),
-                dtype=self.dtype)
-            self.temp_grad_gpu_buffer = torch.zeros(largest_partitioned_param_numel,
-                                                    device=torch.cuda.current_device(),
-                                                    dtype=self.dtype)
-        see_memory_usage(f"After CPU Offload initialization", force=False)
-
-        # stores if a partition has been reduced in this step
-        self.is_partition_reduced = {}
-
-        # stores if a grad in a partition has been computed or not
-        self.is_grad_computed = {}
-
-        # will store the averaged gradients required by this paritition
-        self.averaged_gradients = {}
-
-        #creates backward hooks for gradient partitioning
-        self.create_reduce_and_remove_grad_hooks()
-
-        #exit(0)
-
-        # we may have a way of fusing dynamic scale. Do not support for now
-        if self.dtype == torch.float or not dynamic_loss_scale:
-            loss_scale_value = 1.0 if self.dtype == torch.float else static_loss_scale
-
-            self.dynamic_loss_scale = False
-            self.loss_scaler = LossScaler(scale=loss_scale_value)
-            cur_iter = 0
-        else:
-            if dynamic_loss_args is None:
-                self.loss_scaler = DynamicLossScaler()
-            else:
-                self.loss_scaler = DynamicLossScaler(**dynamic_loss_args)
-
-            self.dynamic_loss_scale = True
-
-        self.debug_fp16_grads = [{} for _ in self.fp16_groups]
-
-        if dist.get_rank(group=self.dp_process_group) == 0:
-            see_memory_usage(f"After initializing ZeRO optimizer", force=False)
-
-    def _configure_tensor_swapping(self, offload_optimizer_config, aio_config):
-        nvme_swap_folder = os.path.join(
-            offload_optimizer_config[OFFLOAD_OPTIMIZER_NVME_PATH],
-            'zero_stage_3')
-        os.makedirs(nvme_swap_folder, exist_ok=True)
-        if torch.distributed.get_rank() == 0:
-            logger.info(f'Tensor Swapping: Adding optimizer tensors')
-
-<<<<<<< HEAD
-    def _configure_tensor_swapping(self, offload_optimizer_config, aio_config):
-        nvme_swap_folder = os.path.join(
-            offload_optimizer_config[OFFLOAD_OPTIMIZER_NVME_PATH],
-            'zero_stage_3')
-        os.makedirs(nvme_swap_folder, exist_ok=True)
-        if torch.distributed.get_rank() == 0:
-            logger.info(f'Tensor Swapping: Adding optimizer tensors')
-
-=======
->>>>>>> 1fc74cb9
-        swapper_type = PipelinedOptimizerSwapper if offload_optimizer_config[
-            OFFLOAD_OPTIMIZER_PIPELINE] else PartitionedOptimizerSwapper
-
-        self.optimizer_swapper = swapper_type(
-            swap_config=offload_optimizer_config,
-            aio_config=aio_config,
-            base_folder=nvme_swap_folder,
-            optimizer=self.optimizer,
-            largest_numel=max(self.fp16_partitioned_groups_flat_numel),
-            device=self.device,
-            dtype=torch.float32,
-            timers=self.timers)
-
-    def _create_fp16_partitions(self):
-        dist.barrier()
-        partition_id = dist.get_rank(group=self.dp_process_group)
-
-        # loop to deal with groups
-        for j, param_group in enumerate(self.optimizer.param_groups):
-
-            sub_groups = self._create_fp16_sub_groups(param_group['params'])
-            for sub_group in sub_groups:
-                i = len(self.fp16_groups)
-
-                # push this group to list before modify
-                self.fp16_groups.append(sub_group)
-                self.sub_group_to_group_id[i] = j
-
-                #These are the list of the partitioned parameters
-                self.fp16_partitioned_groups.append(
-                    [param.ds_tensor for param in self.fp16_groups[i]])
-
-                print_rank_0(
-                    f"fp16 group {i} partitioned_param norms : {[param.ds_tensor.norm().item() for param in self.fp16_groups[i]]}"
-                )
-
-                # Record padding required to align group to world size (only applies to last rank)
-                if partition_id == dist.get_world_size(group=self.dp_process_group) - 1:
-                    padding = [p.padding_size() for p in self.fp16_groups[i]]
-                else:
-                    padding = [0] * len(self.fp16_groups[i])
-                self.groups_padding.append(padding)
-
-                #not sure why apex was cloning the weights before flattening
-                #removing cloning here
-                see_memory_usage(f"Before Flattening param group {i}", force=False)
-
-                if not self.offload_param:
-                    see_memory_usage(f"Before moving param group {i} to CPU",
-                                     force=False)
-                    #move all the parameters to cpu to free up GPU space for creating flat buffer
-                    move_to_cpu(self.fp16_partitioned_groups[i])
-                    see_memory_usage(f"After moving param group {i} to CPU", force=False)
-
-                    #create flat buffer in CPU and move to GPU
-                    self.fp16_partitioned_groups_flat.append(
-                        self.flatten_dense_tensors_aligned(
-                            self.fp16_partitioned_groups[i],
-                            dist.get_world_size(group=self.dp_process_group)).cuda(
-                                torch.cuda.current_device()))
-                    see_memory_usage(
-                        f"After flattening and moving param group {i} to GPU",
-                        force=False)
-                else:
-                    #Without the detach, seems like the flattening becomes part of the
-                    #model graph causing errors downstream
-                    self.fp16_partitioned_groups_flat.append(
-                        self.flatten_dense_tensors_aligned(
-                            self.fp16_partitioned_groups[i],
-                            dist.get_world_size(
-                                group=self.dp_process_group)).detach().pin_memory())
-
-                see_memory_usage(f"After Flattening param group {i}", force=False)
-
-                see_memory_usage(f"After Flattening param group {i}", force=False)
-
-                #set model fp16 weight to slices of flattened buffer
-                updated_params = self.unflatten(self.fp16_partitioned_groups_flat[i],
-                                                self.fp16_partitioned_groups[i])
-
-                for partitioned_param, q in zip(self.fp16_partitioned_groups[i], updated_params):
-                    partitioned_param.data = q.data
-
-    def _move_to_flat_buffer(self, param_list, flat_buffer, avoid_copy=False):
-        '''If flat buffer is None then the parameters in the param_list are
-        not copied to the flat buffer. This is because they excede the number of max_params_in_cpu
-        Some of these parameters may aready be in CPU in unflattened buffers
-        or they maybe in GPU, or they maybe in NVME. If they are in NVME, then
-        they will be marked as NOT_AVAILABLE, and will be moved to CPU when they are
-        needed during training.'''
-        if flat_buffer is None:
-            # this dst buffer is on NVMe, so skip this
-            return
-
-        start = 0
-        for param in param_list:
-            src = param.ds_tensor
-            dest = flat_buffer.narrow(0, start, src.ds_numel)
-            start = start + src.ds_numel
-            '''if the parameter was initialized in nvme then bring it to the destination buffer directly'''
-            if src.status == PartitionedParamStatus.NOT_AVAILABLE:
-                print_rank_0(
-                    f"Swapping in {param.ds_id} with partition size {param.ds_tensor.ds_numel} permanently to CPU"
-                )
-<<<<<<< HEAD
-                param.nvme_swapper.swap_in([param],
-                                           swap_in_buffers=[dest],
-                                           async_op=False)
-            else:
-                assert src.status == PartitionedParamStatus.AVAILABLE, "Partitioned Parm must be avialable here"
-                if not avoid_copy:
-                    dest.data.copy_(src.data)
-                src.data = dest.data
-
-            # Final location must be gpu/cpu in this case
-            param.ds_tensor.final_location = 'not-nvme'
-
-    def _create_param_groups_fp16_flat_cpu_memory(self):
-
-        aggregate_params_count = 0
-
-        for j, param_group in enumerate(self.optimizer.param_groups):
-            params_in_group = sum([p.ds_tensor.ds_numel for p in param_group['params']])
-
-            flat_buffer_size = params_in_group
-
-            if self.params_in_nvme_and_cpu and \
-                aggregate_params_count + params_in_group > self.max_params_in_cpu:
-
-                flat_buffer_size = max(0,
-                                       self.max_params_in_cpu - aggregate_params_count)
-
-            aggregate_params_count += params_in_group
-
-            if flat_buffer_size > 0:
-                print_rank_0(f"group {j} flat buffer size {flat_buffer_size}",
-                             force=False)
-                self.param_groups_fp16_flat_cpu_memory.append(
-                    torch.empty(int(flat_buffer_size),
-                                dtype=torch.half,
-                                pin_memory=True))
-            else:
-                print_rank_0(
-                    f"No flat buffer size. Param group size was  {params_in_group}",
-                    force=False)
-
-                self.param_groups_fp16_flat_cpu_memory.append(
-                    torch.empty(1,
-                                dtype=torch.half))
-
-    def _create_fp16_partitions_with_defragmentation(self):
-        dist.barrier()
-        partition_id = dist.get_rank(group=self.dp_process_group)
-
-=======
-                param.nvme_swapper.swap_into_buffer(param, dest)
-                src.data = dest.data
-                src.status = PartitionedParamStatus.AVAILABLE
-            else:
-                assert src.status == PartitionedParamStatus.AVAILABLE, "Partitioned Param must be available here"
-                if not avoid_copy:
-                    dest.data.copy_(src.data)
-                src.data = dest.data
-
-            # Final location must be gpu/cpu in this case
-            param.ds_tensor.final_location = 'not-nvme'
-
-    def _create_param_groups_fp16_flat_cpu_memory(self):
-
-        aggregate_params_count = 0
-
-        for j, param_group in enumerate(self.optimizer.param_groups):
-            params_in_group = sum([p.ds_tensor.ds_numel for p in param_group['params']])
-
-            flat_buffer_size = params_in_group
-
-            if self.params_in_nvme_and_cpu and \
-                aggregate_params_count + params_in_group > self.max_params_in_cpu:
-
-                flat_buffer_size = max(0,
-                                       self.max_params_in_cpu - aggregate_params_count)
-
-            aggregate_params_count += params_in_group
-
-            if flat_buffer_size > 0:
-                print_rank_0(f"group {j} flat buffer size {flat_buffer_size}",
-                             force=False)
-                self.param_groups_fp16_flat_cpu_memory.append(
-                    torch.empty(int(flat_buffer_size),
-                                dtype=self.dtype,
-                                pin_memory=True))
-            else:
-                print_rank_0(
-                    f"No flat buffer size. Param group size was  {params_in_group}",
-                    force=False)
-
-                self.param_groups_fp16_flat_cpu_memory.append(
-                    torch.empty(1,
-                                dtype=self.dtype))
-
-    def _create_fp16_partitions_with_defragmentation(self):
-        dist.barrier()
-        partition_id = dist.get_rank(group=self.dp_process_group)
-        create_fp16_flat_reuse_buffer = False
-        largest_partition_numel = []
-        max_partition_numel = 0
-
->>>>>>> 1fc74cb9
-        #create a flat CPU memory allocation for each param group
-        if self.offload_param:
-            self._create_param_groups_fp16_flat_cpu_memory()
-
-        # loop to deal with groups
-        for j, param_group in enumerate(self.optimizer.param_groups):
-
-            sub_groups = self._create_fp16_sub_groups(param_group['params'])
-<<<<<<< HEAD
-            print_rank_0(f'fp16 group {j} has {len(sub_groups)} subgroups', force=True)
-=======
-            print_rank_0(f'fp16 group {j} has {len(sub_groups)} subgroups', force=False)
->>>>>>> 1fc74cb9
-
-            flat_offset = 0
-            for sub_group in sub_groups:
-                i = len(self.fp16_groups)
-
-                # push this group to list before modify
-                self.fp16_groups.append(sub_group)
-                self.sub_group_to_group_id[i] = j
-
-                # comment out for zero_to_fp32 debug
-                # if torch.distributed.get_rank() == 0:
-                #     for param in self.fp16_groups[i]:
-                #         print(f"{debug_param2name_id_shape(param)} {param.ds_shape}")
-
-                #These are the list of the partitioned parameters
-                self.fp16_partitioned_groups.append(
-                    [param.ds_tensor for param in self.fp16_groups[i]])
-
-                total_elements = sum(
-                    [t.ds_numel for t in self.fp16_partitioned_groups[i]])
-                self.fp16_partitioned_groups_flat_numel.append(total_elements)
-
-<<<<<<< HEAD
-=======
-                if total_elements > max_partition_numel:
-                    largest_partition_numel = [
-                        t.ds_numel for t in self.fp16_partitioned_groups[i]
-                    ]
-                    max_partition_numel = total_elements
-
->>>>>>> 1fc74cb9
-                print_rank_0(
-                    f"fp16 group {i} partitioned_param norms : {[param.ds_tensor.norm().item() for param in self.fp16_groups[i]]}"
-                )
-
-                # Record padding required to align group to world size (only applies to last rank)
-                if partition_id == dist.get_world_size(group=self.dp_process_group) - 1:
-                    padding = [p.padding_size() for p in self.fp16_groups[i]]
-                else:
-                    padding = [0] * len(self.fp16_groups[i])
-                self.groups_padding.append(padding)
-
-                #not sure why apex was cloning the weights before flattening
-                #removing cloning here
-                see_memory_usage(f"Before Flattening param subgroup {i}", force=False)
-
-                #all partitioned parameters remain in GPU during training
-                if not self.offload_param:
-                    see_memory_usage(f"Before moving param subgroup group {i} to CPU",
-                                     force=False)
-                    #move all the parameters to cpu to free up GPU space for creating flat buffer
-                    move_to_cpu(self.fp16_partitioned_groups[i])
-                    see_memory_usage(f"After moving param subgroup {i} to CPU",
-                                     force=False)
-
-                    #create flat buffer in CPU and move to GPU
-                    self.fp16_partitioned_groups_flat.append(
-                        self.flatten_dense_tensors_aligned(
-                            self.fp16_partitioned_groups[i],
-                            1).cuda(torch.cuda.current_device()))
-                    see_memory_usage(
-                        f"After flattening and moving param subgroup {i} to GPU",
-                        force=False)
-
-                #all partitioned parameters are in CPU during training
-                else:
-                    print_rank_0(f"Params in nvme and cpu {self.params_in_nvme_and_cpu}")
-                    #Flat buffer may not be available for parameters that reside in NVME
-                    if not self.params_in_nvme_and_cpu or flat_offset + total_elements <= self.param_groups_fp16_flat_cpu_memory[
-                            j].numel():
-                        fp16_partitioned_group_flat = self.param_groups_fp16_flat_cpu_memory[
-                            j].narrow(0,
-                                      flat_offset,
-                                      total_elements)
-                        print_rank_0(
-<<<<<<< HEAD
-                            f"Creating a flat buffer for subgroup {i} requiring {total_elements} elements, and cumulative CPU elemets {flat_offset + total_elements}",
-=======
-                            f"Creating a flat buffer for subgroup {i} requiring {total_elements} elements, and cumulative CPU elements {flat_offset + total_elements}",
->>>>>>> 1fc74cb9
-                            force=False)
-                    #these parameters reside in NVME and
-                    elif self.params_in_nvme_and_cpu:
-                        fp16_partitioned_group_flat = None
-                        print_rank_0(
-                            f"No flat buffer for sub group {i} of {total_elements} elements",
-                            force=False)
-                    else:
-                        assert False, "Either params are in nvme, or they are in CPU memory. This code path should not be triggered. Please see you max_params_in_cpu and params_in_nvme configs"
-
-                    self.fp16_partitioned_groups_flat.append(fp16_partitioned_group_flat)
-                    flat_offset += total_elements
-
-                # move param to flat buffer for both param offload on/off
-                self._move_to_flat_buffer(self.fp16_groups[i],
-                                          self.fp16_partitioned_groups_flat[i],
-                                          avoid_copy=not self.offload_param)
-
-                see_memory_usage(f"After Flattening param group {i}", force=False)
-
-                #create a pinned memory to be used for swapping out params to NVME after optimizer step
-<<<<<<< HEAD
-                if self.fp16_partitioned_groups_flat[
-                        -1] is None and self.param_group_fp16_flat_reuse_buffer is None:
-                    self.param_group_fp16_flat_reuse_buffer = torch.empty(
-                        max(self.fp16_partitioned_groups_flat_numel),
-                        dtype=torch.half,
-                        device='cpu',
-                        pin_memory=True)
-
-                see_memory_usage(f"After Flattening param subgroup {i}", force=False)
-
-=======
-                if self.fp16_partitioned_groups_flat[-1] is None:
-                    create_fp16_flat_reuse_buffer = True
-
-                see_memory_usage(f"After Flattening param subgroup {i}", force=False)
-
-        if create_fp16_flat_reuse_buffer:
-            assert len(largest_partition_numel) > 0, f'Unexpected that largest partition is empty'
-            self.fp16_groups[0][0].nvme_swapper.reserve_partitioned_swap_space(
-                largest_partition_numel)
-
->>>>>>> 1fc74cb9
-    def _swap_in_sub_group_to_flat_buffer(self, flat_buffer, sub_group_id):
-        offset = 0
-        elements_in_sub_group = sum(
-            [t.ds_numel for t in self.fp16_partitioned_groups[sub_group_id]])
-        assert (flat_buffer.numel() == elements_in_sub_group)
-        for param, partitioned_param in zip(self.fp16_groups[sub_group_id], self.fp16_partitioned_groups[sub_group_id]):
-            dest = flat_buffer.narrow(0, offset, partitioned_param.ds_numel)
-            if partitioned_param.status == PartitionedParamStatus.NOT_AVAILABLE:
-                print_rank_0(
-                    f"Swapping in {param.ds_id} with elements {param.ds_numel} and partition {param.ds_tensor.ds_numel}"
-                )
-                param.nvme_swapper.swap_in([param], async_op=False)
-                dest.data.copy_(partitioned_param.data)
-                param.nvme_swapper.remove_partition_and_release_buffers([param])
-                print_rank_0(f"Swapping in {param.ds_id} done")
-            else:
-                dest.data.copy_(partitioned_param.data)
-            offset += partitioned_param.ds_numel
-
-    def _create_next_swappable_fp32_groups(self):
-        reverse_order_indices = [
-            i for i in range(len(self.fp32_partitioned_groups_flat))
-        ]
-        reverse_order_indices.reverse()
-
-        next_group = None
-        for i in reverse_order_indices:
-            self.next_swappable_fp32_partitioned_groups.append(next_group)
-            if self._swappable_optimizer_subgroup(i):
-                next_group = self.fp32_partitioned_groups_flat[i]
-
-        self.next_swappable_fp32_partitioned_groups.reverse()
-
-    def _get_sub_group_partitions(self, sub_group_id):
-        sub_group_partitions = []
-        for param, partitioned_param in zip(self.fp16_groups[sub_group_id], self.fp16_partitioned_groups[sub_group_id]):
-            if partitioned_param.status == PartitionedParamStatus.NOT_AVAILABLE:
-                swap_path = param.nvme_swapper.get_path(param, True)
-                sub_group_partitions.append((partitioned_param,
-                                             param.ds_tensor.ds_numel,
-                                             swap_path))
-            else:
-                sub_group_partitions.append((partitioned_param,
-                                             partitioned_param.ds_numel,
-                                             None))
-
-        return sub_group_partitions
-
-    def _create_fp32_partitions(self):
-        cpu_memory_usage = 0
-        cpu_memory_sub_groups = 0
-        nvme_memory_usage = 0
-        num_swappable_partitions = 0
-        num_swap_from_nvme_partitions = 0
-        num_swap_from_cpu_partitions = 0
-        swap_from_nvme_memory_usage = 0
-        swap_from_cpu_memory_usage = 0
-        GIGA_BYTES = (1024**3)
-
-        swappable_fp32_tensors = []
-        swappable_fp16_src_tensors = []
-        nvme_fp16_partitions_info = []
-        nvme_fp16_num_elems = []
-        nvme_fp32_dest_tensors = []
-        fp32_element_size = torch.tensor([], dtype=torch.float32).element_size()
-
-        for i, tensor in enumerate(self.fp16_partitioned_groups_flat):
-            num_elements = self.fp16_partitioned_groups_flat_numel[i]
-
-            # a partition of the fp32 master weights that will be updated by this process
-            if self._swappable_optimizer_subgroup(i):
-                self.fp32_partitioned_groups_flat.append(torch.Tensor())
-                nvme_memory_usage += (fp32_element_size * num_elements)
-                num_swappable_partitions += 1
-
-                if self.params_in_nvme_and_cpu and tensor is None:
-                    num_swap_from_nvme_partitions += 1
-                    swap_from_nvme_memory_usage += (fp32_element_size * num_elements)
-                    if self.offload_optimizer_fast_init:
-                        sub_group_partitions = self._get_sub_group_partitions(i)
-                        nvme_fp16_partitions_info.append(sub_group_partitions)
-                        nvme_fp16_num_elems.append(num_elements)
-                        nvme_fp32_dest_tensors.append(
-                            self.fp32_partitioned_groups_flat[i])
-                    else:
-                        unpinned_fp32_buffer = torch.empty(num_elements,
-                                                           device=self.device,
-                                                           dtype=torch.float)
-                        self._swap_in_sub_group_to_flat_buffer(unpinned_fp32_buffer, i)
-                        self.optimizer_swapper.initialize_parameters(
-                            parameters=[self.fp32_partitioned_groups_flat[i]],
-                            src_tensors=[unpinned_fp32_buffer])
-                else:
-                    num_swap_from_cpu_partitions += 1
-                    swap_from_cpu_memory_usage += (fp32_element_size * num_elements)
-                    swappable_fp32_tensors.append(self.fp32_partitioned_groups_flat[i])
-                    swappable_fp16_src_tensors.append(
-                        self.fp16_partitioned_groups_flat[i])
-            else:
-                cpu_memory_usage += (fp32_element_size * num_elements)
-                cpu_memory_sub_groups += 1
-
-                if self.params_in_nvme_and_cpu and tensor is None:
-                    unpinned_fp32_buffer = torch.empty(num_elements,
-                                                       device=self.device,
-                                                       dtype=torch.float)
-                    self._swap_in_sub_group_to_flat_buffer(unpinned_fp32_buffer, i)
-                    self.fp32_partitioned_groups_flat.append(unpinned_fp32_buffer)
-                else:
-                    self.fp32_partitioned_groups_flat.append(
-                        self.fp16_partitioned_groups_flat[i].to(
-                            self.device).clone().float().detach())
-
-            self.fp32_partitioned_groups_flat[
-                i].requires_grad = True  # keep this in case internal optimizer uses it
-
-        if len(swappable_fp32_tensors) > 0:
-            self.optimizer_swapper.initialize_parameters(
-                parameters=swappable_fp32_tensors,
-                src_tensors=swappable_fp16_src_tensors)
-
-        if len(nvme_fp32_dest_tensors) > 0:
-            fp16_pinned_buffers = self.fp16_groups[0][
-                0].nvme_swapper.reserve_available_buffers()
-            assert len(fp16_pinned_buffers) > 0
-            self.optimizer_swapper.initialize_from_swapped_fp16_params(
-                fp16_partitions_info=nvme_fp16_partitions_info,
-                fp16_num_elems=nvme_fp16_num_elems,
-                fp16_pinned_buffers=fp16_pinned_buffers,
-                fp32_parameters=nvme_fp32_dest_tensors)
-            self.fp16_groups[0][0].nvme_swapper.release_reserved_buffers()
-
-        nvme_gigabytes = nvme_memory_usage / GIGA_BYTES
-        print_rank_0(
-            f'Swappable FP32 Partitions: count={num_swappable_partitions} size={nvme_gigabytes:5.2f} GB',
-<<<<<<< HEAD
-            force=True)
-        if self.params_in_nvme_and_cpu:
-            print_rank_0(
-                f'Swap from NVMe Partitions: count = {num_swap_from_nvme_partitions}, size = {swap_from_nvme_memory_usage/GIGA_BYTES:5.2f}GB',
-                force=True)
-            print_rank_0(
-                f'Swap from CPU Partitions: count = {num_swap_from_cpu_partitions}, size = {swap_from_cpu_memory_usage/GIGA_BYTES:5.2f}GB',
-                force=True)
-=======
-            force=False)
-        if self.params_in_nvme_and_cpu:
-            print_rank_0(
-                f'Swap from NVMe Partitions: count = {num_swap_from_nvme_partitions}, size = {swap_from_nvme_memory_usage/GIGA_BYTES:5.2f}GB',
-                force=False)
-            print_rank_0(
-                f'Swap from CPU Partitions: count = {num_swap_from_cpu_partitions}, size = {swap_from_cpu_memory_usage/GIGA_BYTES:5.2f}GB',
-                force=False)
->>>>>>> 1fc74cb9
-
-        cpu_memory_gigabytes = cpu_memory_usage / GIGA_BYTES
-        print_rank_0(
-            f'In-Memory FP32 Partitions: count={cpu_memory_sub_groups} size={cpu_memory_gigabytes:5.2f} GB',
-<<<<<<< HEAD
-            force=True)
-=======
-            force=False)
->>>>>>> 1fc74cb9
-
-        # Clear for on-the-fly population before the optimizer step
-        for param_group in self.optimizer.param_groups:
-            param_group['params'] = []
-
-    def _create_fp16_sub_groups(self, params_group):
-
-        params_group_numel = sum([param.partitioned_size() for param in params_group])
-        sub_group_size = self.sub_group_size
-
-        if sub_group_size is None or sub_group_size >= params_group_numel:
-            return [params_group]
-
-        sub_groups = []
-        sub_group = []
-        local_sub_group_size = 0
-        for param in params_group:
-
-            sub_group.append(param)
-            local_sub_group_size += param.partitioned_size()
-
-            if local_sub_group_size >= sub_group_size or id(param) == id(
-                    params_group[-1]):
-
-                sub_groups.append(sub_group)
-
-                sub_group = []
-                local_sub_group_size = 0
-
-        return sub_groups
-
-    # def reset_ds_tensor(self):
-    #     for name, param in self.module.named_parameters(recurse=True):
-    #         assert hasattr(param,'ds_id'), "Parameters have not been converted to be Zero 3 compatible"
-    #         assert (param.ds_status == ZeroParamStatus.NOT_AVAILABLE), "All the parameters must have been partitioned by now"
-    #         param.ds_tensor.data = param.data
-
-    def setup_zero_stage3_hooks(self):
-        self.hierarchy = 0
-        self._register_hooks_recursively(self.module)
-
-        #reset step at the beginning of forward
-        def _pre_forward_hook(module, *args):
-            self.param_coordinator.reset_step()
-
-        #reset step if in inference mode
-        def _end_of_forward_hook(module, *args):
-
-            if not torch._C.is_grad_enabled():
-                self.param_coordinator.reset_step()
-
-        #likely one of them should be enough but just to be safe
-        self.module.register_forward_hook(_end_of_forward_hook)
-        self.module.register_forward_pre_hook(_pre_forward_hook)
-
-<<<<<<< HEAD
-        # Add top todule to stack trace
-=======
-        # Add top module to stack trace
->>>>>>> 1fc74cb9
-        global FWD_MODULE_STACK
-        FWD_MODULE_STACK.append(self.module)
-
-    def persistent_parameters(self):
-        persistent_params = []
-        total_persistent_parameters = 0
-        params_count = 0
-        for _, param in self.module.named_parameters(recurse=True):
-            if param.ds_numel < self.persistence_threshold:
-                params_count += 1
-                param.ds_persist = True
-                persistent_params.append(param)
-                total_persistent_parameters += param.ds_numel
-
-        print_rank_0(
-            f"ZeRO 3: Total persistent parameters: {total_persistent_parameters} in {params_count} params",
-            force=False)
-        return persistent_params
-
-    def _register_hooks_recursively(self, module, count=[0]):
-        my_count = count[0]
-        module.id = my_count
-
-        #print(f"{module.__class__} : {module.id}")
-
-        for child in module.children():
-            count[0] = count[0] + 1
-            self._register_hooks_recursively(child, count=count)
-
-        def _pre_forward_module_hook(module, *args):
-            self.pre_sub_module_forward_function(module)
-
-        def _post_forward_module_hook(module, input, output):
-            global FWD_MODULE_STACK
-            FWD_MODULE_STACK.pop()
-<<<<<<< HEAD
-
-            if not isinstance(output, (list, tuple)):
-=======
-            if output is None:
-                output = []
-            elif not isinstance(output, (list, tuple)):
->>>>>>> 1fc74cb9
-                if torch.is_tensor(output):
-                    output = [output]
-                else:
-                    #print(f'got UNKNOWN type {type(output)}')
-                    outputs = []
-<<<<<<< HEAD
-                    for name, val in vars(output).items():
-=======
-                    output = output if isinstance(output, dict) else vars(output)
-                    for name, val in output.items():
->>>>>>> 1fc74cb9
-                        if not name.startswith('__') and torch.is_tensor(val):
-                            outputs.append(val)
-                    output = outputs
-                    #print(f'convert output to {output}')
-
-            for item in filter(lambda item: is_zero_param(item), output):
-                if not any(id(item) in m._external_params for m in FWD_MODULE_STACK):
-                    item.ds_active_sub_modules += 1
-                    module_to_register = FWD_MODULE_STACK[-1]
-                    print_rank_0(
-                        f'Registering dangling parameter for module {module_to_register.__class__.__name__}.',
-                        force=False)
-                    register_external_parameter(module_to_register, item)
-
-                    # It's possible that the parameter was already external to the completed module. If so, remove it the
-                    # registration as it will be covered by the outer module instead.
-                    if id(item) in module._external_params:
-                        print_rank_0(
-                            f'  Unregistering nested dangling parameter from module {module.__class__.__name__}',
-                            force=False)
-                        unregister_external_parameter(module, item)
-
-                    item.all_gather()
-
-            self.post_sub_module_forward_function(module)
-
-        def _pre_backward_module_hook(module, inputs, output):
-            def _run_before_backward_function(sub_module):
-                # some models (e.g. Albert) may run multiple forwards on the same layer in a loop
-                # before doing backwards, so each backward will need a pre-fetch - using reference
-                # counting to support this scenario
-                #print(f"COUNTER before: {sub_module.applied_pre_backward_ref_cnt}")
-                if sub_module.applied_pre_backward_ref_cnt > 0:
-                    self.pre_sub_module_backward_function(sub_module)
-                    sub_module.applied_pre_backward_ref_cnt -= 1
-                #print(f"COUNTER after: {sub_module.applied_pre_backward_ref_cnt}")
-
-            return _apply_to_tensors_only(module,
-                                          PreBackwardFunction,
-                                          _run_before_backward_function,
-                                          output)
-
-        #This is an alternate to doing _post_backward_module_hook
-        #it uses tensor.register_hook instead of using torch.autograd.Function
-        def _alternate_post_backward_module_hook(module, inputs):
-            module.ds_grads_remaining = 0
-
-            #print(f"Before Forward {module.__class__.__name__}")
-
-            def _run_after_backward_hook(*unused):
-                module.ds_grads_remaining = module.ds_grads_remaining - 1
-                if module.ds_grads_remaining == 0:
-                    #print(f"After backward {module.__class__.__name__}")
-                    self.post_sub_module_backward_function(module)
-
-            def _run_before_forward_function(input):
-                if input.requires_grad:
-                    module.ds_grads_remaining += 1
-
-            return _apply_forward_and_backward_to_tensors_only(
-                module,
-                _run_before_forward_function,
-                _run_after_backward_hook,
-                inputs)
-
-        def _post_backward_module_hook(module, inputs):
-            module.ds_grads_remaining = 0
-
-            def _run_after_backward_function(sub_module):
-                if sub_module.ds_grads_remaining == 0:
-                    self.post_sub_module_backward_function(sub_module)
-
-            return _apply_to_tensors_only(module,
-                                          PostBackwardFunction,
-                                          _run_after_backward_function,
-                                          inputs)
-
-        # Pre forward hook
-        module.register_forward_pre_hook(_pre_forward_module_hook)
-        # Post forward hook
-        module.register_forward_hook(_post_forward_module_hook)
-
-        # Pre backward hook
-        module.register_forward_hook(_pre_backward_module_hook)
-
-        # post backward hook
-        module.register_forward_pre_hook(_post_backward_module_hook)
-
-    def pre_sub_module_forward_function(self, sub_module):
-        see_memory_usage(f"Before sub module function {sub_module.__class__.__name__}",
-                         force=False)
-
-        global FWD_MODULE_STACK
-        FWD_MODULE_STACK.append(sub_module)
-
-        self.param_coordinator.record_trace(sub_module)
-
-        self.param_coordinator.fetch_sub_module(sub_module)
-        see_memory_usage(
-            f"Before sub module function {sub_module.__class__.__name__} after fetch",
-            force=False)
-
-        self.param_coordinator.prefetch_next_sub_modules(
-            sub_module,
-            numel=self.prefetch_elements,
-            nvme=self.params_in_nvme_and_cpu)
-        see_memory_usage(
-            f"Before sub module function {sub_module.__class__.__name__} after prefetch",
-            force=False)
-
-        self.param_coordinator.increment_step(sub_module)
-
-    def post_sub_module_forward_function(self, sub_module):
-        see_memory_usage(
-            f"After sub module function {sub_module.__class__.__name__} {sub_module.id} before release",
-            force=False)
-
-        self.param_coordinator.release_sub_module(sub_module)
-
-        see_memory_usage(
-            f"After sub module function {sub_module.__class__.__name__}  {sub_module.id} after release",
-            force=False)
-
-    def pre_sub_module_backward_function(self, sub_module):
-        self.param_coordinator.record_trace(sub_module)
-
-        self.param_coordinator.fetch_sub_module(sub_module)
-
-        self.param_coordinator.prefetch_next_sub_modules(sub_module,
-                                                         numel=self.prefetch_elements)
-
-        self.param_coordinator.increment_step(sub_module)
-
-    def post_sub_module_backward_function(self, sub_module):
-        see_memory_usage(
-            f"After sub module backward function {sub_module.__class__.__name__} {sub_module.id} before release",
-            force=False)
-        self.param_coordinator.release_sub_module(sub_module)
-        see_memory_usage(
-            f"After sub module backward function {sub_module.__class__.__name__} {sub_module.id} after release",
-            force=False)
-
-    def _release_ipg_buffers(self):
-        if self.contiguous_gradients:
-            self.ipg_buffer = None
-            if not self.offload_optimizer and self.is_gradient_accumulation_boundary:
-                self.grads_in_partition = None
-
-            self.grads_in_partition_offset = 0
-
-    def _optimizer_step(self, sub_group_id):
-        param_group_id = self.sub_group_to_group_id[sub_group_id]
-        fp32_param = self.fp32_partitioned_groups_flat[sub_group_id]
-        fp16_param = self.fp16_partitioned_groups_flat[sub_group_id]
-        self.optimizer.param_groups[param_group_id]['params'] = [fp32_param]
-
-        self.optimizer.step()
-        self.optimizer.param_groups[param_group_id]['params'] = []
-
-<<<<<<< HEAD
-        if fp16_param is not None:
-            fp16_param.data.copy_(fp32_param.data)
-        else:
-            #synchronize incase there is a previous write going on the reuse buffer
-            self.fp16_groups[sub_group_id][0].nvme_swapper.synchronize_writes()
-            self.param_group_fp16_flat_reuse_buffer.narrow(
-                0,
-                0,
-                fp32_param.numel()).data.copy_(fp32_param.data)
-
-=======
->>>>>>> 1fc74cb9
-    def _swappable_optimizer_subgroup(self, sub_group_id):
-        if not self.swap_optimizer:
-            return False
-
-        return self.optimizer_swapper.swappable_tensor(
-            None,
-            numel=self.fp16_partitioned_groups_flat_numel[sub_group_id])
-
-    def _partitioned_params_swap_out(self, i):
-<<<<<<< HEAD
-        swap_out_params = []
-        offset = 0
-        for param, partitioned_param in zip(self.fp16_groups[i], self.fp16_partitioned_groups[i]):
-            src = self.param_group_fp16_flat_reuse_buffer.narrow(
-                0,
-                offset,
-                partitioned_param.ds_numel)
-            if partitioned_param.status == PartitionedParamStatus.AVAILABLE:
-                partitioned_param.data.copy_(src.data)
-            else:
-                partitioned_param.data = src.data
-                #Setting it to available just for good practice. It will be released at the end of the call
-                #by swap out and release
-                partitioned_param.status = PartitionedParamStatus.AVAILABLE
-                swap_out_params.append(param)
-            offset += partitioned_param.ds_numel
-
-        if len(swap_out_params) > 0:
-            #The write synchronize will happen before the buffer is reused in _optimizer_step so the buffer can be released
-            swap_out_params[0].nvme_swapper.swap_out_and_release(
-                swap_out_params,
-                async_op=True,
-                force_buffer_release=True)
-=======
-        offset = 0
-        fp32_param = self.fp32_partitioned_groups_flat[i]
-        assert fp32_param is not None, \
-        f'fp32 parameters of sub_group {i} is None'
-
-        swap_fp16_params = []
-        swap_fp32_params = []
-        for param, partitioned_param in zip(self.fp16_groups[i], self.fp16_partitioned_groups[i]):
-            src = fp32_param.narrow(0, offset, partitioned_param.ds_numel)
-            if partitioned_param.status == PartitionedParamStatus.AVAILABLE:
-                partitioned_param.data.copy_(src.data)
-            else:
-                swap_fp32_params.append(src)
-                swap_fp16_params.append(param)
-            offset += partitioned_param.ds_numel
-
-        if len(swap_fp16_params):
-            swap_fp16_params[0].nvme_swapper.swap_out_partitioned_params(
-                dst_fp16_params=swap_fp16_params,
-                src_fp32_params=swap_fp32_params)
->>>>>>> 1fc74cb9
-
-    def initialize_optimizer_states(self):
-        num_subgroups = len(self.fp16_groups)
-
-        largest_numel = max(
-            [sum([p.ds_numel for p in psg]) for psg in self.fp16_partitioned_groups])
-        gradient_dtype = self.fp32_partitioned_groups_flat[0].dtype
-        gradient_buffer = torch.zeros(int(largest_numel),
-                                      dtype=gradient_dtype,
-                                      device=self.device)
-
-        timers = self.timers
-        timer_names = set()
-
-        if self.swap_optimizer:
-            self.optimizer_swapper.init_timers()
-
-        INIT_OPTIMIZER_TIMER = 'init_optimizer_state'
-        timer_names.add(INIT_OPTIMIZER_TIMER)
-        self.start_timers([INIT_OPTIMIZER_TIMER])
-
-        for i, group in enumerate(self.fp16_groups):
-            swappable_optimizer_subgroup = self._swappable_optimizer_subgroup(i)
-            swappable_param_subgroup = self.fp16_partitioned_groups_flat[i] is None
-
-            num_elements = int(self.fp16_partitioned_groups_flat_numel[i])
-
-            see_memory_usage(
-                f'[Begin] Initialize optimizer states {i} / {num_subgroups} subgroups, num_elems: {num_elements}, swappable opt/param:{swappable_optimizer_subgroup}/{swappable_param_subgroup}',
-                force=False)
-
-            if swappable_optimizer_subgroup:
-                self._optimizer_states_and_gradient_swap_in(i, timer_names)
-
-            if self.offload_optimizer and not swappable_optimizer_subgroup:
-                subgroup_gradient_buffer = torch.zeros(num_elements,
-                                                       dtype=gradient_dtype,
-                                                       device=self.device)
-                if self.offload_optimizer_pin_memory:
-                    subgroup_gradient_buffer = subgroup_gradient_buffer.pin_memory()
-<<<<<<< HEAD
-=======
-
->>>>>>> 1fc74cb9
-                self.fp32_partitioned_groups_flat[i].grad = subgroup_gradient_buffer
-            else:
-                self.fp32_partitioned_groups_flat[i].grad = gradient_buffer.narrow(
-                    0,
-                    0,
-                    num_elements)
-
-            self._optimizer_step(i)
-
-<<<<<<< HEAD
-            if swappable_optimizer_subgroup:
-                self._optimizer_states_and_gradient_swap_out(i, timer_names)
-
-            if swappable_param_subgroup:
-                self._partitioned_params_swap_out(i)
-
-=======
-            if swappable_param_subgroup:
-                self._partitioned_params_swap_out(i)
-
-            if swappable_optimizer_subgroup:
-                self._optimizer_states_and_gradient_swap_out(i, timer_names)
-
->>>>>>> 1fc74cb9
-            see_memory_usage(
-                f'[End] Initialize optimizer states {i} / {num_subgroups} subgroups, num_elems: {num_elements}, swappable opt/param:{swappable_optimizer_subgroup}/{swappable_param_subgroup}',
-                force=False)
-
-        self.stop_timers([INIT_OPTIMIZER_TIMER])
-        self.log_timers(timer_names)
-
-        if self.swap_optimizer:
-            self.optimizer_swapper.log_timers()
-
-        if not self.offload_optimizer:
-            for group in self.fp32_partitioned_groups_flat:
-                group.grad = None
-
-        # Reset steps
-        return
-
-    #########################################################################
-    #########################ZeRO Partition Gradients########################
-    #########################################################################
-
-    def get_first_param_index(self, group_id, param_group, partition_id):
-        for index, param in enumerate(param_group):
-            param_id = self.get_param_id(param)
-            if partition_id in self.param_to_partition_ids[group_id][param_id]:
-                return index
-        return None
-
-    def initialize_gradient_partitioning_data_structures(self):
-
-        total_partitions = dist.get_world_size(group=self.dp_process_group)
-
-        for i, param_group in enumerate(self.fp16_groups):
-
-            self.param_to_partition_ids[i] = {}
-            self.is_partition_reduced[i] = {}
-            self.total_grads_in_partition[i] = {}
-            self.remaining_grads_in_partition[i] = {}
-            self.is_grad_computed[i] = {}
-            self.grad_partition_insertion_offset[i] = {}
-            self.grad_start_offset[i] = {}
-            self.first_param_index_in_partition[i] = {}
-
-            for partition_id in range(total_partitions):
-                self.is_grad_computed[i][partition_id] = {}
-                self.grad_partition_insertion_offset[i][partition_id] = {}
-                self.grad_start_offset[i][partition_id] = {}
-                self.initialize_gradient_partition(i, param_group, partition_id)
-                self.is_partition_reduced[i][partition_id] = False
-                self.first_param_index_in_partition[i][
-                    partition_id] = self.get_first_param_index(
-                        i,
-                        param_group,
-                        partition_id)
-
-    def independent_gradient_partition_epilogue(self):
-        self.report_ipg_memory_usage(f"In ipg_epilogue before reduce_ipg_grads", 0)
-        self.reduce_ipg_grads()
-        self.report_ipg_memory_usage(f"In ipg_epilogue after reduce_ipg_grads", 0)
-
-        if self.overlap_comm:
-            self.reduction_stream.synchronize()
-
-        with torch.cuda.stream(self.reduction_stream):
-            self.partition_previous_reduced_grads()
-
-        # if dist.get_rank() == 0:
-        #    logger.info("Params already reduced %s", self.params_already_reduced)
-        for i in range(len(self.params_already_reduced)):
-            self.params_already_reduced[i] = False
-
-        #in case of cpu offload, averaged gradients are already in fp32_partitioned_groups_flat.grad
-        #TODO: use a similar code path for both cpu_offload and non-cpu offload
-        if not self.offload_optimizer:
-            for i, sub_group in enumerate(self.fp16_groups):
-                self.averaged_gradients[i] = [
-                    torch.zeros_like(param.ds_tensor) if param.grad is None else
-                    param.grad.data.narrow(0,
-                                           0,
-                                           param.ds_tensor.numel())
-                    for param in sub_group
-                ]
-                # self.averaged_gradients[i] = self.get_flat_partition(
-                #     self.fp16_groups[i],
-                #     0,
-                #     self.fp32_partitioned_groups_flat[i].numel(),
-                #     return_tensor_list=True)
-
-        self._release_ipg_buffers()
-
-        see_memory_usage(f"End ipg_epilogue", force=False)
-
-    # resets all partition to no reduced
-    # sets remaining grads to the total number of grads in each partition
-    # set is grad computed to false for all grads in partition
-    def reset_partition_gradient_structures(self):
-        total_partitions = dist.get_world_size(group=self.dp_process_group)
-        for i, _ in enumerate(self.fp16_groups):
-            for partition_id in range(total_partitions):
-                self.is_partition_reduced[i][partition_id] = False
-                self.remaining_grads_in_partition[i][
-                    partition_id] = self.total_grads_in_partition[i][partition_id]
-
-                for param_id in self.is_grad_computed[i][partition_id]:
-                    self.is_grad_computed[i][partition_id][param_id] = False
-
-    def initialize_gradient_partition(self, i, param_group, partition_id):
-        def set_key_value_list(dictionary, key, value):
-            if key in dictionary:
-                dictionary[key].append(value)
-            else:
-                dictionary[key] = [value]
-
-        def increment_value(dictionary, key):
-            if key in dictionary:
-                dictionary[key] += 1
-            else:
-                dictionary[key] = 1
-
-        partition_size = self.partition_size[i]
-
-        start_index = partition_size * partition_id
-        end_index = partition_size * (partition_id + 1)
-
-        current_index = 0
-        first_offset = 0
-
-        for param in param_group:
-
-            param_size = param.numel()
-            param_id = self.get_param_id(param)
-
-            if (current_index >= start_index and current_index < end_index):
-                set_key_value_list(self.param_to_partition_ids[i],
-                                   param_id,
-                                   partition_id)
-                increment_value(self.total_grads_in_partition[i], partition_id)
-
-                self.is_grad_computed[i][partition_id][param_id] = False
-
-                self.grad_partition_insertion_offset[i][partition_id][
-                    param_id] = current_index - start_index
-                self.grad_start_offset[i][partition_id][param_id] = 0
-
-            elif start_index > current_index and start_index < (current_index +
-                                                                param_size):
-                assert (first_offset == 0), "This can happen either zero or only once as this must be the first tensor in the partition"
-                first_offset = start_index - current_index
-
-                set_key_value_list(self.param_to_partition_ids[i],
-                                   param_id,
-                                   partition_id)
-                increment_value(self.total_grads_in_partition[i], partition_id)
-
-                self.is_grad_computed[i][partition_id][param_id] = False
-
-                self.grad_partition_insertion_offset[i][partition_id][param_id] = 0
-                self.grad_start_offset[i][partition_id][param_id] = first_offset
-
-            current_index = current_index + param_size
-
-    def overlapping_partition_gradients_reduce_epilogue(self):
-        self.independent_gradient_partition_epilogue()
-        self.zero_grad()
-
-    def create_reduce_and_remove_grad_hooks(self):
-        print_rank_0(f'[Begin] Create gradient reduction hooks')
-        self.grad_accs = []
-        for i, param_group in enumerate(self.fp16_groups):
-            for param in param_group:
-                if param.requires_grad:
-                    #print_rank_0(f" Before all gather {param.device}, {param.shape}")
-
-                    # The hook must be created in un-partitioned parameter
-                    param.all_gather()
-
-                    #print(f"After all gather {param.device}, {param.shape}")
-                    def wrapper(param, i):
-                        param_tmp = param.expand_as(param)
-                        grad_acc = param_tmp.grad_fn.next_functions[0][0]
-
-                        def reduce_partition_and_remove_grads(*notneeded):
-                            self.reduce_ready_partitions_and_remove_grads(param, i)
-
-                        grad_acc.register_hook(reduce_partition_and_remove_grads)
-                        self.grad_accs.append(grad_acc)
-
-                    #print(f"param grad fn {param.expand_as(param).grad_fn}")
-                    wrapper(param, i)
-
-                    # Partition the parameter after creating the hook
-                    param.partition()
-        print_rank_0(f'[End] Create gradient reduction hooks')
-
-    def get_param_id(self, param):
-        unique_id = id(param)
-        return self.param_id[unique_id]
-
-    def report_ipg_memory_usage(self, tag, param_elems):
-        elem_count = self.elements_in_ipg_bucket + param_elems
-        percent_of_bucket_size = (100.0 * elem_count) // self.reduce_bucket_size
-        see_memory_usage(
-            f"{tag}: elems in_bucket {self.elements_in_ipg_bucket} param {param_elems} max_percent {percent_of_bucket_size}",
-            force=False)
-
-    ###############Idependent Partition Gradient ########################
-    def reduce_independent_p_g_buckets_and_remove_grads(self, param, i):
-        #print_rank_0(f"Inside reduce ipg buckets. {debug_param2name_id_shape(param)}, ipg elements {self.elements_in_ipg_bucket}, reduce bucket size {self.reduce_bucket_size}", force=True)
-
-        # Because the ipg bucket is initialized with a random place holder tensor, we must
-        # explicitly check that the bucket has any real data in it (self.elements_in_ipg_bucket >
-        # 0). Otherwise if the incoming param.ds_numel is large, this branch may get triggered on a
-        # garbage data and `self.average_tensor()` will crash because its params_to_reduce will be
-        # empty, while reduction_list will have that garbage data.
-        if self.elements_in_ipg_bucket > 0 and self.elements_in_ipg_bucket + param.ds_numel > self.reduce_bucket_size:
-            self.report_ipg_memory_usage("In ipg_remove_grads before reduce_ipg_grads",
-                                         param.ds_numel)
-
-            self.reduce_ipg_grads()
-
-            if self.contiguous_gradients and self.overlap_comm:
-                # Swap ipg_index between 0 and 1
-                self.ipg_index = 1 - self.ipg_index
-            self.report_ipg_memory_usage("In ipg_remove_grads after reduce_ipg_grads",
-                                         param.ds_numel)
-
-        param_id = self.get_param_id(param)
-        assert self.params_already_reduced[param_id] == False, \
-            f"The parameter {param_id} has already been reduced. \
-            Gradient computed twice for this partition. \
-            Multiple gradient reduction is currently not supported"
-
-        # keeping the gradients contiguous to prevent memory fragmentation, and avoid flattening
-        if param.ds_numel > self.reduce_bucket_size:
-            self.extra_large_param_to_reduce = param
-
-        elif self.contiguous_gradients:
-            #print_rank_0("before new grad tensor move")
-            new_grad_tensor = self.ipg_buffer[self.ipg_index].narrow(
-                0,
-                self.elements_in_ipg_bucket,
-                param.ds_numel)
-            #print_rank_0("after new grad tensor move")
-            new_grad_tensor.copy_(param.grad.view(-1))
-            param.grad.data = new_grad_tensor.data.view_as(param.grad)
-
-        self.elements_in_ipg_bucket += param.ds_numel
-        self.grads_in_ipg_bucket.append(param.grad)
-        self.params_in_ipg_bucket.append((i, param, param_id))
-        self.report_ipg_memory_usage("End ipg_remove_grads", 0)
-
-    def gradient_reduction_w_predivide(self, tensor):
-        dp_world_size = dist.get_world_size(group=self.dp_process_group)
-
-        tensor_to_allreduce = tensor
-
-        if self.allreduce_always_fp32:
-            tensor_to_allreduce = tensor.float()
-
-        if self.postscale_gradients:
-            if self.gradient_predivide_factor != 1.0:
-                tensor_to_allreduce.mul_(1. / self.gradient_predivide_factor)
-
-            dist.all_reduce(tensor_to_allreduce, group=self.dp_process_group)
-
-            if self.gradient_predivide_factor != dp_world_size:
-                tensor_to_allreduce.mul_(self.gradient_predivide_factor / dp_world_size)
-        else:
-            tensor_to_allreduce.div_(dp_world_size)
-            dist.all_reduce(tensor_to_allreduce, group=self.dp_process_group)
-
-        if self.allreduce_always_fp32 and tensor is not tensor_to_allreduce:
-            tensor.copy_(tensor_to_allreduce)
-
-        return tensor
-
-    def average_tensor(self, tensors, params_to_reduce):
-        with torch.cuda.stream(self.reduction_stream):
-            if not self.reduce_scatter:
-                for tensor in tensors:
-                    self.gradient_reduction_w_predivide(tensor)
-                return
-
-            for tensor in tensors:
-                tensor.div_(dist.get_world_size(group=self.dp_process_group))
-
-            # reduction resulting with each rank only holding the gradient partition it owns
-            # This could either be a reduce scatter or a reduce op depending on how
-            # parameters are partitionied. The method is implemented by the
-            # DeepSpeed param extensions to the pytorch parameter, so its up to
-            # the extension to define what happens here
-            params_to_reduce[0].reduce_gradients_at_owner(
-                param_list=params_to_reduce,
-                hierarchy=self.param_coordinator.hierarchy)
-
-    def set_grad_positions(self):
-        for i, group in enumerate(self.fp16_groups):
-            current_offset = 0
-            for param in group:
-                param_id = self.get_param_id(param)
-                num_elements = param.ds_tensor.ds_numel
-
-                self.grad_position[param_id] = [
-                    int(i),
-                    int(current_offset),
-                    int(num_elements)
-                ]
-                #print(f"param id {param_id} i:{i}, ds_tensor {num_elements} numel {param.numel()}")
-                current_offset += num_elements
-
-    def async_accumulate_grad_in_cpu_via_gpu(self, param, acc_grad_cpu_partition):
-
-        # copy to a preexisiting buffer to avoid memory allocation penalty
-        dest_buffer = self.temp_grad_buffer_for_gpu_offload.view(-1).narrow(
-            0,
-            0,
-            param.ds_tensor.ds_numel)
-
-        if self.micro_step_id > 0:
-            dest_buffer.copy_(acc_grad_cpu_partition.view(-1), non_blocking=True)
-            param.grad.data.view(-1).add_(dest_buffer)
-
-        # at the boundary we will send 32bit directly
-        if not self.is_gradient_accumulation_boundary:
-            acc_grad_cpu_partition.data.copy_(param.grad.data.view(-1),
-                                              non_blocking=True)
-
-    def _constant_buffered_norm2(self, input, buffer_size=250000000):
-        norm = None
-        for part in input.view(-1).split(buffer_size):
-            if norm is None:
-                norm = part.data.double().norm(2)**2.0
-            else:
-                norm += part.data.double().norm(2)**2.0
-        return norm**0.5
-
-    def set_norm_for_param_grad_in_gpu(self, param):
-        param_id = self.get_param_id(param)
-        #self.norm_for_param_grads[param_id] = param.grad.data.double().norm(2)
-        #Using a more memory efficient version
-        self.norm_for_param_grads[param_id] = self._constant_buffered_norm2(param.grad)
-
-    def update_overflow_tracker_for_param_grad(self, param):
-        #Credit to our user David Minn
-        if param.grad is not None:
-            if self.overlap_comm:
-                self.gpu_sum = self.gpu_sum + param.grad.data.float().sum()
-            elif self._has_inf_or_nan(param.grad.data):
-                self.local_overflow = True
-
-    def async_inplace_copy_grad_to_fp32_buffer_from_gpu(self, param, fp32_grad_tensor):
-        with torch.cuda.stream(self.copy_grad_stream):
-            param_id = self.get_param_id(param)
-            src_tensor = param.grad.view(-1).float()
-            #print(f"src_tensor {src_tensor.size()} and fp32 grad {fp32_grad_tensor.size()}")
-            fp32_grad_tensor.copy_(src_tensor, non_blocking=True)
-            param.grad = None
-
-    def complete_grad_norm_calculation_for_cpu_offload(self, params):
-        total_norm = 0.0
-        norm_type = 2.0
-        for p in params:
-            if is_model_parallel_parameter(p) or (self.model_parallel_rank == 0):
-                param_id = self.get_param_id(p)
-                if param_id in self.norm_for_param_grads.keys():
-                    param_norm = self.norm_for_param_grads[param_id]
-                    total_norm += param_norm.item()**2
-
-        # Sum across all model parallel GPUs.
-        total_norm_cuda = torch.cuda.FloatTensor([float(total_norm)])
-
-        torch.distributed.all_reduce(total_norm_cuda,
-                                     op=torch.distributed.ReduceOp.SUM,
-                                     group=self.dp_process_group)
-
-        self._model_parallel_all_reduce(tensor=total_norm_cuda,
-                                        op=torch.distributed.ReduceOp.SUM)
-
-        total_norm = total_norm_cuda[0].item()**(1. / norm_type)
-
-        if total_norm == float(
-                'inf') or total_norm == -float('inf') or total_norm != total_norm:
-            total_norm = -1
-
-        return total_norm
-
-    def partition_previous_reduced_grads(self):
-        if not self.previous_reduced_grads:
-            return
-
-        if self.offload_optimizer:
-            allocate_grads_in_partition = self.grads_in_partition is None\
-            and self.gradient_accumulation_steps > 1
-        else:
-            allocate_grads_in_partition = self.grads_in_partition is None
-
-        if allocate_grads_in_partition:
-            self.grads_in_partition = []
-
-            for i, group in enumerate(self.fp16_groups):
-                total_size = 0
-                for param_in_partition in group:
-                    total_size += param_in_partition.ds_tensor.ds_numel
-
-                see_memory_usage(
-                    f"group {i} before creating {total_size} reduced gradients into partition",
-                    force=False)
-                if self.offload_param_pin_memory:
-                    self.grads_in_partition.append(
-                        torch.zeros(int(total_size),
-                                    dtype=self.dtype,
-                                    device=self.device).pin_memory())
-                else:
-                    self.grads_in_partition.append(
-                        torch.zeros(int(total_size),
-                                    dtype=self.dtype,
-                                    device=self.device))
-                see_memory_usage(
-                    f"group {i} after creating {total_size} reduced gradients into partition",
-                    force=False)
-
-        if self.offload_optimizer:
-            offload_fp32_gradients = {}
-            offload_fp32_offsets = {}
-
-        with torch.cuda.stream(self.copy_grad_stream):
-            self.reduction_stream.synchronize()
-            for param in self.previous_reduced_grads:
-
-                [i,
-                 dest_offset,
-                 num_elements] = self.grad_position[self.get_param_id(param)]
-
-                if self.offload_optimizer:
-                    param.partition_gradients(
-                        partition_buffers=self.temp_grad_gpu_buffer)
-                    #with torch.cuda.stream(self.copy_grad_stream):
-                    #    self.reduction_stream.synchronize()
-
-                    if self.gradient_accumulation_steps > 1:
-<<<<<<< HEAD
-                        # The allreduce buffer will be rewritted. Copy the gradients in partition to a new buffer
-=======
-                        # The allreduce buffer will be rewritten. Copy the gradients in partition to a new buffer
->>>>>>> 1fc74cb9
-                        fp16_grad_tensor = self.grads_in_partition[i].narrow(
-                            0,
-                            dest_offset,
-                            num_elements)
-                        self.async_accumulate_grad_in_cpu_via_gpu(
-                            param,
-                            fp16_grad_tensor)
-
-                    if self.is_gradient_accumulation_boundary:
-
-                        self.set_norm_for_param_grad_in_gpu(param)
-
-                        self.update_overflow_tracker_for_param_grad(param)
-
-                        if self._swappable_optimizer_subgroup(i):
-                            if not i in offload_fp32_gradients.keys():
-                                offload_fp32_gradients[i] = []
-                                offload_fp32_offsets[i] = []
-
-                            offload_fp32_gradients[i].append(param.grad.view(-1).float())
-                            param.grad = None
-                            offload_fp32_offsets[i].append(dest_offset)
-                        else:
-                            fp32_grad_tensor = self.fp32_partitioned_groups_flat[
-                                i].grad.narrow(0,
-                                               dest_offset,
-                                               num_elements)
-
-                            self.async_inplace_copy_grad_to_fp32_buffer_from_gpu(
-                                param,
-                                fp32_grad_tensor)
-                else:
-<<<<<<< HEAD
-                    # The allreduce buffer will be rewritted. Copy the gradients in partition to a new buffer
-=======
-                    # The allreduce buffer will be rewritten. Copy the gradients in partition to a new buffer
->>>>>>> 1fc74cb9
-                    fp16_grad_tensor = self.grads_in_partition[i].narrow(
-                        0,
-                        dest_offset,
-                        num_elements)
-                    param.partition_gradients(
-                        partition_buffers=fp16_grad_tensor,
-                        accumulate=True if self.micro_step_id > 0 else False)
-
-            if self.offload_optimizer and self.swap_optimizer:
-                for i in offload_fp32_gradients.keys():
-                    self.optimizer_swapper.swap_out_gradients(
-                        parameter=self.fp32_partitioned_groups_flat[i],
-                        gradient_offsets=offload_fp32_offsets[i],
-                        gradient_tensors=offload_fp32_gradients[i])
-
-        self.previous_reduced_grads = []
-
-    def reduce_ipg_grads(self, extra_param=None):
-        if self.overlap_comm:
-            self.reduction_stream.synchronize()
-
-        with torch.cuda.stream(self.reduction_stream):
-            self.partition_previous_reduced_grads()
-
-        params_to_reduce = [param for i, param, param_id in self.params_in_ipg_bucket]
-        #print(f"Params in ipg bucket {self.params_in_ipg_bucket}")
-        #print(f"Reducing {[(debug_param2name_id_shape(param), param.grad) for param in params_to_reduce]}")
-        #exit(0)
-        if self.contiguous_gradients:
-            reduction_list = [self.ipg_buffer[self.ipg_index]]
-            if self.extra_large_param_to_reduce is not None:
-                reduction_list.append(self.extra_large_param_to_reduce.grad)
-                self.extra_large_param_to_reduce = None
-            self.average_tensor(reduction_list, params_to_reduce)
-        else:
-            self.buffered_reduce_fallback(
-                None,
-                self.grads_in_ipg_bucket,
-                elements_per_buffer=self.elements_in_ipg_bucket)
-
-        for _, param, param_id in self.params_in_ipg_bucket:
-            self.params_already_reduced[param_id] = True
-
-        self.previous_reduced_grads = params_to_reduce
-
-        self.grads_in_ipg_bucket = []
-        self.params_in_ipg_bucket = []
-        self.elements_in_ipg_bucket = 0
-        #####################################################################
-
-    def reduce_ready_partitions_and_remove_grads(self, param, i):
-        #print_rank_0(f"Backward {debug_param2name_id_shape(param)}", force=True)
-        self.reduce_independent_p_g_buckets_and_remove_grads(param, i)
-
-    def zero_reduced_gradients(self, partition_id, i):
-        def are_all_related_partitions_reduced(params_id):
-            for partition_id in self.param_to_partition_ids[i][params_id]:
-                if not self.is_partition_reduced[i][partition_id]:
-                    return False
-            return True
-
-        for params_id in self.is_grad_computed[i][partition_id]:
-            if are_all_related_partitions_reduced(params_id):
-                self.param_dict[params_id].grad = None
-
-    def flatten_and_print(self, message, tensors, start=0, n=5):
-        flatten_tensor = self.flatten(tensors)
-
-        def print_func():
-            logger.info(flatten_tensor.contiguous().view(-1).narrow(0, start, n))
-
-        self.sequential_execution(print_func, message)
-
-    def get_grads_to_reduce(self, i, partition_id):
-        def get_reducible_portion(key):
-            grad = self.param_dict[key].grad
-            total_elements = grad.numel()
-            start = self.grad_start_offset[i][partition_id][key]
-            num_elements = min(
-                total_elements - start,
-                self.partition_size[i] -
-                self.grad_partition_insertion_offset[i][partition_id][key])
-            if not pg_correctness_test:
-                if num_elements == total_elements:
-                    return grad
-                else:
-                    return grad.contiguous().view(-1).narrow(0,
-                                                             int(start),
-                                                             int(num_elements))
-            else:
-                if num_elements == total_elements:
-                    return grad.clone()
-                else:
-                    return grad.clone().contiguous().view(-1).narrow(
-                        0,
-                        int(start),
-                        int(num_elements))
-
-        grads_to_reduce = []
-        for key in self.is_grad_computed[i][partition_id]:
-            grad = get_reducible_portion(key)
-            grads_to_reduce.append(grad)
-        return grads_to_reduce
-
-    def sequential_execution(self, function, message, group=None):
-        if group is None:
-            group = self.dp_process_group
-        if dist.get_rank(group=group) == 0:
-            logger.info(message)
-        for id in range(dist.get_world_size(group=group)):
-            if id == dist.get_rank(group=group):
-                function()
-            dist.barrier(group=group)
-
-    def set_none_gradients_to_zero(self, i, partition_id):
-        for param_id in self.is_grad_computed[i][partition_id]:
-            param = self.param_dict[param_id]
-            if param.grad is None:
-                param.grad = torch.zero_like(param)
-
-    ######################Reduction Related Methods##############################
-
-    def allreduce_bucket(self, bucket, allreduce_always_fp32=False, rank=None, log=None):
-        rank = None
-        tensor = self.flatten(bucket)
-
-        tensor_to_allreduce = tensor
-
-        if pg_correctness_test:
-            allreduce_always_fp32 = True
-
-        if allreduce_always_fp32:
-            tensor_to_allreduce = tensor.float()
-
-        tensor_to_allreduce.div_(dist.get_world_size(group=self.dp_process_group))
-
-        if rank is None:
-            #    "All Reducing"
-            dist.all_reduce(tensor_to_allreduce, group=self.dp_process_group)
-        else:
-            global_rank = _get_global_rank(self.dp_process_group, rank)
-            dist.reduce(tensor_to_allreduce, global_rank, group=self.dp_process_group)
-
-        if allreduce_always_fp32 and tensor is not tensor_to_allreduce:
-            if rank is None or rank == dist.get_rank(group=self.dp_process_group):
-                tensor.copy_(tensor_to_allreduce)
-
-        return tensor
-
-    # if rank is specified do a reduction instead of an allreduce
-    def allreduce_and_copy(self, small_bucket, rank=None, log=None):
-        with torch.cuda.stream(self.reduction_stream):
-            allreduced = self.allreduce_bucket(small_bucket, rank=rank, log=log)
-            if rank is None or rank == dist.get_rank(group=self.dp_process_group):
-                for buf, synced in zip(small_bucket, self.unflatten(allreduced, small_bucket)):
-                    buf.copy_(synced)
-
-    def allreduce_no_retain(self,
-                            bucket,
-                            numel_per_bucket=500000000,
-                            rank=None,
-                            log=None):
-        small_bucket = []
-        numel = 0
-        for tensor in bucket:
-            small_bucket.append(tensor)
-            numel = numel + tensor.numel()
-            if numel > numel_per_bucket:
-                self.allreduce_and_copy(small_bucket, rank=rank, log=None)
-                small_bucket = []
-        if len(small_bucket) > 0:
-            self.allreduce_and_copy(small_bucket, rank=rank, log=log)
-
-    # allows using reduction of gradients instead of using all_reduce
-    def buffered_reduce_fallback(self,
-                                 rank,
-                                 grads,
-                                 elements_per_buffer=500000000,
-                                 log=None):
-        split_buckets = split_half_float_double(grads)
-
-        for i, bucket in enumerate(split_buckets):
-            self.allreduce_no_retain(bucket,
-                                     numel_per_bucket=elements_per_buffer,
-                                     rank=rank,
-                                     log=log)
-
-    #############################################################################
-    #############################################################################
-    #############################################################################
-
-    # views the tensor as multiple partitions and returns
-    # those partitions
-    def get_data_parallel_partitions(self, tensor):
-        partitions = []
-
-        dp = dist.get_world_size(group=self.dp_process_group)
-        dp_id = dist.get_rank(group=self.dp_process_group)
-
-        total_num_elements = tensor.numel()
-
-        base_size = total_num_elements // dp
-        remaining = total_num_elements % dp
-
-        start = 0
-        for id in range(dp):
-            partition_size = base_size
-            if id < remaining:
-                partition_size = partition_size + 1
-            partitions.append(tensor.narrow(0, start, partition_size))
-            start = start + partition_size
-        return partitions
-
-    def get_partition_info(self, tensor_list, partition_size, partition_id):
-        params_in_partition = []
-        params_not_in_partition = []
-
-        start_index = partition_size * partition_id
-        end_index = partition_size * (partition_id + 1)
-
-        current_index = 0
-        first_offset = 0
-
-        for tensor in tensor_list:
-
-            tensor_size = tensor.numel()
-
-            if (current_index >= start_index and current_index < end_index):
-                params_in_partition.append(tensor)
-
-            elif start_index > current_index and start_index < (current_index +
-                                                                tensor_size):
-                params_in_partition.append(tensor)
-
-                assert (first_offset == 0), "This can happen either zero or only once as this must be the first tensor in the partition"
-                first_offset = start_index - current_index
-
-            else:
-                params_not_in_partition.append(tensor)
-
-            current_index = current_index + tensor_size
-
-        return params_in_partition, params_not_in_partition, first_offset
-
-    def zero_grad(self, set_grads_to_None=True):
-        """
-        Zero FP16 parameter grads.
-        """
-        # FP32 grad should never exist.
-        # For speed, set model fp16 grad to None by default
-        for group in self.fp16_groups:
-            for p in group:
-                if set_grads_to_None:
-                    p.grad = None
-                else:
-                    if p.grad is not None:
-                        p.grad.detach_()
-                        p.grad.zero_()
-
-    def _model_parallel_all_reduce(self, tensor, op):
-        """ Perform all reduce within model parallel group, if any.
-        """
-        if self.model_parallel_group is None:
-            pass
-        else:
-            torch.distributed.all_reduce(tensor=tensor,
-                                         op=op,
-                                         group=self.model_parallel_group)
-
-    def get_grad_norm_direct(self, gradients, params, norm_type=2):
-        """Clips gradient norm of an iterable of parameters.
-
-        This is adapted from torch.nn.utils.clip_grad.clip_grad_norm_ and
-        added functionality to handle model parallel parameters. Note that
-        the gradients are modified in place.
-
-        Arguments:
-            parameters (Iterable[Tensor] or Tensor): an iterable of Tensors or a
-                single Tensor that will have gradients normalized
-            max_norm (float or int): max norm of the gradients
-            norm_type (float or int): type of the used p-norm. Can be ``'inf'`` for
-                infinity norm.
-
-        Returns:
-            Total norm of the parameters (viewed as a single vector).
-        """
-        norm_type = float(norm_type)
-        if norm_type == inf:
-            total_norm = max(g.data.abs().max() for g in gradients)
-            total_norm_cuda = torch.cuda.FloatTensor([float(total_norm)])
-            torch.distributed.all_reduce(total_norm_cuda,
-                                         op=torch.distributed.ReduceOp.MAX,
-                                         group=self.dp_process_group)
-
-            # Take max across all GPUs.
-            self._model_parallel_all_reduce(tensor=total_norm_cuda,
-                                            op=torch.distributed.ReduceOp.MAX)
-            total_norm = total_norm_cuda[0].item()
-        else:
-            total_norm = 0.0
-            # if dist.get_rank() == 0:
-            #    logger.info(f"Total Norm beginning {total_norm}")
-            for g, p in zip(gradients, params):
-                if is_model_parallel_parameter(p) or (self.model_parallel_rank == 0):
-                    param_norm = g.data.double().norm(2)
-                    total_norm += param_norm.item()**2
-            # Sum across all model parallel GPUs.
-            total_norm_cuda = torch.cuda.FloatTensor([float(total_norm)])
-
-            torch.distributed.all_reduce(total_norm_cuda,
-                                         op=torch.distributed.ReduceOp.SUM,
-                                         group=self.dp_process_group)
-
-            self._model_parallel_all_reduce(tensor=total_norm_cuda,
-                                            op=torch.distributed.ReduceOp.SUM)
-
-            total_norm = total_norm_cuda[0].item()**(1. / norm_type)
-
-        if total_norm == float(
-                'inf') or total_norm == -float('inf') or total_norm != total_norm:
-            total_norm = -1
-
-        return total_norm
-
-    # creates a flat fused tensor from the tensor list starting at the first_offset
-    # in the first tensor of the list. If there are not enough elements in the tensor
-    # list then the flat tensor will be padded with zeros
-    def get_flat_partition(self,
-                           tensor_list,
-                           first_offset,
-                           partition_size,
-                           return_tensor_list=False):
-        flat_tensor_list = []
-        current_size = 0
-        for i, tensor in enumerate(tensor_list):
-            if tensor.grad is None:
-                tensor.grad = torch.zeros_like(tensor)
-
-            tensor = tensor.grad
-            num_elements = tensor.numel()
-            tensor_offset = 0
-
-            # we need to offset to get to the right element
-            if i == 0 and first_offset > 0:
-                tensor_offset = first_offset
-                num_elements = num_elements - tensor_offset
-
-            # we dont need all elements of the tensor
-            if num_elements > (partition_size - current_size):
-                num_elements = partition_size - current_size
-
-            # we need a narrow view of the tensor based on the tensor offset and number of elements that
-            # we need from this tensor
-            if tensor_offset > 0 or num_elements < tensor.numel():
-                flat_tensor_list.append(tensor.contiguous().view(-1).narrow(
-                    0,
-                    int(tensor_offset),
-                    int(num_elements)))
-            else:
-                flat_tensor_list.append(tensor)
-
-            current_size = current_size + num_elements
-
-        # this means its the last partition and does not align with the dp boundary. We need to pad before flattening
-        if current_size < partition_size:
-            flat_tensor_list.append(
-                torch.zeros(int(partition_size - current_size),
-                            dtype=tensor_list[0].dtype,
-                            device=tensor_list[0].device))
-
-        if return_tensor_list:
-            return flat_tensor_list
-
-        return self.flatten(flat_tensor_list)
-
-    def free_grad_in_param_list(self, param_list):
-        for p in param_list:
-            p.grad = None
-
-    def reset_cpu_buffers(self):
-        self.norm_for_param_grads = {}
-        self.local_overflow = False
-
-    def log_timers(self, timer_names):
-        if self.timers is None:
-            return
-
-        self.timers.log(names=list(timer_names))
-
-    def start_timers(self, timer_names):
-        if self.timers is None:
-            return
-
-        for name in timer_names:
-            self.timers(name).start()
-
-    def stop_timers(self, timer_names):
-        if self.timers is None:
-            return
-
-        for name in timer_names:
-            self.timers(name).stop()
-
-    def _pre_step(self):
-        self.micro_step_id = INITIAL_MICRO_STEP_ID
-
-        print_rank_0(f"Inside Step function")
-        see_memory_usage(f"In step before checking overflow", force=False)
-
-        print_rank_0("Finished Tracing at Beginning of Step")
-        self.param_coordinator.hierarchy = 0
-        self.param_coordinator.finish_tracing(print_trace=True)
-
-        self.param_coordinator.reset_step()
-
-        print_rank_0("Finished Tracing at Beginning of Step")
-
-    def _get_norm_groups(self):
-        norm_groups = []
-        for i, group in enumerate(self.fp16_groups):
-            if self.offload_optimizer:
-                norm_groups.append(
-                    self.complete_grad_norm_calculation_for_cpu_offload(
-                        self.fp16_groups[i]))
-            else:
-                norm_groups.append(
-                    self.get_grad_norm_direct(self.averaged_gradients[i],
-                                              self.fp16_groups[i]))
-        return norm_groups
-
-    def _prepare_fp32_grad_for_sub_group(self, sub_group_id):
-        partition_id = dist.get_rank(group=self.dp_process_group)
-
-        single_grad_partition = self.flatten(self.averaged_gradients[sub_group_id]).to(
-            self.fp32_partitioned_groups_flat[sub_group_id].dtype)
-
-        assert single_grad_partition.numel() == self.fp32_partitioned_groups_flat[sub_group_id].numel(), \
-            "averaged gradients have different number of elements that partition size {} {} {} {}".format(
-                single_grad_partition.numel(), self.fp32_partitioned_groups_flat[sub_group_id].numel(), sub_group_id, partition_id)
-
-        self.fp32_partitioned_groups_flat[sub_group_id].grad = single_grad_partition
-
-        # release all the gradient since we have already created a necessary copy in dp_grad_partition
-        self.zero_grad()
-
-        self.averaged_gradients[sub_group_id] = None
-
-    def _prepare_sub_group(self, sub_group_id, timer_names=set()):
-        see_memory_usage(f'Before prepare optimizer sub group {sub_group_id}',
-                         force=False)
-        if self._swappable_optimizer_subgroup(sub_group_id):
-            self._optimizer_states_and_gradient_swap_in(sub_group_id, timer_names)
-        elif not self.offload_optimizer:
-            self._prepare_fp32_grad_for_sub_group(sub_group_id)
-        see_memory_usage(f'After prepare optimizer sub group {sub_group_id}',
-                         force=False)
-
-    def _optimizer_states_and_gradient_swap_in(self, sub_group_id, timer_names=set()):
-        param_length = self.fp16_partitioned_groups_flat_numel[sub_group_id]
-        fp32_param_id = id(self.fp32_partitioned_groups_flat[sub_group_id])
-        assert self._swappable_optimizer_subgroup(sub_group_id), \
-            f'Parameter {fp32_param_id} of numel={param_length} is not swappable'
-
-        OPTIMIZER_SWAP_IN_STATE = 'optimizer_swap_in_state'
-        see_memory_usage(f'pre-step Before swapping in optimizer tensors {sub_group_id}',
-                         force=False)
-        self.start_timers([OPTIMIZER_SWAP_IN_STATE])
-
-        self.optimizer_swapper.swap_in_optimizer_state(
-            parameter=self.fp32_partitioned_groups_flat[sub_group_id],
-            async_parameter=self.next_swappable_fp32_partitioned_groups[sub_group_id])
-
-        self.stop_timers([OPTIMIZER_SWAP_IN_STATE])
-        timer_names.add(OPTIMIZER_SWAP_IN_STATE)
-        see_memory_usage(f'pre-step After swapping in optimizer tensors {sub_group_id}',
-                         force=False)
-
-    def _release_sub_group(self, sub_group_id, timer_names=set()):
-        see_memory_usage(f'Before release optimizer sub group {sub_group_id}',
-                         force=False)
-        # get rid of the fp32 gradients. Not needed anymore
-        if not self.offload_optimizer:
-            self.fp32_partitioned_groups_flat[sub_group_id].grad = None
-
-        if self._swappable_optimizer_subgroup(sub_group_id):
-            self._optimizer_states_and_gradient_swap_out(sub_group_id, timer_names)
-        see_memory_usage(f'After release optimizer sub group {sub_group_id}',
-                         force=False)
-
-    # create a flat tensor aligned at the alignment boundary
-    def flatten_dense_tensors_aligned(self, tensor_list, alignment):
-        num_elements = 0
-        for tens in tensor_list:
-            num_elements = num_elements + tens.numel()
-
-        remaining = num_elements % alignment
-
-        if remaining:
-            elements_to_add = alignment - remaining
-            pad_tensor = torch.zeros(elements_to_add,
-                                     device=tensor_list[0].device,
-                                     dtype=tensor_list[0].dtype)
-            padded_tensor_list = tensor_list + [pad_tensor]
-
-            num_elements = num_elements + elements_to_add
-        else:
-            padded_tensor_list = tensor_list
-
-        return self.flatten(padded_tensor_list)
-
-    def _optimizer_states_and_gradient_swap_out(self, sub_group_id, timer_names=set()):
-        param_length = self.fp16_partitioned_groups_flat_numel[sub_group_id]
-        fp32_param_id = id(self.fp32_partitioned_groups_flat[sub_group_id])
-        assert self._swappable_optimizer_subgroup(sub_group_id), \
-            f'Parameter {fp32_param_id} of numel={param_length} is not swappable'
-
-        OPTIMIZER_SWAP_OUT_STATE = 'optimizer_swap_out_state'
-        see_memory_usage(
-            f'post-step Before swapping out optimizer tensors {sub_group_id}',
-            force=False)
-        self.start_timers([OPTIMIZER_SWAP_OUT_STATE])
-
-        self.optimizer_swapper.swap_out_optimizer_state(
-            parameter=self.fp32_partitioned_groups_flat[sub_group_id],
-            async_swap=self.next_swappable_fp32_partitioned_groups[sub_group_id] is
-            not None)
-
-        self.stop_timers([OPTIMIZER_SWAP_OUT_STATE])
-        see_memory_usage(
-            f'post-step After swapping out optimizer tensors {sub_group_id}',
-            force=False)
-        timer_names.add(OPTIMIZER_SWAP_OUT_STATE)
-
-        # get rid of the fp32 gradients. Not needed anymore
-        self.fp32_partitioned_groups_flat[sub_group_id].grad = None
-
-    def _unflatten_partitioned_parameters(self, sub_group_id):
-        updated_params = self.unflatten(self.fp16_partitioned_groups_flat[sub_group_id],
-                                        self.fp16_partitioned_groups[sub_group_id])
-
-        for partitioned_param, q in zip(self.fp16_partitioned_groups[sub_group_id], updated_params):
-            partitioned_param.data = q.data
-
-    def _overflow_clean_up(self, prev_scale):
-        see_memory_usage('After overflow before clearing gradients', force=False)
-        self.zero_grad()
-
-        if self.offload_optimizer:
-            self.reset_cpu_buffers()
-        else:
-            self.averaged_gradients = {}
-
-        see_memory_usage('After overflow after clearing gradients', force=False)
-
-        if torch.distributed.get_rank() == 0:
-            logger.info(
-                "[deepscale] OVERFLOW! Rank {} Skipping step. Attempted loss scale: {}, "
-                "reducing to {}".format(dist.get_rank(),
-                                        prev_scale,
-                                        self.loss_scale))
-
-    def _overflow_check_and_loss_scale_update(self):
-
-        # First compute norm for all group so we know if there is overflow
-        self.check_overflow()
-
-        #loss scaling related computation
-        prev_scale = self.loss_scale
-        self._update_scale(self.overflow)
-
-        if self.overflow:
-            self._overflow_clean_up(prev_scale)
-
-        return self.overflow
-
-    def _post_step(self, timer_names=set()):
-        if self.offload_optimizer:
-            self.reset_cpu_buffers()
-
-        #Gathering persisting parameters
-        if len(self.persistent_parameters) > 0:
-            self.persistent_parameters[0].all_gather(self.persistent_parameters)
-
-        if self.swap_optimizer:
-            self.optimizer_swapper.log_timers()
-
-        self.log_timers(timer_names)
-
-        see_memory_usage('After zero_optimizer step', force=False)
-        print_rank_0(f"------------------Finishing Step-----------------------")
-
-    def _reassign_or_swap_out_partitioned_parameters(self, sub_group_id):
-        if self.fp16_partitioned_groups_flat[sub_group_id] is not None:
-<<<<<<< HEAD
-=======
-            self.fp16_partitioned_groups_flat[sub_group_id].data.copy_(
-                self.fp32_partitioned_groups_flat[sub_group_id].data)
-
->>>>>>> 1fc74cb9
-            #unflatten fp16 parameter subgroup
-            self._unflatten_partitioned_parameters(sub_group_id)
-        else:
-            self._partitioned_params_swap_out(sub_group_id)
-
-    def step(self, closure=None):
-        """
-            Not supporting closure.
-            """
-        self._pre_step()
-
-        #checks for overflow, adjust the loss scale accordingly
-        if self._overflow_check_and_loss_scale_update():
-            if self.swap_optimizer:
-                self.optimizer_swapper.log_timers()
-            return
-
-        norm_groups = self._get_norm_groups()
-        self._global_grad_norm = get_global_norm(norm_list=norm_groups)
-
-        timer_names = set()
-
-        timer_names.add('optimizer_step')
-        self.start_timers(['optimizer_step'])
-
-        #update parameters one sub group at a time
-        for sub_group_id, group in enumerate(self.fp16_groups):
-
-            #prepare optimizer states, gradients and fp32 parameters for update
-            self._prepare_sub_group(sub_group_id, timer_names)
-
-            #scale the fp32 gradients
-            self.unscale_and_clip_grads(sub_group_id, self._global_grad_norm)
-
-            #apply the optimizer step on the sub group and copy fp32 parameters to fp16
-            self._optimizer_step(sub_group_id)
-
-            #put fp16 parameters in appropriate location
-            self._reassign_or_swap_out_partitioned_parameters(sub_group_id)
-
-            #release memory or swap out optimizer states of fp32 parameters
-            self._release_sub_group(sub_group_id, timer_names)
-
-<<<<<<< HEAD
-            #put fp16 parameters in appropriate location
-            self._reassign_or_swap_out_partitioned_parameters(sub_group_id)
-
-=======
->>>>>>> 1fc74cb9
-        self.stop_timers(['optimizer_step'])
-
-        self._post_step(timer_names)
-        return
-
-    def dump_pre_step_gradients(self, debug_fp32_grads):
-        # Dump gradient norms for debugging
-        for i, _ in enumerate(self.fp16_groups):
-            print(f'Pre-Step Dump Norms for Group {i} FP16P, FP16G, FP32G, FP32GUC')
-            for fp16_param, fp32_grad in zip(self.fp16_groups[i], debug_fp32_grads[i]):
-                param_id = self.get_param_id(fp16_param)
-                fp16_grad_norm = self.debug_fp16_grads[i][param_id]
-
-                fp32_grad_norm = [float(t.data.float().norm(2)) for t in fp32_grad]
-                norm_list = [fp16_grad_norm, fp32_grad_norm]
-                print(f'Pre-Step Norms {i} {param_id} = {norm_list}')
-
-    def dump_post_step_gradients(self):
-        # Dump gradient norms for debugging
-        for i, group in enumerate(self.fp16_groups):
-            print(
-                f'Post-Step Dump Norms for Group {i} FP16P, FP16DS, FP16FLAT, FP32FLAT')
-            unflat_fp16 = self.unflatten(self.fp16_groups_flat[i], self.fp16_groups[i])
-            unflat_fp32 = self.unflatten(self.fp32_partitioned_groups_flat[i],
-                                         self.fp16_groups[i])
-            for j, p in enumerate(self.fp16_groups[i]):
-                param_id = self.get_param_id(p)
-                param_norm = float(p.data.float().norm(2))
-                ds_norm = float(p.ds_tensor.data.float().norm(2))
-
-                unflat_norm = [
-                    float(t.data.float().norm(2))
-                    for t in [unflat_fp16[j],
-                              unflat_fp32[j]]
-                ]
-                norm_list = [param_norm, ds_norm] + unflat_norm
-                print(f'Post-Step Norms {i} {param_id} = {norm_list}')
-
-    def unscale_and_clip_grads(self, sub_group_id, total_norm):
-        grad_groups_flat = [self.fp32_partitioned_groups_flat[sub_group_id].grad]
-
-        # compute combined scale factor for this group
-        combined_scale = self.loss_scale
-        if self.clip_grad > 0.:
-            # norm is in fact norm*scale
-            clip = ((total_norm / self.loss_scale) + 1e-6) / self.clip_grad
-            if clip > 1:
-                combined_scale = clip * self.loss_scale
-
-        for grad in grad_groups_flat:
-            if isinstance(grad, list):
-                sub_partitions = grad
-                for g in sub_partitions:
-                    g.data.mul_(1. / combined_scale)
-            else:
-                grad.data.mul_(1. / combined_scale)
-
-    def _check_overflow(self, partition_gradients=True):
-        self.overflow = self.has_overflow(partition_gradients)
-
-    # `params` is a list / generator of torch.Variable
-    def has_overflow_serial(self, params, is_grad_list=False):
-        for p in params:
-            if p.grad is not None and self._has_inf_or_nan(p.grad.data):
-                return True
-
-        return False
-
-    def has_overflow_partitioned_grads_serial(self):
-        for i in range(len(self.fp16_groups)):
-            for j, grad in enumerate(self.averaged_gradients[i]):
-                if grad is not None and self._has_inf_or_nan(grad.data, j):
-                    return True
-        return False
-
-    def has_overflow(self, partition_gradients=True):
-        if partition_gradients:
-            if self.overlap_comm:
-                self.local_overflow = self._has_inf_or_nan(self.gpu_sum)
-                self.gpu_sum = torch.zeros(1, dtype=torch.float).cuda()
-
-            overflow = self.local_overflow if self.offload_optimizer else self.has_overflow_partitioned_grads_serial(
-            )
-            #overflow = self.has_overflow_partitioned_grads_serial()
-            overflow_gpu = torch.cuda.ByteTensor([overflow])
-            torch.distributed.all_reduce(overflow_gpu,
-                                         op=torch.distributed.ReduceOp.MAX,
-                                         group=self.dp_process_group)
-
-        else:
-            params = []
-            for group in self.fp16_groups:
-                for param in group:
-                    params.append(param)
-
-            overflow = self.has_overflow_serial(params, is_grad_list=partition_gradients)
-            overflow_gpu = torch.cuda.ByteTensor([overflow])
-
-        # Since each model parallel GPU carries only part of the model,
-        # make sure overflow flag is synced across all the model parallel GPUs
-        self._model_parallel_all_reduce(tensor=overflow_gpu,
-                                        op=torch.distributed.ReduceOp.MAX)
-
-        overflow = overflow_gpu[0].item()
-        return bool(overflow)
-
-    # `x` is a torch.Tensor
-    @staticmethod
-    def _has_inf_or_nan(x, j=None):
-        try:
-            # if x is half, the .float() incurs an additional deep copy, but it's necessary if
-            # Pytorch's .sum() creates a one-element tensor of the same type as x
-            # (which is true for some recent version of pytorch).
-            cpu_sum = float(x.float().sum())
-            # More efficient version that can be used if .sum() returns a Python scalar
-            # cpu_sum = float(x.sum())
-        except RuntimeError as instance:
-            # We want to check if inst is actually an overflow exception.
-            # RuntimeError could come from a different error.
-            # If so, we still want the exception to propagate.
-            if "value cannot be converted" not in instance.args[0]:
-                raise
-            return True
-        else:
-            if cpu_sum == float('inf') or cpu_sum == -float('inf') or cpu_sum != cpu_sum:
-                return True
-            return False
-
-    def backward(self, loss, retain_graph=False):
-        """
-        :attr:`backward` performs the following steps:
-
-        1. fp32_loss = loss.float()
-        2. scaled_loss = fp32_loss*loss_scale
-        3. scaled_loss.backward(), which accumulates scaled gradients into the ``.grad`` attributes of the model's fp16 leaves
-        """
-        self.micro_step_id += 1
-        print_rank_0(
-            f"Total fully available parameters {self.param_coordinator.total_available_parameter_numel}"
-        )
-
-        if self.swap_optimizer:
-            self.optimizer_swapper.pre_backward()
-
-        see_memory_usage(f"Before backward", force=False)
-        if self.contiguous_gradients:
-            self.ipg_buffer = []
-            buf_0 = torch.empty(self.reduce_bucket_size,
-                                dtype=self.dtype,
-                                device=torch.cuda.current_device())
-            self.ipg_buffer.append(buf_0)
-
-            # Use double buffers to avoid data access conflict when overlap_comm is enabled.
-            if self.overlap_comm:
-                buf_1 = torch.empty(self.reduce_bucket_size,
-                                    dtype=self.dtype,
-                                    device=torch.cuda.current_device())
-                self.ipg_buffer.append(buf_1)
-            self.ipg_index = 0
-
-        self.loss_scaler.backward(loss.float(), retain_graph=retain_graph)
-        '''Partitioning Parameters that were not partitioned
-        Usually if parameters of modules whose input parameters do not require
-        grad computation do not trigger post call and will therefore will remain unpartitioned '''
-        self._partition_all_parameters()
-
-        if self.swap_optimizer:
-            self.optimizer_swapper.post_backward()
-
-    def _partition_all_parameters(self):
-        for name, param in self.module.named_parameters(recurse=True):
-            self.param_coordinator.release_and_reset_parameter(param)
-
-    def check_overflow(self, partition_gradients=True):
-        self._check_overflow(partition_gradients)
-
-    def _update_scale(self, has_overflow=False):
-        self.loss_scaler.update_scale(has_overflow)
-
-    # Promote state so it can be retrieved or set via "fp16_optimizer_instance.state"
-    def _get_state(self):
-        return self.optimizer.state
-
-    def _set_state(self, value):
-        self.optimizer.state = value
-
-    state = property(_get_state, _set_state)
-
-    # Promote param_groups so it can be retrieved or set via "fp16_optimizer_instance.param_groups"
-    # (for example, to adjust the learning rate)
-    def _get_param_groups(self):
-        return self.optimizer.param_groups
-
-    def _set_param_groups(self, value):
-        self.optimizer.param_groups = value
-
-    param_groups = property(_get_param_groups, _set_param_groups)
-
-    # Promote loss scale so it can be retrieved or set via "fp16_optimizer_instance.loss_scale"
-    def _get_loss_scale(self):
-        return self.loss_scaler.loss_scale
-
-    def _set_loss_scale(self, value):
-        self.loss_scaler.cur_scale = value
-
-    loss_scale = property(_get_loss_scale, _set_loss_scale)
-    cur_scale = property(_get_loss_scale, _set_loss_scale)
-
-    def _get_lean_tensors(self, padded_flattened_tensor, group_tensors, paddings):
-        # Remove paddings from flattened tensor
-        individual_tensors = self.unflatten(padded_flattened_tensor, group_tensors)
-        lean_lengths = [t.numel() - pad for t, pad in zip(group_tensors, paddings)]
-        lean_tensors = [t[:len] for t, len in zip(individual_tensors, lean_lengths)]
-        #logger.info(f'rank {dist.get_rank()}: lean_tensors = {[t.numel() for t in lean_tensors]}')
-        return lean_tensors
-
-    #TODO REVISIT this for stage 3
-    def get_lean_optimizer_state(self):
-        # Return optimizer states after removing paddings.
-        # This method assumes that each param group contains a single flattened tensor.
-        optimizer_groups_state = []
-
-        for i, group in enumerate(self.optimizer.param_groups):
-            p = group['params'][0]
-            lean_state = {}
-            for key, value in self.optimizer.state[p].items():
-                if torch.is_tensor(value):
-                    padded_lens = [t.numel() for t in self.fp16_partitioned_groups[i]]
-                    lean_state[key] = self._get_lean_tensors(
-                        value,
-                        self.fp16_partitioned_groups[i],
-                        self.groups_padding[i])
-                    lean_flat_len = sum([t.numel() for t in lean_state[key]])
-                else:
-                    lean_state[key] = value
-
-            optimizer_groups_state.append(lean_state)
-
-        return optimizer_groups_state
-
-    def get_groups_without_padding(self, groups_with_padding):
-        # Return group tensor after removing paddings added for alignment to DP world size.
-        groups_without_padding = []
-        for i, group in enumerate(groups_with_padding):
-            lean_group = self._get_lean_tensors(group,
-                                                self.fp16_partitioned_groups[i],
-                                                self.groups_padding[i])
-            groups_without_padding.append(lean_group)
-
-        return groups_without_padding
-
-    def _set_fp32_optimizer_param_groups(self):
-        for sub_group_id, _ in enumerate(self.fp16_groups):
-            param_group_id = self.sub_group_to_group_id[sub_group_id]
-            self.optimizer.param_groups[param_group_id]['params'].append(
-                self.fp32_partitioned_groups_flat[sub_group_id])
-
-    def _clear_fp32_optimizer_param_groups(self):
-        for param_group in self.optimizer.param_groups:
-            param_group['params'] = []
-
-    def _rigid_state_dict(self):
-        state_dict = {}
-        state_dict['zero_stage'] = ZERO_OPTIMIZATION_WEIGHTS
-        state_dict['loss_scaler'] = self.loss_scaler
-        state_dict['dynamic_loss_scale'] = self.dynamic_loss_scale
-        state_dict['overflow'] = self.overflow
-        state_dict['partition_count'] = self.partition_count
-
-        self._set_fp32_optimizer_param_groups()
-        state_dict['optimizer_state_dict'] = self.optimizer.state_dict()
-        state_dict['fp32_flat_groups'] = self.fp32_partitioned_groups_flat
-        self._clear_fp32_optimizer_param_groups()
-
-        return state_dict
-
-    def state_dict(self):
-        """
-        Returns a dict containing the current state of this :class:`FP16_Optimizer` instance.
-        This dict contains attributes of :class:`FP16_Optimizer`, as well as the state_dict
-        of the contained Pytorch optimizer.
-        Example::
-            checkpoint = {}
-            checkpoint['model'] = model.state_dict()
-            checkpoint['optimizer'] = optimizer.state_dict()
-            torch.save(checkpoint, "saved.pth")
-        """
-        if self.elastic_checkpoint:
-            raise NotImplementedError(
-                "ZeRO-3 does not yet support elastic checkpointing, please disable for now."
-            )
-
-        if self.swap_optimizer or self.params_in_nvme_and_cpu:
-            raise NotImplementedError(
-                "ZeRO-3 does not yet support checkpointing with NVMe offloading, please disable for now."
-            )
-
-        return self._rigid_state_dict()
-
-
-# Restore base optimizer fp32 weights from checkpoint by:
-# 1) Merging fp32 weights from checkpoints of all partitions
-# 2) Extracting fp32 weights for current partition from merged weights
-# 3) Using extracted weights to update base optimizer weights directly.
-
-    def _restore_from_fp32_weights(self, all_state_dict):
-
-        flat_local_partition = []
-        for i in range(len(self.fp32_partitioned_groups_flat)):
-            merged_partitions = [sd['fp32_groups'][i] for sd in all_state_dict]
-            flat_local_partition.append(self._get_flattened_partition(merged_partitions))
-
-        for current, saved in zip(self.fp32_partitioned_groups_flat, flat_local_partition):
-            current.data.copy_(saved.data)
-
-    # Restore base optimizer fp32 weights from ZeRO fp16 weights
-    def _restore_from_fp16_weights(self):
-        for fp16_partitions, fp32_partition in zip(self.fp16_partitioned_groups_flat, self.fp32_partitioned_groups_flat):
-            fp32_partition.data.copy_(fp16_partitions.data)
-
-    # Refresh the fp32 master params from the fp16 copies.
-    def refresh_fp32_params(self):
-        self._restore_from_fp16_weights()
-
-    # Extract flattened partition for current rank from all partitions
-    def _get_flattened_partition(self, all_partition_states):
-        partition_id = dist.get_rank(group=self.dp_process_group)
-        alignment = dist.get_world_size(group=self.dp_process_group)
-
-        param_partitions = [[] for _ in range(len(all_partition_states[0]))]
-        for i, partition in enumerate(all_partition_states):
-            for j, param in enumerate(partition):
-                param_partitions[j].append(param)
-
-        local_state_partitions = []
-        for param_index, param_slices in enumerate(param_partitions):
-            flattened_merged_tensor = self.flatten_dense_tensors_aligned(
-                param_slices,
-                alignment)
-            new_partitions = self.get_data_parallel_partitions(flattened_merged_tensor)
-            local_state_partitions.append(new_partitions[partition_id])
-
-        if torch.is_tensor(local_state_partitions[0]):
-            return self.flatten_dense_tensors_aligned(local_state_partitions, alignment)
-
-        # Assume non-tensor states are not partitioned and equal across ranks, so return first one
-        return local_state_partitions[0]
-
-    # Restore base optimizer state from checkpoint by
-    # 1) Merging optimizer state from checkpoints of all partitions
-    # 2) Extracting optimizer state for current partition from the merged state
-    # 3) Using the extracted value to directly update the base optimizer.
-    def _restore_base_optimizer_state(self, all_state_dict):
-        base_optimizer_group_states = []
-        for i in range(len(self.optimizer.param_groups)):
-            partition_states = {}
-            all_partition_group_states = [
-                sd['base_optimizer_state'][i] for sd in all_state_dict
-            ]
-            for key in all_partition_group_states[0].keys():
-                all_partition_states = [
-                    all_states[key] for all_states in all_partition_group_states
-                ]
-                partition_states[key] = self._get_flattened_partition(
-                    all_partition_states)
-            base_optimizer_group_states.append(partition_states)
-
-        for i, group in enumerate(self.optimizer.param_groups):
-            p = group['params'][0]
-            for key, saved in base_optimizer_group_states[i].items():
-                if torch.is_tensor(self.optimizer.state[p][key]):
-                    self.optimizer.state[p][key].data.copy_(saved.data)
-                else:
-                    self.optimizer.state[p][key] = saved
-
-    def _rigid_load_state_dict(self, state_dict, load_optimizer_states=True):
-        # I think it should actually be ok to reload the optimizer before the model.
-        self.loss_scaler = state_dict['loss_scaler']
-        self.dynamic_loss_scale = state_dict['dynamic_loss_scale']
-        self.overflow = state_dict['overflow']
-
-        if load_optimizer_states:
-            self._set_fp32_optimizer_param_groups()
-            self.optimizer.load_state_dict(state_dict['optimizer_state_dict'])
-            self._clear_fp32_optimizer_param_groups()
-
-        # restore fp32 partitions
-        for curr_param, saved_param in zip(self.fp32_partitioned_groups_flat, state_dict['fp32_flat_groups']):
-            curr_param.data.copy_(saved_param.data)
-
-        # restore fp16 partitions from fp32
-        for sub_group_id in range(len(self.fp32_partitioned_groups_flat)):
-            fp32_param = self.fp32_partitioned_groups_flat[sub_group_id]
-            fp16_param = self.fp16_partitioned_groups_flat[sub_group_id]
-            fp16_param.data.copy_(fp32_param.data)
-
-        # update fp16 unflattened params
-        for sub_group_id in range(len(self.fp16_partitioned_groups_flat)):
-            updated_params = self.unflatten(
-                self.fp16_partitioned_groups_flat[sub_group_id],
-                self.fp16_partitioned_groups[sub_group_id])
-
-            for partitioned_param, q in zip(self.fp16_partitioned_groups[sub_group_id], updated_params):
-                partitioned_param.data = q.data
-
-    # TODO: Support different/changing load/save DP degree.
-    def load_state_dict(self,
-                        state_dict_list,
-                        load_optimizer_states=True,
-                        load_from_fp32_weights=False):
-        r"""Loading a ZeRO checkpoint
-        Arguments:
-            state_dict_list: List of all saved ZeRO checkpoints, one for each saved partition.
-                Note that the number of saved partitions may differ from number of loading partitions to support
-                changing GPU count, specifically DP world size, between saving and loading checkpoints.
-            load_optimizer_states: Boolean indicating whether or not to load base optimizer states
-            load_from_fp32_weights: Boolean indicating whether to initialize fp32 master weights from fp32
-            copies in checkpoints (no precision loss) or from model's fp16 copies (with precision loss).
-        """
-        """
-        Loads a state_dict created by an earlier call to state_dict().
-        If ``fp16_optimizer_instance`` was constructed from some ``init_optimizer``,
-        whose parameters in turn came from ``model``, it is expected that the user
-        will call ``model.load_state_dict()`` before
-        ``fp16_optimizer_instance.load_state_dict()`` is called.
-        Example::
-            model = torch.nn.Linear(D_in, D_out).cuda().half()
-            optimizer = torch.optim.SGD(model.parameters(), lr=1e-3)
-            optimizer = FP16_Optimizer(optimizer, static_loss_scale = 128.0)
-            ...
-            checkpoint = torch.load("saved.pth")
-            model.load_state_dict(checkpoint['model'])
-            optimizer.load_state_dict(checkpoint['optimizer'])
-        """
-
-        if self.elastic_checkpoint:
-            raise NotImplementedError(
-                "ZeRO-3 does not yet support elastic checkpointing, please disable for now."
-            )
-
-        if self.swap_optimizer or self.params_in_nvme_and_cpu:
-            raise NotImplementedError(
-                "ZeRO-3 does not yet support checkpointing with NVMe offloading, please disable for now."
-            )
-
-        self._rigid_load_state_dict(
-            state_dict_list[dist.get_rank(group=self.dp_process_group)],
-            load_optimizer_states=load_optimizer_states)
-
-        if len(self.persistent_parameters) > 0:
-            self.persistent_parameters[0].partition(self.persistent_parameters)
-            self.persistent_parameters[0].all_gather(self.persistent_parameters)
-
-    def save_checkpoint_prologue(self):
-        self._partition_all_parameters()
-
-    def save_checkpoint_epilogue(self):
-        if len(self.persistent_parameters) > 0:
-            self.persistent_parameters[0].all_gather(self.persistent_parameters)
-
-
-def _handle_overflow(cpu_sum, x, i):
-    import math
-    rank = torch.distributed.get_rank()
-    if rank == 0:
-        t_i = -1
-        for v_i, v in enumerate(x.data.contiguous().view(-1)):
-            if not math.isfinite(float(v)):
-                t_i = v_i
-                break
-        logger.info(
-            f"rank {rank} detected overflow {cpu_sum} in tensor {i}:{t_i} shape {x.shape}"
-        )
-
-
-def estimate_zero3_model_states_mem_needs(total_params,
-                                          largest_layer_params,
-                                          num_gpus_per_node=1,
-                                          num_nodes=1,
-                                          cpu_offload=True,
-                                          cpu_offload_params=True,
-                                          zero_init=True,
-                                          additional_buffer_factor=1.5):
-
-    total_gpus = num_nodes * num_gpus_per_node
-    gpus_factor = 1 / num_nodes
-    largest_layer_memory = (4 * largest_layer_params)
-
-    if cpu_offload:
-        if cpu_offload_params:
-            gpu_mem = largest_layer_memory
-
-            if zero_init:
-                cpu_mem = total_params * 18 * gpus_factor * additional_buffer_factor
-            else:
-                cpu_mem = total_params * max(4 * num_gpus_per_node,
-                                             18 * gpus_factor) * additional_buffer_factor
-
-        else:
-            gpu_mem = largest_layer_memory + int(2 * total_params / total_gpus)
-
-            if zero_init:
-                cpu_mem = total_params * 16 * gpus_factor * additional_buffer_factor
-            else:
-                cpu_mem = total_params * max(4 * num_gpus_per_node,
-                                             16 * gpus_factor) * additional_buffer_factor
-    else:
-        gpu_mem = largest_layer_memory + int(18 * total_params / total_gpus)
-        if zero_init:
-            cpu_mem = largest_layer_params * 4 * num_gpus_per_node * additional_buffer_factor
-        else:
-            cpu_mem = total_params * 4 * num_gpus_per_node * additional_buffer_factor
-
-    return int(cpu_mem), int(gpu_mem), largest_layer_memory
-
-
-def model_to_params(model):
-    # shared params calculated only once
-    total_params = sum(
-        dict((p.data_ptr(),
-              p.numel()) for p in model.parameters()).values())
-
-    largest_layer_params = 0
-    for m in model.modules():
-        # assuming no shared params within a single layer
-        layer_params = sum(p.numel() for p in m.parameters(recurse=False))
-        largest_layer_params = max(largest_layer_params, layer_params)
-
-    return total_params, largest_layer_params
-
-
-import math
-
-
-def estimate_zero3_model_states_mem_needs_all_live(model,
-                                                   num_gpus_per_node=1,
-                                                   num_nodes=1,
-                                                   additional_buffer_factor=1.5):
-    """
-    Print out estimates on memory usage requirements for ZeRO 3 params, optim states and gradients
-    for a given ``model`` and hardware setup.
-
-    If you have an actual model object, use this function and everything will be derived
-    automatically.
-
-    If it's a hypothetical model, use ``estimate_zero3_model_states_mem_needs_all_cold`` where you have to pass
-    the ``total_params`` and ``largest_layer_params`` explicitly.
-
-    Args:
-        - ``model``: ``nn.Module`` object
-        - ``num_gpus_per_node``: how many gpus per node (defaults to 1)
-        - ``num_nodes``: how many nodes (defaults to 1),
-        - ``additional_buffer_factor``: estimation factor (defaults to 1.5):
-
-    """
-
-    total_params, largest_layer_params = model_to_params(model)
-
-    estimate_zero3_model_states_mem_needs_all_cold(
-        total_params=total_params,
-        largest_layer_params=largest_layer_params,
-        num_gpus_per_node=num_gpus_per_node,
-        num_nodes=num_nodes,
-        additional_buffer_factor=additional_buffer_factor)
-
-
-def estimate_zero3_model_states_mem_needs_all_cold(total_params,
-                                                   largest_layer_params,
-                                                   num_gpus_per_node=1,
-                                                   num_nodes=1,
-                                                   additional_buffer_factor=1.5):
-    """
-    Print out estimates on memory usage requirements for ZeRO 3 params, optim states and gradients
-    for a given ``model`` and hardware setup.
-
-    If it's a hypothetical model, use this function where you have to pass
-    the ``total_params`` and ``largest_layer_params`` explicitly.
-
-    If you have an actual model object, use ``estimate_zero3_model_states_mem_needs_all_live`` and everything
-    will be derived automatically.
-
-    Args:
-        - ``total_params``: total  model params
-        - ``largest_layer_params``: largest layer's params
-        - ``num_gpus_per_node``: how many gpus per node (defaults to 1)
-        - ``num_nodes``: how many nodes (defaults to 1),
-        - ``additional_buffer_factor``: estimation factor (defaults to 1.5):
-
-    """
-    def format_options(cpu_offload, cpu_offload_params, zero_init):
-        enabled = []
-        enabled.append(f"cpu_offload={1 if cpu_offload else 0}")
-        enabled.append(f"cpu_offload_params={1 if cpu_offload_params else 0}")
-        enabled.append(f"zero_init={1 if zero_init else 0}")
-        return ", ".join(enabled)
-
-    nodes_str = "nodes" if num_nodes > 1 else "node"
-    gpus_str = "GPUs" if num_gpus_per_node > 1 else "GPU"
-    print(
-        "Estimated memory needed for params, optim states and gradients for a:\n"
-        f"HW: Setup with {num_nodes} {nodes_str}, {num_gpus_per_node} {gpus_str} per node.\n"
-        f"SW: Model with {int(total_params/1e6)}M total params, {int(largest_layer_params/1e6)}M largest layer params."
-    )
-    print("  per CPU  |  per GPU |   Options")
-    for cpu_offload in [True, False]:
-        for cpu_offload_params in [True, False]:
-            if not cpu_offload and cpu_offload_params:
-                continue
-            for zero_init in [True, False]:
-                cpu_mem, gpu_mem, largest_layer_memory = estimate_zero3_model_states_mem_needs(
-                    total_params=total_params,
-                    largest_layer_params=largest_layer_params,
-                    num_gpus_per_node=num_gpus_per_node,
-                    num_nodes=num_nodes,
-                    cpu_offload=cpu_offload,
-                    cpu_offload_params=cpu_offload_params,
-                    zero_init=zero_init,
-                    additional_buffer_factor=additional_buffer_factor
-                )
-
-                options_str = format_options(cpu_offload=cpu_offload,
-                                             cpu_offload_params=cpu_offload_params,
-                                             zero_init=zero_init)
-                print(
-                    f" {cpu_mem/2**30:7.2f}GB | {gpu_mem/2**30:6.2f}GB | {options_str}")
+"""
+"Copyright 2020 The Microsoft DeepSpeed Team.
+Licensed under the MIT license.
+"""
+
+import sys
+import os
+from collections import defaultdict, OrderedDict
+import itertools
+import torch
+from torch.distributed.distributed_c10d import _get_global_rank
+import torch.distributed as dist
+import math
+from torch._six import inf
+from torch.autograd import Variable
+
+from deepspeed.utils.logging import logger
+from deepspeed.runtime.fp16.loss_scaler import LossScaler, DynamicLossScaler
+from deepspeed.runtime.utils import get_global_norm, see_memory_usage, is_model_parallel_parameter
+from deepspeed.runtime.zero.partition_parameters import *
+from deepspeed.runtime.zero.partition_parameters import _init_external_params
+from deepspeed.runtime.zero.constants import ZERO_OPTIMIZATION_WEIGHTS
+from deepspeed.ops.adam import DeepSpeedCPUAdam
+from deepspeed.ops.op_builder import UtilsBuilder
+from deepspeed.runtime.zero.offload_constants import *
+from deepspeed.runtime.swap_tensor.partitioned_param_swapper import PartitionedParamStatus
+from deepspeed.runtime.swap_tensor.partitioned_optimizer_swapper import PartitionedOptimizerSwapper
+from deepspeed.runtime.swap_tensor.pipelined_optimizer_swapper import PipelinedOptimizerSwapper
+
+# Toggle this to true to enable correctness test
+# with gradient partitioning and without
+pg_correctness_test = False
+
+FWD_MODULE_STACK = list()
+from deepspeed.utils.debug import debug_module2name_id, debug_param2name_id, debug_param2name_id_numel, debug_param2name_id_shape_device, debug_module2name_class, printflock, log_rank_file
+
+
+def print_rank_0(message, debug=False, force=False):
+    rank = torch.distributed.get_rank()
+    if rank == 0 and (debug or force):
+        print(message)
+    # other variations
+    # - print for all ranks w/o interleaving
+    # printflock(f"[{rank}] {message}")
+    # - print to log file per rank
+    # log_rank_file(rank, message)
+
+
+def input(msg):
+    return
+
+
+def split_half_float_double(tensors):
+    dtypes = [
+        "torch.cuda.HalfTensor",
+        "torch.cuda.FloatTensor",
+        "torch.cuda.DoubleTensor"
+    ]
+    buckets = []
+    for i, dtype in enumerate(dtypes):
+        bucket = [t for t in tensors if t.type() == dtype]
+        if bucket:
+            buckets.append(bucket)
+    return buckets
+
+
+def isclose(a, b, rtol=1e-09, atol=0.0):
+    return abs(a - b) <= max(rtol * max(abs(a), abs(b)), atol)
+
+
+def lcm(x, y):
+    from fractions import gcd  # or can import gcd from `math` in Python 3
+    return x * y // gcd(x, y)
+
+
+def move_to_cpu(tensor_list):
+    for tensor in tensor_list:
+        tensor.data = tensor.data.cpu()
+
+
+def get_all_parameters(sub_module, recurse=False):
+    return itertools.chain(sub_module.named_parameters(recurse=recurse),
+                           sub_module.ds_external_parameters())
+
+
+#apply torch.autograd.Function that calls a backward_function to tensors in output
+def _apply_to_tensors_only(module, functional, backward_function, outputs):
+    if type(outputs) is tuple:
+        touched_outputs = []
+        for output in outputs:
+            touched_output = _apply_to_tensors_only(module,
+                                                    functional,
+                                                    backward_function,
+                                                    output)
+            touched_outputs.append(touched_output)
+        return tuple(touched_outputs)
+    elif type(outputs) is torch.Tensor:
+        return functional.apply(module, backward_function, outputs)
+    else:
+        return outputs
+
+
+#for each tensor in outputs run the forward_function and register backward_function as hook
+def _apply_forward_and_backward_to_tensors_only(module,
+                                                forward_function,
+                                                backward_function,
+                                                outputs):
+    if type(outputs) is tuple:
+        touched_outputs = []
+        for output in outputs:
+            touched_output = _apply_forward_and_backward_to_tensors_only(
+                module,
+                forward_function,
+                backward_function,
+                output)
+            touched_outputs.append(touched_output)
+        return tuple(touched_outputs)
+    elif type(outputs) is torch.Tensor:
+        forward_function(outputs)
+        if outputs.requires_grad:
+            outputs.register_hook(backward_function)
+        return outputs
+    else:
+        return outputs
+
+
+class ZeROOrderedDict(OrderedDict):
+    def __init__(self, parent_module, *args, **kwargs):
+        """A replacement for ``collections.OrderedDict`` to detect external ZeRO params.
+
+        Args:
+            parent_module (``collections.OrderedDict``): the collection to replace
+        """
+
+        super().__init__(*args, **kwargs)
+        self._parent_module = parent_module
+        self._in_forward = False
+
+    def __getitem__(self, key):
+        param = super().__getitem__(key)
+
+        # Params can be registered as None (e.g., bias)
+        if param is None:
+            return param
+
+        if param.ds_status == ZeroParamStatus.NOT_AVAILABLE:
+            if self._parent_module._parameters._in_forward:
+                print_rank_0(f'Registering external parameter from getter {key}',
+                             force=False)
+                register_external_parameter(FWD_MODULE_STACK[-1], param)
+                param.all_gather()
+
+        return param
+
+
+def _inject_parameters(module, cls):
+    for module in module.modules():
+        if cls == ZeROOrderedDict:
+            new_param = cls(parent_module=module)
+        else:
+            new_param = cls()
+
+        for key, param in module._parameters.items():
+            new_param[key] = param
+        module._parameters = new_param
+
+
+# TODO Needs to be implemented
+class PrefetchCoordinator(object):
+    def __init__(self):
+        # step_id keeps track of the number of sub-modules invoked so far
+        # the step_id is tracking forward and backward sequence of sub-modules
+        self.step_id = 0
+
+        # stores the sequence of sub modules in forward+backward pass
+        self.sub_module_trace = []
+
+        # maps sub_module id to submodule objects
+        self.id_to_sub_module_map = {}
+
+        # stores the total number of parameters in each sub_module
+        self.id_to_sub_module_size_map = {}
+
+        self.trace_completed = False
+
+        self.most_recent_sub_module_step = {}
+
+        # reuse distances
+        self.reuse_numel_for_step_id = {}
+
+    def record_trace(self, sub_module):
+        if not self.trace_completed:
+            self.sub_module_trace.append(sub_module.id)
+            self.id_to_sub_module_map[sub_module.id] = sub_module
+
+    def print_trace(self):
+        print_rank_0(
+            f"The module trace is : {[self.id_to_sub_module_map[module_id].id for module_id in self.sub_module_trace]}"
+        )
+
+    def increment_step(self, sub_module):
+        self.most_recent_sub_module_step[sub_module.id] = self.step_id
+        self.step_id += 1
+
+    def reset_step(self):
+        self.step_id = 0
+
+    # returns the next numel parameters that will be used next but are not available or inflight
+    def get_params_to_prefetch(self, sub_module, numel=2000000):
+
+        # numel_in_sub_module = 0
+        # for name, param in sub_module.named_parameters(recurse=False):
+        #     numel_in_sub_module += param.ds_numel
+
+        # #if numel_in_sub_module < (numel // 2):
+        #    return []
+
+        # tracing failed. The sub_module passed at the step_id must match with the sub_module during tracing
+        if sub_module.id != self.sub_module_trace[self.step_id]:
+            print_rank_0(
+                f"Tracing failed. Prefetching is disabled at sub-module: {debug_module2name_id(sub_module)}"
+            )
+            return []
+
+        params_to_prefetch = []
+        total_numel_to_prefetch = 0
+
+        for i in range(self.step_id, len(self.sub_module_trace)):
+            module_id = self.sub_module_trace[i]
+            for _, param in get_all_parameters(self.id_to_sub_module_map[module_id]):
+                if param.ds_status is ZeroParamStatus.NOT_AVAILABLE and (
+                        param.ds_id not in [p.ds_id for p in params_to_prefetch]):
+                    params_to_prefetch.append(param)
+                    total_numel_to_prefetch += param.ds_numel
+                    #print_rank_0(f"Total numel to prefetch: {total_numel_to_prefetch}. Param: {param.ds_shape} and numel {param.ds_numel}, numel limit {numel}")
+                    if total_numel_to_prefetch >= numel:  # and total_numel_to_prefetch > (numel_in_sub_module // 2):
+                        return params_to_prefetch
+
+        return params_to_prefetch
+
+    # checks if this sub_module will be used again and if so then returns the number of elements
+    # in the parameters used between this sub_module and the reuse of this sub_module
+    def get_reuse_distance_in_numel(self, sub_module, sub_module_step_id=None):
+        #assert is_forward is not None, "is_forward must be set to True for Forward Propagation and False for backward Propagation"
+        is_there_reuse = False
+        reuse_distance_in_numel = 1000000000000
+
+        # set the appropriate trace
+        trace = self.sub_module_trace
+        total_steps = len(trace)
+        if sub_module_step_id is None:
+            sub_module_step_id = self.most_recent_sub_module_step[sub_module.id]
+
+        # tracing failed. The sub_module passed at the step_id must match with the sub_module during tracing
+        if sub_module.id != trace[sub_module_step_id]:
+            print_rank_0(
+                f"Tracing failed. Cannot tell if the sub_module: {sub_module.id} is reused"
+            )
+            return reuse_distance_in_numel
+
+        # return cached value
+        if sub_module_step_id in self.reuse_numel_for_step_id:
+            return self.reuse_numel_for_step_id[sub_module_step_id]
+
+        start_step = self.step_id
+        print_rank_0(f"Step id is {self.step_id} ")
+        for step_id in range(start_step, total_steps):
+            print_rank_0(f"Trace id {trace[step_id]} and sub_module id {sub_module.id}")
+            if sub_module.id == trace[step_id]:
+                end_step = step_id
+
+                is_there_reuse = True
+                reuse_distance_in_numel = self._distance_in_numel(
+                    start_step,
+                    end_step,
+                    trace)
+                break
+
+        self.reuse_numel_for_step_id[sub_module_step_id] = reuse_distance_in_numel
+
+        return reuse_distance_in_numel
+
+    def _distance_in_numel(self, start_step, end_step, trace):
+        distance_in_numel = 0
+        for step_id in range(start_step, end_step):
+            module_id = trace[step_id]
+            for _, param in self.id_to_sub_module_map[module_id].named_parameters(recurse=False):
+                distance_in_numel += param.ds_numel
+            for _, param in self.id_to_sub_module_map[module_id].ds_external_parameters():
+                distance_in_numel += param.ds_numel
+        return distance_in_numel
+
+
+class PartitionedParameterCoordinator(object):
+    def __init__(self,
+                 comm_stream=None,
+                 max_reuse_distance_in_numel=500000000,
+                 max_available_parameters_in_numel=700000000):
+
+        self.in_flight_handles = []
+        self.params_in_flight = []
+        self.comm_stream = comm_stream if comm_stream is not None else torch.cuda.current_stream(
+        )
+        self.prefetch_coordinator = PrefetchCoordinator()
+        self.hierarchy = 0
+
+        self.total_available_parameter_numel = 0
+        self.max_available_parameters_in_numel = max_available_parameters_in_numel
+
+        # max distance between two use of the module beyond which module is released
+        self.max_reuse_distance_in_numel = max_reuse_distance_in_numel
+
+    def _increment_available_parameter_numel(self, increment):
+        self.total_available_parameter_numel += increment
+
+    def _decrement_available_parameter_numel(self, decrement):
+        self.total_available_parameter_numel -= decrement
+
+    '''-----------------------Tracing and Prefetching ---------------'''
+
+    def record_trace(self, sub_module):
+        self.prefetch_coordinator.record_trace(sub_module)
+
+    def finish_tracing(self, print_trace=False):
+        self.prefetch_coordinator.trace_completed = True
+
+        if print_trace:
+            self.prefetch_coordinator.print_trace()
+
+    #swap in parameter partitions from nvme for those parameters that will be used
+    # after the ones that are already being prefetched into full parameters
+    def _prefetch_nvme_param_partitions(self, sub_module, params_in_flight):
+        numel_in_flight = sum([param.ds_tensor.ds_numel for param in params_in_flight])
+        upcoming_param_list = self.prefetch_coordinator.get_params_to_prefetch(
+            sub_module,
+            numel=2 * numel_in_flight)
+        swap_in_params = []
+        for param in upcoming_param_list:
+            if len(swap_in_params) >= param.nvme_swapper.available_swap_in_buffers():
+                break
+            if param.ds_tensor.status == PartitionedParamStatus.NOT_AVAILABLE:
+                swap_in_params.append(param)
+
+        if len(swap_in_params) > 0:
+            swap_in_params[0].nvme_swapper.swap_in(swap_in_params, async_op=True)
+
+    # Pre fetches the parameters for sub_modules that comes after
+    #  the current sub_module. This call is asynchronous
+    def prefetch_next_sub_modules(self, sub_module, numel=5000000, nvme=False):
+
+        params_to_prefetch = []
+        if not self.prefetch_coordinator.trace_completed:
+            return params_to_prefetch
+
+        # prefetch if there is no current prefetching in flight
+        if not self.in_flight_handles and self.total_available_parameter_numel < self.max_available_parameters_in_numel:
+            params_to_prefetch = self.prefetch_coordinator.get_params_to_prefetch(
+                sub_module,
+                numel=numel)
+
+            self._all_gather(params_to_prefetch, async_op=True)
+            for param in params_to_prefetch:
+                param.ds_status = ZeroParamStatus.INFLIGHT
+
+                # keeping track of number of elements consumed by available parameters
+                self._increment_available_parameter_numel(param.ds_numel)
+
+            if nvme:
+                self._prefetch_nvme_param_partitions(sub_module, params_to_prefetch)
+
+        self._print_prefetch_elements_info(sub_module, params_to_prefetch)
+        print_rank_0(
+            f"{'--' * self.hierarchy}--PreFetching parameters {[param.ds_id for param in params_to_prefetch]} and available {self.total_available_parameter_numel}, max limit {self.max_available_parameters_in_numel}",
+            force=False)
+
+    def _print_prefetch_elements_info(self, sub_module, params_to_prefetch):
+        sub_module_numel = 0.0
+        for name, param in sub_module.named_parameters(recurse=False):
+            sub_module_numel += param.ds_numel
+        numel_being_prefetched = 0
+        for param in params_to_prefetch:
+            numel_being_prefetched = param.ds_numel
+        print_rank_0(
+            f"{'--' * self.hierarchy}--PreFetching  {numel_being_prefetched} numels and number of numel in the next sub module is {sub_module_numel}",
+            force=False)
+
+    def increment_step(self, sub_module):
+        self.prefetch_coordinator.increment_step(sub_module)
+
+    def reset_step(self):
+        self.prefetch_coordinator.reset_step()
+
+    '''----------------------------------------------------------------------'''
+
+    # Fetches the parameters in the sub_module
+    # This call is blocking
+    def fetch_sub_module(self, sub_module):
+        partitioned_params = []
+        params_in_flight = False
+        print_rank_0(
+            f"{'--' * self.hierarchy}Fetching params in module {debug_module2name_class(sub_module)}"
+        )
+        params_to_fetch = [
+            param for _,
+            param in sub_module.named_parameters(recurse=False)
+        ]
+        # print([n for n,p in sub_module.named_parameters(recurse=False)])
+
+        if hasattr(sub_module, 'ds_external_parameters'):
+            print_rank_0(
+                f"{'--' * self.hierarchy}--Fetching external parameters {sub_module.ds_external_parameters()}"
+            )
+            params_to_fetch += [
+                param for _,
+                param in sub_module.ds_external_parameters()
+            ]
+        # for _, param in sub_module.named_parameters(recurse=False):
+        for param in params_to_fetch:
+            param.ds_active_sub_modules += 1
+            print_rank_0(
+                f"{'--' * self.hierarchy}--Fetching parameters {debug_param2name_id_shape(param)} with active sub modules {param.ds_active_sub_modules}"
+            )
+
+            if param.ds_status == ZeroParamStatus.AVAILABLE:
+                print_rank_0(
+                    f"{'--' * self.hierarchy}--Parameter {debug_param2name_id(param)} is already available"
+                )
+
+            if param.ds_status == ZeroParamStatus.NOT_AVAILABLE:
+                print_rank_0(
+                    f"{'--' * self.hierarchy}--Parameter {debug_param2name_id(param)} is being fetched"
+                )
+                partitioned_params.append(param)
+
+                # keeping track of number of elements consumed by available parameters
+                self._increment_available_parameter_numel(param.ds_numel)
+                print_rank_0(f"Incrementing with parameter id {param.ds_id}")
+
+            if param.ds_status == ZeroParamStatus.INFLIGHT:
+                params_in_flight = True
+                print_rank_0(
+                    f"{'--' * self.hierarchy}--Parameters {debug_param2name_id(param)} is already in flight (prefetched)"
+                )
+        self.hierarchy += 1
+
+        # parameters are partitioned and need to be allgathered
+        self._all_gather(partitioned_params, async_op=True)
+
+        # parameters are inflight and communication needs to be completed
+        if partitioned_params or params_in_flight:
+            self._synchronize_communication()
+
+        for _, param in sub_module.named_parameters(recurse=False):
+            param.ds_status = ZeroParamStatus.AVAILABLE
+            print_rank_0(
+                f"Param {debug_param2name_id_shape_device(param)} norm={param.norm()}",
+                force=False)
+        #print_rank_0(f"After fetching (id, shape, device): {[(param.ds_id, param.shape, param.device) for param in sub_module.named_parameters(recurse=False)]}")
+
+    def release_sub_module(self, sub_module):
+        self.hierarchy -= 1
+        print_rank_0(
+            f"{'--' * self.hierarchy}Releasing params in module {debug_module2name_class(sub_module)}"
+        )
+        params_to_release = [
+            param for _,
+            param in sub_module.named_parameters(recurse=False)
+        ]
+
+        if hasattr(sub_module, 'ds_external_parameters'):
+            #print_rank_0(f"Releasing external parameters {sub_module.ds_external_parameters()}")
+            params_to_release += [
+                param for _,
+                param in sub_module.ds_external_parameters()
+            ]
+
+        # for _, param in sub_module.named_parameters(recurse=False):
+        for param in params_to_release:
+            param.ds_active_sub_modules -= 1
+            if not param.ds_active_sub_modules and not self._keep_for_later(
+                    sub_module) and not param.ds_persist:
+                print_rank_0(
+                    f"{'--' * self.hierarchy}--Releasing parameter {debug_param2name_id_numel(param)} active sub modules {param.ds_active_sub_modules} and keep for later {self._keep_for_later(sub_module)}",
+                    force=False)
+
+                # Keeping track of number of elements that are consumed by available parameters
+                self._decrement_available_parameter_numel(param.ds_numel)
+                see_memory_usage(
+                    f"Before releasing param {debug_param2name_id_numel(param)}",
+                    force=False)
+                param.partition(hierarchy=self.hierarchy)
+                see_memory_usage(
+                    f"After releasing param {debug_param2name_id_numel(param)}",
+                    force=False)
+
+                param.ds_status = ZeroParamStatus.NOT_AVAILABLE
+            else:
+
+                print_rank_0(
+                    f"{'--' * self.hierarchy}--Did not release param {debug_param2name_id_numel(param)} with active sub modules {param.ds_active_sub_modules}, keep for later={self._keep_for_later(sub_module)} and persistence={param.ds_persist}",
+                    force=False)
+
+    def release_and_reset_parameter(self, param):
+        param.ds_active_sub_modules = 0
+        if param.ds_status == ZeroParamStatus.AVAILABLE:
+            print_rank_0(
+                f"Releasing unpartitioned param {debug_param2name_id_numel(param)} active sub-modules {param.ds_active_sub_modules} and persistence {param.ds_persist}"
+            )
+            self._decrement_available_parameter_numel(param.ds_numel)
+            param.partition()
+
+    def _keep_for_later(self, sub_module):
+        if not self.prefetch_coordinator.trace_completed:
+            return False
+        if self.max_reuse_distance_in_numel == 0:
+            return False
+        reuse_distance_in_numel = self.prefetch_coordinator.get_reuse_distance_in_numel(
+            sub_module)
+        #print_rank_0(f"Reuse distance and numel for sub_module id {sub_module.id} is {reuse_distance_in_numel}")
+        return reuse_distance_in_numel < self.max_reuse_distance_in_numel
+
+    def _all_gather(self, partitioned_params, async_op=False):
+        with torch.cuda.stream(self.comm_stream):
+            handles = partitioned_params[0].all_gather(
+                param_list=partitioned_params,
+                async_op=async_op,
+                hierarchy=self.hierarchy) if partitioned_params else None
+
+        if handles is not None:
+            self.in_flight_handles.extend(handles)
+            self.params_in_flight.extend(partitioned_params)
+
+    def _synchronize_communication(self, synchronize_streams=True):
+        assert len(self.params_in_flight) == len(self.in_flight_handles)
+        for handle, param in zip(self.in_flight_handles, self.params_in_flight):
+            if handle is not None:
+                with torch.cuda.stream(self.comm_stream):
+                    handle.wait()
+            param.ds_status = ZeroParamStatus.AVAILABLE
+        self.comm_stream.synchronize()
+        torch.cuda.synchronize() if synchronize_streams else None
+        self.in_flight_handles = []
+        self.params_in_flight = []
+
+
+class PreBackwardFunction(torch.autograd.Function):
+    @staticmethod
+    def forward(ctx, module, pre_backward_function, outputs):
+        ctx.module = module
+        ctx.pre_backward_function = pre_backward_function
+        if not hasattr(module, "applied_pre_backward_ref_cnt"):
+            module.applied_pre_backward_ref_cnt = 0
+        module.applied_pre_backward_ref_cnt += 1
+        #print(f"After Forward: {ctx.module.__class__.__name__}")
+        outputs = outputs.detach()
+        return outputs
+
+    @staticmethod
+    def backward(ctx, *args):
+        #print(f"Before Backward: {ctx.module.__class__.__name__}")
+        ctx.pre_backward_function(ctx.module)
+        return (None, None) + args
+
+
+class PostBackwardFunction(torch.autograd.Function):
+    @staticmethod
+    def forward(ctx, module, pre_backward_function, output):
+        ctx.module = module
+        if output.requires_grad:
+            #TODO SOME TIMES post backward does not seem to be triggered debug in detail
+            #Should only cause increase in memory not correctness issue
+            #if output.grad_fn.__class__.__name__ == 'ViewBackward':
+            #    ctx.view=True
+            #    print(f"Warning view tensor for input to module : {module.__class__.__name__}. Backward hooks may not trigger properly")
+            #assert len(module.parameters(recurse=False)), "The input tensor to the module is a view, and autograd Function or register_hook is not triggered with view tensors."
+            #if module.ds_grads_remaining == 0:
+            #    print(f"Before Forward: {ctx.module.__class__.__name__}")
+            module.ds_grads_remaining += 1
+            ctx.pre_backward_function = pre_backward_function
+        output = output.detach()
+        return output
+
+    @staticmethod
+    def backward(ctx, *args):
+        ctx.module.ds_grads_remaining = ctx.module.ds_grads_remaining - 1
+        if ctx.module.ds_grads_remaining == 0:
+            ctx.pre_backward_function(ctx.module)
+            #print(f"After Backward: {ctx.module.__class__.__name__}")
+        return (None, None) + args
+
+
+INITIAL_MICRO_STEP_ID = -1
+
+
+class FP16_DeepSpeedZeroOptimizer_Stage3(object):
+    """
+    DeepSpeedZeroOptimizer designed to reduce the memory footprint
+    required for training large deep learning models.
+
+    For more details please see ZeRO: Memory Optimization Towards Training A Trillion Parameter Models
+    https://arxiv.org/abs/1910.02054
+
+    For usage examples, refer to TODO: DeepSpeed Tutorial
+
+    """
+    def __init__(self,
+                 module,
+                 init_optimizer,
+                 timers,
+                 static_loss_scale=1.0,
+                 dynamic_loss_scale=False,
+                 dynamic_loss_args=None,
+                 verbose=True,
+                 contiguous_gradients=True,
+                 reduce_bucket_size=500000000,
+                 prefetch_bucket_size=50000000,
+                 max_reuse_distance=1000000000,
+                 max_live_parameters=1000000000,
+                 param_persistence_threshold=100000,
+                 dp_process_group=None,
+                 reduce_scatter=True,
+                 overlap_comm=False,
+                 offload_optimizer_config=None,
+                 offload_param_config=None,
+                 sub_group_size=1000000000000,
+                 mpu=None,
+                 clip_grad=0.0,
+                 allreduce_always_fp32=False,
+                 postscale_gradients=True,
+                 gradient_predivide_factor=1.0,
+                 gradient_accumulation_steps=1,
+                 elastic_checkpoint=False,
+                 aio_config=None):
+
+        see_memory_usage("Stage 3 initialize beginning", force=False)
+
+        if dist.get_rank() == 0:
+            logger.info(f"Reduce bucket size {reduce_bucket_size}")
+            logger.info(f"Allgather bucket size {prefetch_bucket_size}")
+        # The fused optimizer does all the work. We need this layer for two reason:
+        # 1. maintain same user API from apex.fp16_utils
+        # 2. keep common stuff here in case we need to add ne552w fused optimizer later
+
+        # differences from apex.fp16_utils:
+        # - assume all model params in fp16
+        # - assume all params requires grad
+        # - flat by groups, not keeping state. TODO: remove state explicitly?
+        # - master gard and unflat master weight never exist. TODO: a way to save out unflat master?
+        if not torch.cuda.is_available:
+            raise SystemError("Cannot use fp16 without CUDA.")
+        self.optimizer = init_optimizer
+
+        # Load pre-built or JIT compile (un)flatten ops
+        util_ops = UtilsBuilder().load()
+        self.flatten = util_ops.flatten
+        self.unflatten = util_ops.unflatten
+        self.dtype = self.optimizer.param_groups[0]['params'][0].dtype
+        self._global_grad_norm = 0.
+
+        if not all(is_zero_param(p) for p in module.parameters()):
+            group = None
+            if mpu:
+                group = mpu.get_data_parallel_group()
+            Init(module=module, data_parallel_group=group, dtype=self.dtype)
+
+        for m in module.modules():
+            _init_external_params(m)
+
+        self.module = module
+        self.elastic_checkpoint = elastic_checkpoint
+        self.overlap_comm = overlap_comm
+
+        # Replace ._parameters with a new class to enable auto-registration of
+        # external parameters
+        _inject_parameters(module, ZeROOrderedDict)
+
+        if self.overlap_comm:
+            self.gpu_sum = torch.zeros(1, dtype=torch.float).cuda()
+
+        ###################### offload optimizer setup ##################################
+        self.optimizer_swapper = None
+        self.swap_optimizer = False
+
+        self.offload_optimizer = False
+        self.offload_optimizer_pin_memory = False
+        self.offload_optimizer_fast_init = False
+        if offload_optimizer_config is not None:
+            self.offload_optimizer = True
+            self.offload_optimizer_pin_memory = offload_optimizer_config[
+                OFFLOAD_OPTIMIZER_PIN_MEMORY]
+            self.swap_optimizer = offload_optimizer_config[
+                OFFLOAD_OPTIMIZER_DEVICE] == OFFLOAD_NVME_DEVICE
+            self.offload_optimizer_fast_init = offload_optimizer_config[
+                OFFLOAD_OPTIMIZER_FAST_INIT]
+
+        ###################### offload param setup ##################################
+        self.offload_param = False
+        self.offload_param_pin_memory = False
+        self.params_in_nvme_and_cpu = False
+        self.max_params_in_cpu = 0
+        if offload_param_config is not None:
+            assert self.offload_optimizer, "parameter offload is only available with optimizer state offload"
+            self.offload_param = True
+            self.offload_param_pin_memory = offload_param_config[
+                OFFLOAD_PARAM_PIN_MEMORY]
+            self.params_in_nvme_and_cpu = offload_param_config[
+                OFFLOAD_PARAM_DEVICE] == OFFLOAD_NVME_DEVICE
+            self.max_params_in_cpu = offload_param_config[OFFLOAD_PARAM_MAX_IN_CPU]
+            print_rank_0(
+                f"FP16 params swapping is {self.params_in_nvme_and_cpu}, Max params in CPU is {self.max_params_in_cpu}",
+                force=False)
+
+        self.deepspeed_adam_offload = (self.offload_optimizer
+                                       and type(init_optimizer) == DeepSpeedCPUAdam)
+
+        self.device = torch.cuda.current_device(
+        ) if not self.offload_optimizer else OFFLOAD_CPU_DEVICE
+        ############################################################################
+
+        see_memory_usage("Before Partitioned Parameter Coordinator", force=False)
+
+        fetch_stream = torch.cuda.Stream() if self.overlap_comm else None
+        self.param_coordinator = PartitionedParameterCoordinator(
+            comm_stream=fetch_stream,
+            max_reuse_distance_in_numel=int(max_reuse_distance),
+            max_available_parameters_in_numel=int(max_live_parameters))
+
+        see_memory_usage("After Partitioned Parameter Coordinator", force=False)
+
+        #self.param_coordinator = PartitionedParameterCoordinator(comm_stream=torch.cuda.Stream())
+        #-------------Stage 3 Setup-------------------#
+        # parameters smaller than the threshold will be collectively gathered at the
+        # end of the optimizer step and will be kept till the end of the backward pass
+        # TODO maybe worth just replicating these parameters and doing all reduce for them
+        self.persistence_threshold = int(param_persistence_threshold)
+
+        self.persistent_parameters = self.persistent_parameters()
+
+        self.setup_zero_stage3_hooks()
+
+        #resetting ds_tensor just in case parameters have been changed after initialization
+        #example .half() or .to()
+        #self.reset_ds_tensor()
+        #---------------------------------------------#
+
+        self.timers = timers
+
+        self.reduce_scatter = reduce_scatter
+
+        self.dp_process_group = dp_process_group
+
+        self.partition_count = dist.get_world_size(group=self.dp_process_group)
+
+        if mpu is None:
+            self.model_parallel_group = None
+            self.model_parallel_rank = 0
+        else:
+            self.model_parallel_group = mpu.get_model_parallel_group()
+            self.model_parallel_rank = mpu.get_model_parallel_rank()
+
+        self.overflow = False
+        self.clip_grad = clip_grad
+        self.allreduce_always_fp32 = allreduce_always_fp32
+        self.gradient_predivide_factor = gradient_predivide_factor
+        self.postscale_gradients = postscale_gradients
+        self.gradient_accumulation_steps = gradient_accumulation_steps
+        self.micro_step_id = INITIAL_MICRO_STEP_ID
+
+        if self.reduce_scatter:
+            assert not self.allreduce_always_fp32, "allreduce_always_fp32 is not yet supported with ZeRO-2 with reduce scatter enabled"
+            assert self.gradient_predivide_factor == 1.0, "gradient_predivide_factor != 1.0 is not yet supported with ZeRO-2 with reduce scatter enabled"
+            assert self.postscale_gradients, "pre-scale gradients is not yet supported with ZeRO-2 with reduce scatter enabled"
+
+        # Holds the mode parameter
+        # The param.data may not hold any meaningful data
+        # when param's status is NOT_AVAILABLE or IN_FLGHT
+        self.fp16_groups = []
+
+        # Hold partitioned parameters
+        self.fp16_partitioned_groups = []
+
+        # Holds a fused and flattened copy of the parameters
+        self.fp16_partitioned_groups_flat = []
+        self.fp16_partitioned_groups_flat_numel = []
+
+        #defragmented pinned memory
+        self.param_groups_fp16_flat_cpu_memory = []
+
+        #a single 32-bit partition of the parallel partitioned parameters
+        #that this process will update
+        self.fp32_partitioned_groups_flat = []
+        self.next_swappable_fp32_partitioned_groups = []
+
+        # number of elements per partition in each group
+        self.partition_size = []
+
+        self.all_reduce_print = False
+
+        self.prefetch_elements = int(prefetch_bucket_size)
+
+        # padding on each partition for alignment purposes
+        self.groups_padding = []
+
+        self.sub_group_size = sub_group_size
+
+        self.sub_group_to_group_id = {}
+        see_memory_usage("Before creating fp16 partitions", force=False)
+        self._create_fp16_partitions_with_defragmentation()
+        num_fp16_subgroups = len(self.fp16_partitioned_groups_flat)
+        see_memory_usage(f"After creating fp16 partitions: {num_fp16_subgroups}",
+                         force=False)
+
+        # Optimizer tensor swapping
+        if self.swap_optimizer:
+            self._configure_tensor_swapping(offload_optimizer_config, aio_config)
+
+        see_memory_usage("Before creating fp32 partitions", force=False)
+        self._create_fp32_partitions()
+        see_memory_usage("After creating fp32 partitions", force=False)
+        dist.barrier()
+
+        # To support pipelined optimizer swapping
+        self._create_next_swappable_fp32_groups()
+
+        see_memory_usage("Before initializing optimizer states", force=False)
+        self.initialize_optimizer_states()
+        see_memory_usage("After initializing optimizer states", force=False)
+        dist.barrier()
+
+        if dist.get_rank() == 0:
+            logger.info(f"optimizer state initialized")
+
+        self.reduce_bucket_size = int(reduce_bucket_size)
+
+        self.reduction_event = torch.cuda.Event(enable_timing=False, blocking=False)
+
+        self.reduction_stream = torch.cuda.Stream(
+        ) if self.overlap_comm else torch.cuda.current_stream()
+        self.callback_queued = False
+        self.copy_grad_stream = torch.cuda.Stream()
+
+        self.param_dict = {}
+
+        # map between param_id and bool to specify if a param is in this partition
+        self.is_param_in_current_partition = {}
+
+        self.contiguous_gradients = contiguous_gradients
+        self.extra_large_param_to_reduce = None
+        self.grads_in_ipg_bucket = []
+        self.params_in_ipg_bucket = []
+        self.elements_in_ipg_bucket = 0
+        self.params_already_reduced = []
+        self.is_gradient_accumulation_boundary = True
+        self._release_ipg_buffers()
+        self.previous_reduced_grads = None
+
+        # simplified param id
+        self.param_id = {}
+
+        count = 0
+        for i, params_group in enumerate(self.fp16_groups):
+            for param in params_group:
+                unique_id = id(param)
+                self.param_id[unique_id] = count
+                self.param_dict[count] = param
+                self.params_already_reduced.append(False)
+                count = count + 1
+
+        #Largest partitioned param
+        largest_partitioned_param_numel = max([
+            max([tensor.numel() for tensor in fp16_partitioned_group])
+            for fp16_partitioned_group in self.fp16_partitioned_groups
+        ])
+        print_rank_0(
+            f'Largest partitioned param numel = {largest_partitioned_param_numel}',
+            force=False)
+
+        see_memory_usage(f"Before Set Grad positions", force=False)
+
+        self.grad_position = {}
+        self.set_grad_positions()
+        see_memory_usage(f"Before CPU Offload initialization", force=False)
+
+        self.grads_in_partition = None
+
+        if self.offload_optimizer:
+            self.accumulated_grads_in_cpu = {}
+            self.norm_for_param_grads = {}
+            self.local_overflow = False
+            self.temp_grad_buffer_for_gpu_offload = torch.zeros(
+                largest_partitioned_param_numel,
+                device=torch.cuda.current_device(),
+                dtype=self.dtype)
+            self.temp_grad_gpu_buffer = torch.zeros(largest_partitioned_param_numel,
+                                                    device=torch.cuda.current_device(),
+                                                    dtype=self.dtype)
+        see_memory_usage(f"After CPU Offload initialization", force=False)
+
+        # stores if a partition has been reduced in this step
+        self.is_partition_reduced = {}
+
+        # stores if a grad in a partition has been computed or not
+        self.is_grad_computed = {}
+
+        # will store the averaged gradients required by this paritition
+        self.averaged_gradients = {}
+
+        #creates backward hooks for gradient partitioning
+        self.create_reduce_and_remove_grad_hooks()
+
+        #exit(0)
+
+        # we may have a way of fusing dynamic scale. Do not support for now
+        if self.dtype == torch.float or not dynamic_loss_scale:
+            loss_scale_value = 1.0 if self.dtype == torch.float else static_loss_scale
+
+            self.dynamic_loss_scale = False
+            self.loss_scaler = LossScaler(scale=loss_scale_value)
+            cur_iter = 0
+        else:
+            if dynamic_loss_args is None:
+                self.loss_scaler = DynamicLossScaler()
+            else:
+                self.loss_scaler = DynamicLossScaler(**dynamic_loss_args)
+
+            self.dynamic_loss_scale = True
+
+        self.debug_fp16_grads = [{} for _ in self.fp16_groups]
+
+        if dist.get_rank(group=self.dp_process_group) == 0:
+            see_memory_usage(f"After initializing ZeRO optimizer", force=False)
+
+    def _configure_tensor_swapping(self, offload_optimizer_config, aio_config):
+        nvme_swap_folder = os.path.join(
+            offload_optimizer_config[OFFLOAD_OPTIMIZER_NVME_PATH],
+            'zero_stage_3')
+        os.makedirs(nvme_swap_folder, exist_ok=True)
+        if torch.distributed.get_rank() == 0:
+            logger.info(f'Tensor Swapping: Adding optimizer tensors')
+
+        swapper_type = PipelinedOptimizerSwapper if offload_optimizer_config[
+            OFFLOAD_OPTIMIZER_PIPELINE] else PartitionedOptimizerSwapper
+
+        self.optimizer_swapper = swapper_type(
+            swap_config=offload_optimizer_config,
+            aio_config=aio_config,
+            base_folder=nvme_swap_folder,
+            optimizer=self.optimizer,
+            largest_numel=max(self.fp16_partitioned_groups_flat_numel),
+            device=self.device,
+            dtype=torch.float32,
+            timers=self.timers)
+
+    def _create_fp16_partitions(self):
+        dist.barrier()
+        partition_id = dist.get_rank(group=self.dp_process_group)
+
+        # loop to deal with groups
+        for j, param_group in enumerate(self.optimizer.param_groups):
+
+            sub_groups = self._create_fp16_sub_groups(param_group['params'])
+            for sub_group in sub_groups:
+                i = len(self.fp16_groups)
+
+                # push this group to list before modify
+                self.fp16_groups.append(sub_group)
+                self.sub_group_to_group_id[i] = j
+
+                #These are the list of the partitioned parameters
+                self.fp16_partitioned_groups.append(
+                    [param.ds_tensor for param in self.fp16_groups[i]])
+
+                print_rank_0(
+                    f"fp16 group {i} partitioned_param norms : {[param.ds_tensor.norm().item() for param in self.fp16_groups[i]]}"
+                )
+
+                # Record padding required to align group to world size (only applies to last rank)
+                if partition_id == dist.get_world_size(group=self.dp_process_group) - 1:
+                    padding = [p.padding_size() for p in self.fp16_groups[i]]
+                else:
+                    padding = [0] * len(self.fp16_groups[i])
+                self.groups_padding.append(padding)
+
+                #not sure why apex was cloning the weights before flattening
+                #removing cloning here
+                see_memory_usage(f"Before Flattening param group {i}", force=False)
+
+                if not self.offload_param:
+                    see_memory_usage(f"Before moving param group {i} to CPU",
+                                     force=False)
+                    #move all the parameters to cpu to free up GPU space for creating flat buffer
+                    move_to_cpu(self.fp16_partitioned_groups[i])
+                    see_memory_usage(f"After moving param group {i} to CPU", force=False)
+
+                    #create flat buffer in CPU and move to GPU
+                    self.fp16_partitioned_groups_flat.append(
+                        self.flatten_dense_tensors_aligned(
+                            self.fp16_partitioned_groups[i],
+                            dist.get_world_size(group=self.dp_process_group)).cuda(
+                                torch.cuda.current_device()))
+                    see_memory_usage(
+                        f"After flattening and moving param group {i} to GPU",
+                        force=False)
+                else:
+                    #Without the detach, seems like the flattening becomes part of the
+                    #model graph causing errors downstream
+                    self.fp16_partitioned_groups_flat.append(
+                        self.flatten_dense_tensors_aligned(
+                            self.fp16_partitioned_groups[i],
+                            dist.get_world_size(
+                                group=self.dp_process_group)).detach().pin_memory())
+
+                see_memory_usage(f"After Flattening param group {i}", force=False)
+
+                see_memory_usage(f"After Flattening param group {i}", force=False)
+
+                #set model fp16 weight to slices of flattened buffer
+                updated_params = self.unflatten(self.fp16_partitioned_groups_flat[i],
+                                                self.fp16_partitioned_groups[i])
+
+                for partitioned_param, q in zip(self.fp16_partitioned_groups[i], updated_params):
+                    partitioned_param.data = q.data
+
+    def _move_to_flat_buffer(self, param_list, flat_buffer, avoid_copy=False):
+        '''If flat buffer is None then the parameters in the param_list are
+        not copied to the flat buffer. This is because they excede the number of max_params_in_cpu
+        Some of these parameters may aready be in CPU in unflattened buffers
+        or they maybe in GPU, or they maybe in NVME. If they are in NVME, then
+        they will be marked as NOT_AVAILABLE, and will be moved to CPU when they are
+        needed during training.'''
+        if flat_buffer is None:
+            # this dst buffer is on NVMe, so skip this
+            return
+
+        start = 0
+        for param in param_list:
+            src = param.ds_tensor
+            dest = flat_buffer.narrow(0, start, src.ds_numel)
+            start = start + src.ds_numel
+            '''if the parameter was initialized in nvme then bring it to the destination buffer directly'''
+            if src.status == PartitionedParamStatus.NOT_AVAILABLE:
+                print_rank_0(
+                    f"Swapping in {param.ds_id} with partition size {param.ds_tensor.ds_numel} permanently to CPU"
+                )
+                param.nvme_swapper.swap_into_buffer(param, dest)
+                src.data = dest.data
+                src.status = PartitionedParamStatus.AVAILABLE
+            else:
+                assert src.status == PartitionedParamStatus.AVAILABLE, "Partitioned Param must be available here"
+                if not avoid_copy:
+                    dest.data.copy_(src.data)
+                src.data = dest.data
+
+            # Final location must be gpu/cpu in this case
+            param.ds_tensor.final_location = 'not-nvme'
+
+    def _create_param_groups_fp16_flat_cpu_memory(self):
+
+        aggregate_params_count = 0
+
+        for j, param_group in enumerate(self.optimizer.param_groups):
+            params_in_group = sum([p.ds_tensor.ds_numel for p in param_group['params']])
+
+            flat_buffer_size = params_in_group
+
+            if self.params_in_nvme_and_cpu and \
+                aggregate_params_count + params_in_group > self.max_params_in_cpu:
+
+                flat_buffer_size = max(0,
+                                       self.max_params_in_cpu - aggregate_params_count)
+
+            aggregate_params_count += params_in_group
+
+            if flat_buffer_size > 0:
+                print_rank_0(f"group {j} flat buffer size {flat_buffer_size}",
+                             force=False)
+                self.param_groups_fp16_flat_cpu_memory.append(
+                    torch.empty(int(flat_buffer_size),
+                                dtype=self.dtype,
+                                pin_memory=True))
+            else:
+                print_rank_0(
+                    f"No flat buffer size. Param group size was  {params_in_group}",
+                    force=False)
+
+                self.param_groups_fp16_flat_cpu_memory.append(
+                    torch.empty(1,
+                                dtype=self.dtype))
+
+    def _create_fp16_partitions_with_defragmentation(self):
+        dist.barrier()
+        partition_id = dist.get_rank(group=self.dp_process_group)
+        create_fp16_flat_reuse_buffer = False
+        largest_partition_numel = []
+        max_partition_numel = 0
+
+        #create a flat CPU memory allocation for each param group
+        if self.offload_param:
+            self._create_param_groups_fp16_flat_cpu_memory()
+
+        # loop to deal with groups
+        for j, param_group in enumerate(self.optimizer.param_groups):
+
+            sub_groups = self._create_fp16_sub_groups(param_group['params'])
+            print_rank_0(f'fp16 group {j} has {len(sub_groups)} subgroups', force=False)
+
+            flat_offset = 0
+            for sub_group in sub_groups:
+                i = len(self.fp16_groups)
+
+                # push this group to list before modify
+                self.fp16_groups.append(sub_group)
+                self.sub_group_to_group_id[i] = j
+
+                # comment out for zero_to_fp32 debug
+                # if torch.distributed.get_rank() == 0:
+                #     for param in self.fp16_groups[i]:
+                #         print(f"{debug_param2name_id_shape(param)} {param.ds_shape}")
+
+                #These are the list of the partitioned parameters
+                self.fp16_partitioned_groups.append(
+                    [param.ds_tensor for param in self.fp16_groups[i]])
+
+                total_elements = sum(
+                    [t.ds_numel for t in self.fp16_partitioned_groups[i]])
+                self.fp16_partitioned_groups_flat_numel.append(total_elements)
+
+                if total_elements > max_partition_numel:
+                    largest_partition_numel = [
+                        t.ds_numel for t in self.fp16_partitioned_groups[i]
+                    ]
+                    max_partition_numel = total_elements
+
+                print_rank_0(
+                    f"fp16 group {i} partitioned_param norms : {[param.ds_tensor.norm().item() for param in self.fp16_groups[i]]}"
+                )
+
+                # Record padding required to align group to world size (only applies to last rank)
+                if partition_id == dist.get_world_size(group=self.dp_process_group) - 1:
+                    padding = [p.padding_size() for p in self.fp16_groups[i]]
+                else:
+                    padding = [0] * len(self.fp16_groups[i])
+                self.groups_padding.append(padding)
+
+                #not sure why apex was cloning the weights before flattening
+                #removing cloning here
+                see_memory_usage(f"Before Flattening param subgroup {i}", force=False)
+
+                #all partitioned parameters remain in GPU during training
+                if not self.offload_param:
+                    see_memory_usage(f"Before moving param subgroup group {i} to CPU",
+                                     force=False)
+                    #move all the parameters to cpu to free up GPU space for creating flat buffer
+                    move_to_cpu(self.fp16_partitioned_groups[i])
+                    see_memory_usage(f"After moving param subgroup {i} to CPU",
+                                     force=False)
+
+                    #create flat buffer in CPU and move to GPU
+                    self.fp16_partitioned_groups_flat.append(
+                        self.flatten_dense_tensors_aligned(
+                            self.fp16_partitioned_groups[i],
+                            1).cuda(torch.cuda.current_device()))
+                    see_memory_usage(
+                        f"After flattening and moving param subgroup {i} to GPU",
+                        force=False)
+
+                #all partitioned parameters are in CPU during training
+                else:
+                    print_rank_0(f"Params in nvme and cpu {self.params_in_nvme_and_cpu}")
+                    #Flat buffer may not be available for parameters that reside in NVME
+                    if not self.params_in_nvme_and_cpu or flat_offset + total_elements <= self.param_groups_fp16_flat_cpu_memory[
+                            j].numel():
+                        fp16_partitioned_group_flat = self.param_groups_fp16_flat_cpu_memory[
+                            j].narrow(0,
+                                      flat_offset,
+                                      total_elements)
+                        print_rank_0(
+                            f"Creating a flat buffer for subgroup {i} requiring {total_elements} elements, and cumulative CPU elements {flat_offset + total_elements}",
+                            force=False)
+                    #these parameters reside in NVME and
+                    elif self.params_in_nvme_and_cpu:
+                        fp16_partitioned_group_flat = None
+                        print_rank_0(
+                            f"No flat buffer for sub group {i} of {total_elements} elements",
+                            force=False)
+                    else:
+                        assert False, "Either params are in nvme, or they are in CPU memory. This code path should not be triggered. Please see you max_params_in_cpu and params_in_nvme configs"
+
+                    self.fp16_partitioned_groups_flat.append(fp16_partitioned_group_flat)
+                    flat_offset += total_elements
+
+                # move param to flat buffer for both param offload on/off
+                self._move_to_flat_buffer(self.fp16_groups[i],
+                                          self.fp16_partitioned_groups_flat[i],
+                                          avoid_copy=not self.offload_param)
+
+                see_memory_usage(f"After Flattening param group {i}", force=False)
+
+                #create a pinned memory to be used for swapping out params to NVME after optimizer step
+                if self.fp16_partitioned_groups_flat[-1] is None:
+                    create_fp16_flat_reuse_buffer = True
+
+                see_memory_usage(f"After Flattening param subgroup {i}", force=False)
+
+        if create_fp16_flat_reuse_buffer:
+            assert len(largest_partition_numel) > 0, f'Unexpected that largest partition is empty'
+            self.fp16_groups[0][0].nvme_swapper.reserve_partitioned_swap_space(
+                largest_partition_numel)
+
+    def _swap_in_sub_group_to_flat_buffer(self, flat_buffer, sub_group_id):
+        offset = 0
+        elements_in_sub_group = sum(
+            [t.ds_numel for t in self.fp16_partitioned_groups[sub_group_id]])
+        assert (flat_buffer.numel() == elements_in_sub_group)
+        for param, partitioned_param in zip(self.fp16_groups[sub_group_id], self.fp16_partitioned_groups[sub_group_id]):
+            dest = flat_buffer.narrow(0, offset, partitioned_param.ds_numel)
+            if partitioned_param.status == PartitionedParamStatus.NOT_AVAILABLE:
+                print_rank_0(
+                    f"Swapping in {param.ds_id} with elements {param.ds_numel} and partition {param.ds_tensor.ds_numel}"
+                )
+                param.nvme_swapper.swap_in([param], async_op=False)
+                dest.data.copy_(partitioned_param.data)
+                param.nvme_swapper.remove_partition_and_release_buffers([param])
+                print_rank_0(f"Swapping in {param.ds_id} done")
+            else:
+                dest.data.copy_(partitioned_param.data)
+            offset += partitioned_param.ds_numel
+
+    def _create_next_swappable_fp32_groups(self):
+        reverse_order_indices = [
+            i for i in range(len(self.fp32_partitioned_groups_flat))
+        ]
+        reverse_order_indices.reverse()
+
+        next_group = None
+        for i in reverse_order_indices:
+            self.next_swappable_fp32_partitioned_groups.append(next_group)
+            if self._swappable_optimizer_subgroup(i):
+                next_group = self.fp32_partitioned_groups_flat[i]
+
+        self.next_swappable_fp32_partitioned_groups.reverse()
+
+    def _get_sub_group_partitions(self, sub_group_id):
+        sub_group_partitions = []
+        for param, partitioned_param in zip(self.fp16_groups[sub_group_id], self.fp16_partitioned_groups[sub_group_id]):
+            if partitioned_param.status == PartitionedParamStatus.NOT_AVAILABLE:
+                swap_path = param.nvme_swapper.get_path(param, True)
+                sub_group_partitions.append((partitioned_param,
+                                             param.ds_tensor.ds_numel,
+                                             swap_path))
+            else:
+                sub_group_partitions.append((partitioned_param,
+                                             partitioned_param.ds_numel,
+                                             None))
+
+        return sub_group_partitions
+
+    def _create_fp32_partitions(self):
+        cpu_memory_usage = 0
+        cpu_memory_sub_groups = 0
+        nvme_memory_usage = 0
+        num_swappable_partitions = 0
+        num_swap_from_nvme_partitions = 0
+        num_swap_from_cpu_partitions = 0
+        swap_from_nvme_memory_usage = 0
+        swap_from_cpu_memory_usage = 0
+        GIGA_BYTES = (1024**3)
+
+        swappable_fp32_tensors = []
+        swappable_fp16_src_tensors = []
+        nvme_fp16_partitions_info = []
+        nvme_fp16_num_elems = []
+        nvme_fp32_dest_tensors = []
+        fp32_element_size = torch.tensor([], dtype=torch.float32).element_size()
+
+        for i, tensor in enumerate(self.fp16_partitioned_groups_flat):
+            num_elements = self.fp16_partitioned_groups_flat_numel[i]
+
+            # a partition of the fp32 master weights that will be updated by this process
+            if self._swappable_optimizer_subgroup(i):
+                self.fp32_partitioned_groups_flat.append(torch.Tensor())
+                nvme_memory_usage += (fp32_element_size * num_elements)
+                num_swappable_partitions += 1
+
+                if self.params_in_nvme_and_cpu and tensor is None:
+                    num_swap_from_nvme_partitions += 1
+                    swap_from_nvme_memory_usage += (fp32_element_size * num_elements)
+                    if self.offload_optimizer_fast_init:
+                        sub_group_partitions = self._get_sub_group_partitions(i)
+                        nvme_fp16_partitions_info.append(sub_group_partitions)
+                        nvme_fp16_num_elems.append(num_elements)
+                        nvme_fp32_dest_tensors.append(
+                            self.fp32_partitioned_groups_flat[i])
+                    else:
+                        unpinned_fp32_buffer = torch.empty(num_elements,
+                                                           device=self.device,
+                                                           dtype=torch.float)
+                        self._swap_in_sub_group_to_flat_buffer(unpinned_fp32_buffer, i)
+                        self.optimizer_swapper.initialize_parameters(
+                            parameters=[self.fp32_partitioned_groups_flat[i]],
+                            src_tensors=[unpinned_fp32_buffer])
+                else:
+                    num_swap_from_cpu_partitions += 1
+                    swap_from_cpu_memory_usage += (fp32_element_size * num_elements)
+                    swappable_fp32_tensors.append(self.fp32_partitioned_groups_flat[i])
+                    swappable_fp16_src_tensors.append(
+                        self.fp16_partitioned_groups_flat[i])
+            else:
+                cpu_memory_usage += (fp32_element_size * num_elements)
+                cpu_memory_sub_groups += 1
+
+                if self.params_in_nvme_and_cpu and tensor is None:
+                    unpinned_fp32_buffer = torch.empty(num_elements,
+                                                       device=self.device,
+                                                       dtype=torch.float)
+                    self._swap_in_sub_group_to_flat_buffer(unpinned_fp32_buffer, i)
+                    self.fp32_partitioned_groups_flat.append(unpinned_fp32_buffer)
+                else:
+                    self.fp32_partitioned_groups_flat.append(
+                        self.fp16_partitioned_groups_flat[i].to(
+                            self.device).clone().float().detach())
+
+            self.fp32_partitioned_groups_flat[
+                i].requires_grad = True  # keep this in case internal optimizer uses it
+
+        if len(swappable_fp32_tensors) > 0:
+            self.optimizer_swapper.initialize_parameters(
+                parameters=swappable_fp32_tensors,
+                src_tensors=swappable_fp16_src_tensors)
+
+        if len(nvme_fp32_dest_tensors) > 0:
+            fp16_pinned_buffers = self.fp16_groups[0][
+                0].nvme_swapper.reserve_available_buffers()
+            assert len(fp16_pinned_buffers) > 0
+            self.optimizer_swapper.initialize_from_swapped_fp16_params(
+                fp16_partitions_info=nvme_fp16_partitions_info,
+                fp16_num_elems=nvme_fp16_num_elems,
+                fp16_pinned_buffers=fp16_pinned_buffers,
+                fp32_parameters=nvme_fp32_dest_tensors)
+            self.fp16_groups[0][0].nvme_swapper.release_reserved_buffers()
+
+        nvme_gigabytes = nvme_memory_usage / GIGA_BYTES
+        print_rank_0(
+            f'Swappable FP32 Partitions: count={num_swappable_partitions} size={nvme_gigabytes:5.2f} GB',
+            force=False)
+        if self.params_in_nvme_and_cpu:
+            print_rank_0(
+                f'Swap from NVMe Partitions: count = {num_swap_from_nvme_partitions}, size = {swap_from_nvme_memory_usage/GIGA_BYTES:5.2f}GB',
+                force=False)
+            print_rank_0(
+                f'Swap from CPU Partitions: count = {num_swap_from_cpu_partitions}, size = {swap_from_cpu_memory_usage/GIGA_BYTES:5.2f}GB',
+                force=False)
+
+        cpu_memory_gigabytes = cpu_memory_usage / GIGA_BYTES
+        print_rank_0(
+            f'In-Memory FP32 Partitions: count={cpu_memory_sub_groups} size={cpu_memory_gigabytes:5.2f} GB',
+            force=False)
+
+        # Clear for on-the-fly population before the optimizer step
+        for param_group in self.optimizer.param_groups:
+            param_group['params'] = []
+
+    def _create_fp16_sub_groups(self, params_group):
+
+        params_group_numel = sum([param.partitioned_size() for param in params_group])
+        sub_group_size = self.sub_group_size
+
+        if sub_group_size is None or sub_group_size >= params_group_numel:
+            return [params_group]
+
+        sub_groups = []
+        sub_group = []
+        local_sub_group_size = 0
+        for param in params_group:
+
+            sub_group.append(param)
+            local_sub_group_size += param.partitioned_size()
+
+            if local_sub_group_size >= sub_group_size or id(param) == id(
+                    params_group[-1]):
+
+                sub_groups.append(sub_group)
+
+                sub_group = []
+                local_sub_group_size = 0
+
+        return sub_groups
+
+    # def reset_ds_tensor(self):
+    #     for name, param in self.module.named_parameters(recurse=True):
+    #         assert hasattr(param,'ds_id'), "Parameters have not been converted to be Zero 3 compatible"
+    #         assert (param.ds_status == ZeroParamStatus.NOT_AVAILABLE), "All the parameters must have been partitioned by now"
+    #         param.ds_tensor.data = param.data
+
+    def setup_zero_stage3_hooks(self):
+        self.hierarchy = 0
+        self._register_hooks_recursively(self.module)
+
+        #reset step at the beginning of forward
+        def _pre_forward_hook(module, *args):
+            self.param_coordinator.reset_step()
+
+        #reset step if in inference mode
+        def _end_of_forward_hook(module, *args):
+
+            if not torch._C.is_grad_enabled():
+                self.param_coordinator.reset_step()
+
+        #likely one of them should be enough but just to be safe
+        self.module.register_forward_hook(_end_of_forward_hook)
+        self.module.register_forward_pre_hook(_pre_forward_hook)
+
+        # Add top module to stack trace
+        global FWD_MODULE_STACK
+        FWD_MODULE_STACK.append(self.module)
+
+    def persistent_parameters(self):
+        persistent_params = []
+        total_persistent_parameters = 0
+        params_count = 0
+        for _, param in self.module.named_parameters(recurse=True):
+            if param.ds_numel < self.persistence_threshold:
+                params_count += 1
+                param.ds_persist = True
+                persistent_params.append(param)
+                total_persistent_parameters += param.ds_numel
+
+        print_rank_0(
+            f"ZeRO 3: Total persistent parameters: {total_persistent_parameters} in {params_count} params",
+            force=False)
+        return persistent_params
+
+    def _register_hooks_recursively(self, module, count=[0]):
+        my_count = count[0]
+        module.id = my_count
+
+        #print(f"{module.__class__} : {module.id}")
+
+        for child in module.children():
+            count[0] = count[0] + 1
+            self._register_hooks_recursively(child, count=count)
+
+        def _pre_forward_module_hook(module, *args):
+            self.pre_sub_module_forward_function(module)
+
+        def _post_forward_module_hook(module, input, output):
+            global FWD_MODULE_STACK
+            FWD_MODULE_STACK.pop()
+            if output is None:
+                output = []
+            elif not isinstance(output, (list, tuple)):
+                if torch.is_tensor(output):
+                    output = [output]
+                else:
+                    #print(f'got UNKNOWN type {type(output)}')
+                    outputs = []
+                    output = output if isinstance(output, dict) else vars(output)
+                    for name, val in output.items():
+                        if not name.startswith('__') and torch.is_tensor(val):
+                            outputs.append(val)
+                    output = outputs
+                    #print(f'convert output to {output}')
+
+            for item in filter(lambda item: is_zero_param(item), output):
+                if not any(id(item) in m._external_params for m in FWD_MODULE_STACK):
+                    item.ds_active_sub_modules += 1
+                    module_to_register = FWD_MODULE_STACK[-1]
+                    print_rank_0(
+                        f'Registering dangling parameter for module {module_to_register.__class__.__name__}.',
+                        force=False)
+                    register_external_parameter(module_to_register, item)
+
+                    # It's possible that the parameter was already external to the completed module. If so, remove it the
+                    # registration as it will be covered by the outer module instead.
+                    if id(item) in module._external_params:
+                        print_rank_0(
+                            f'  Unregistering nested dangling parameter from module {module.__class__.__name__}',
+                            force=False)
+                        unregister_external_parameter(module, item)
+
+                    item.all_gather()
+
+            self.post_sub_module_forward_function(module)
+
+        def _pre_backward_module_hook(module, inputs, output):
+            def _run_before_backward_function(sub_module):
+                # some models (e.g. Albert) may run multiple forwards on the same layer in a loop
+                # before doing backwards, so each backward will need a pre-fetch - using reference
+                # counting to support this scenario
+                #print(f"COUNTER before: {sub_module.applied_pre_backward_ref_cnt}")
+                if sub_module.applied_pre_backward_ref_cnt > 0:
+                    self.pre_sub_module_backward_function(sub_module)
+                    sub_module.applied_pre_backward_ref_cnt -= 1
+                #print(f"COUNTER after: {sub_module.applied_pre_backward_ref_cnt}")
+
+            return _apply_to_tensors_only(module,
+                                          PreBackwardFunction,
+                                          _run_before_backward_function,
+                                          output)
+
+        #This is an alternate to doing _post_backward_module_hook
+        #it uses tensor.register_hook instead of using torch.autograd.Function
+        def _alternate_post_backward_module_hook(module, inputs):
+            module.ds_grads_remaining = 0
+
+            #print(f"Before Forward {module.__class__.__name__}")
+
+            def _run_after_backward_hook(*unused):
+                module.ds_grads_remaining = module.ds_grads_remaining - 1
+                if module.ds_grads_remaining == 0:
+                    #print(f"After backward {module.__class__.__name__}")
+                    self.post_sub_module_backward_function(module)
+
+            def _run_before_forward_function(input):
+                if input.requires_grad:
+                    module.ds_grads_remaining += 1
+
+            return _apply_forward_and_backward_to_tensors_only(
+                module,
+                _run_before_forward_function,
+                _run_after_backward_hook,
+                inputs)
+
+        def _post_backward_module_hook(module, inputs):
+            module.ds_grads_remaining = 0
+
+            def _run_after_backward_function(sub_module):
+                if sub_module.ds_grads_remaining == 0:
+                    self.post_sub_module_backward_function(sub_module)
+
+            return _apply_to_tensors_only(module,
+                                          PostBackwardFunction,
+                                          _run_after_backward_function,
+                                          inputs)
+
+        # Pre forward hook
+        module.register_forward_pre_hook(_pre_forward_module_hook)
+        # Post forward hook
+        module.register_forward_hook(_post_forward_module_hook)
+
+        # Pre backward hook
+        module.register_forward_hook(_pre_backward_module_hook)
+
+        # post backward hook
+        module.register_forward_pre_hook(_post_backward_module_hook)
+
+    def pre_sub_module_forward_function(self, sub_module):
+        see_memory_usage(f"Before sub module function {sub_module.__class__.__name__}",
+                         force=False)
+
+        global FWD_MODULE_STACK
+        FWD_MODULE_STACK.append(sub_module)
+
+        self.param_coordinator.record_trace(sub_module)
+
+        self.param_coordinator.fetch_sub_module(sub_module)
+        see_memory_usage(
+            f"Before sub module function {sub_module.__class__.__name__} after fetch",
+            force=False)
+
+        self.param_coordinator.prefetch_next_sub_modules(
+            sub_module,
+            numel=self.prefetch_elements,
+            nvme=self.params_in_nvme_and_cpu)
+        see_memory_usage(
+            f"Before sub module function {sub_module.__class__.__name__} after prefetch",
+            force=False)
+
+        self.param_coordinator.increment_step(sub_module)
+
+    def post_sub_module_forward_function(self, sub_module):
+        see_memory_usage(
+            f"After sub module function {sub_module.__class__.__name__} {sub_module.id} before release",
+            force=False)
+
+        self.param_coordinator.release_sub_module(sub_module)
+
+        see_memory_usage(
+            f"After sub module function {sub_module.__class__.__name__}  {sub_module.id} after release",
+            force=False)
+
+    def pre_sub_module_backward_function(self, sub_module):
+        self.param_coordinator.record_trace(sub_module)
+
+        self.param_coordinator.fetch_sub_module(sub_module)
+
+        self.param_coordinator.prefetch_next_sub_modules(sub_module,
+                                                         numel=self.prefetch_elements)
+
+        self.param_coordinator.increment_step(sub_module)
+
+    def post_sub_module_backward_function(self, sub_module):
+        see_memory_usage(
+            f"After sub module backward function {sub_module.__class__.__name__} {sub_module.id} before release",
+            force=False)
+        self.param_coordinator.release_sub_module(sub_module)
+        see_memory_usage(
+            f"After sub module backward function {sub_module.__class__.__name__} {sub_module.id} after release",
+            force=False)
+
+    def _release_ipg_buffers(self):
+        if self.contiguous_gradients:
+            self.ipg_buffer = None
+            if not self.offload_optimizer and self.is_gradient_accumulation_boundary:
+                self.grads_in_partition = None
+
+            self.grads_in_partition_offset = 0
+
+    def _optimizer_step(self, sub_group_id):
+        param_group_id = self.sub_group_to_group_id[sub_group_id]
+        fp32_param = self.fp32_partitioned_groups_flat[sub_group_id]
+        fp16_param = self.fp16_partitioned_groups_flat[sub_group_id]
+        self.optimizer.param_groups[param_group_id]['params'] = [fp32_param]
+
+        self.optimizer.step()
+        self.optimizer.param_groups[param_group_id]['params'] = []
+
+    def _swappable_optimizer_subgroup(self, sub_group_id):
+        if not self.swap_optimizer:
+            return False
+
+        return self.optimizer_swapper.swappable_tensor(
+            None,
+            numel=self.fp16_partitioned_groups_flat_numel[sub_group_id])
+
+    def _partitioned_params_swap_out(self, i):
+        offset = 0
+        fp32_param = self.fp32_partitioned_groups_flat[i]
+        assert fp32_param is not None, \
+        f'fp32 parameters of sub_group {i} is None'
+
+        swap_fp16_params = []
+        swap_fp32_params = []
+        for param, partitioned_param in zip(self.fp16_groups[i], self.fp16_partitioned_groups[i]):
+            src = fp32_param.narrow(0, offset, partitioned_param.ds_numel)
+            if partitioned_param.status == PartitionedParamStatus.AVAILABLE:
+                partitioned_param.data.copy_(src.data)
+            else:
+                swap_fp32_params.append(src)
+                swap_fp16_params.append(param)
+            offset += partitioned_param.ds_numel
+
+        if len(swap_fp16_params):
+            swap_fp16_params[0].nvme_swapper.swap_out_partitioned_params(
+                dst_fp16_params=swap_fp16_params,
+                src_fp32_params=swap_fp32_params)
+
+    def initialize_optimizer_states(self):
+        num_subgroups = len(self.fp16_groups)
+
+        largest_numel = max(
+            [sum([p.ds_numel for p in psg]) for psg in self.fp16_partitioned_groups])
+        gradient_dtype = self.fp32_partitioned_groups_flat[0].dtype
+        gradient_buffer = torch.zeros(int(largest_numel),
+                                      dtype=gradient_dtype,
+                                      device=self.device)
+
+        timers = self.timers
+        timer_names = set()
+
+        if self.swap_optimizer:
+            self.optimizer_swapper.init_timers()
+
+        INIT_OPTIMIZER_TIMER = 'init_optimizer_state'
+        timer_names.add(INIT_OPTIMIZER_TIMER)
+        self.start_timers([INIT_OPTIMIZER_TIMER])
+
+        for i, group in enumerate(self.fp16_groups):
+            swappable_optimizer_subgroup = self._swappable_optimizer_subgroup(i)
+            swappable_param_subgroup = self.fp16_partitioned_groups_flat[i] is None
+
+            num_elements = int(self.fp16_partitioned_groups_flat_numel[i])
+
+            see_memory_usage(
+                f'[Begin] Initialize optimizer states {i} / {num_subgroups} subgroups, num_elems: {num_elements}, swappable opt/param:{swappable_optimizer_subgroup}/{swappable_param_subgroup}',
+                force=False)
+
+            if swappable_optimizer_subgroup:
+                self._optimizer_states_and_gradient_swap_in(i, timer_names)
+
+            if self.offload_optimizer and not swappable_optimizer_subgroup:
+                subgroup_gradient_buffer = torch.zeros(num_elements,
+                                                       dtype=gradient_dtype,
+                                                       device=self.device)
+                if self.offload_optimizer_pin_memory:
+                    subgroup_gradient_buffer = subgroup_gradient_buffer.pin_memory()
+
+                self.fp32_partitioned_groups_flat[i].grad = subgroup_gradient_buffer
+            else:
+                self.fp32_partitioned_groups_flat[i].grad = gradient_buffer.narrow(
+                    0,
+                    0,
+                    num_elements)
+
+            self._optimizer_step(i)
+
+            if swappable_param_subgroup:
+                self._partitioned_params_swap_out(i)
+
+            if swappable_optimizer_subgroup:
+                self._optimizer_states_and_gradient_swap_out(i, timer_names)
+
+            see_memory_usage(
+                f'[End] Initialize optimizer states {i} / {num_subgroups} subgroups, num_elems: {num_elements}, swappable opt/param:{swappable_optimizer_subgroup}/{swappable_param_subgroup}',
+                force=False)
+
+        self.stop_timers([INIT_OPTIMIZER_TIMER])
+        self.log_timers(timer_names)
+
+        if self.swap_optimizer:
+            self.optimizer_swapper.log_timers()
+
+        if not self.offload_optimizer:
+            for group in self.fp32_partitioned_groups_flat:
+                group.grad = None
+
+        # Reset steps
+        return
+
+    #########################################################################
+    #########################ZeRO Partition Gradients########################
+    #########################################################################
+
+    def get_first_param_index(self, group_id, param_group, partition_id):
+        for index, param in enumerate(param_group):
+            param_id = self.get_param_id(param)
+            if partition_id in self.param_to_partition_ids[group_id][param_id]:
+                return index
+        return None
+
+    def initialize_gradient_partitioning_data_structures(self):
+
+        total_partitions = dist.get_world_size(group=self.dp_process_group)
+
+        for i, param_group in enumerate(self.fp16_groups):
+
+            self.param_to_partition_ids[i] = {}
+            self.is_partition_reduced[i] = {}
+            self.total_grads_in_partition[i] = {}
+            self.remaining_grads_in_partition[i] = {}
+            self.is_grad_computed[i] = {}
+            self.grad_partition_insertion_offset[i] = {}
+            self.grad_start_offset[i] = {}
+            self.first_param_index_in_partition[i] = {}
+
+            for partition_id in range(total_partitions):
+                self.is_grad_computed[i][partition_id] = {}
+                self.grad_partition_insertion_offset[i][partition_id] = {}
+                self.grad_start_offset[i][partition_id] = {}
+                self.initialize_gradient_partition(i, param_group, partition_id)
+                self.is_partition_reduced[i][partition_id] = False
+                self.first_param_index_in_partition[i][
+                    partition_id] = self.get_first_param_index(
+                        i,
+                        param_group,
+                        partition_id)
+
+    def independent_gradient_partition_epilogue(self):
+        self.report_ipg_memory_usage(f"In ipg_epilogue before reduce_ipg_grads", 0)
+        self.reduce_ipg_grads()
+        self.report_ipg_memory_usage(f"In ipg_epilogue after reduce_ipg_grads", 0)
+
+        if self.overlap_comm:
+            self.reduction_stream.synchronize()
+
+        with torch.cuda.stream(self.reduction_stream):
+            self.partition_previous_reduced_grads()
+
+        # if dist.get_rank() == 0:
+        #    logger.info("Params already reduced %s", self.params_already_reduced)
+        for i in range(len(self.params_already_reduced)):
+            self.params_already_reduced[i] = False
+
+        #in case of cpu offload, averaged gradients are already in fp32_partitioned_groups_flat.grad
+        #TODO: use a similar code path for both cpu_offload and non-cpu offload
+        if not self.offload_optimizer:
+            for i, sub_group in enumerate(self.fp16_groups):
+                self.averaged_gradients[i] = [
+                    torch.zeros_like(param.ds_tensor) if param.grad is None else
+                    param.grad.data.narrow(0,
+                                           0,
+                                           param.ds_tensor.numel())
+                    for param in sub_group
+                ]
+                # self.averaged_gradients[i] = self.get_flat_partition(
+                #     self.fp16_groups[i],
+                #     0,
+                #     self.fp32_partitioned_groups_flat[i].numel(),
+                #     return_tensor_list=True)
+
+        self._release_ipg_buffers()
+
+        see_memory_usage(f"End ipg_epilogue", force=False)
+
+    # resets all partition to no reduced
+    # sets remaining grads to the total number of grads in each partition
+    # set is grad computed to false for all grads in partition
+    def reset_partition_gradient_structures(self):
+        total_partitions = dist.get_world_size(group=self.dp_process_group)
+        for i, _ in enumerate(self.fp16_groups):
+            for partition_id in range(total_partitions):
+                self.is_partition_reduced[i][partition_id] = False
+                self.remaining_grads_in_partition[i][
+                    partition_id] = self.total_grads_in_partition[i][partition_id]
+
+                for param_id in self.is_grad_computed[i][partition_id]:
+                    self.is_grad_computed[i][partition_id][param_id] = False
+
+    def initialize_gradient_partition(self, i, param_group, partition_id):
+        def set_key_value_list(dictionary, key, value):
+            if key in dictionary:
+                dictionary[key].append(value)
+            else:
+                dictionary[key] = [value]
+
+        def increment_value(dictionary, key):
+            if key in dictionary:
+                dictionary[key] += 1
+            else:
+                dictionary[key] = 1
+
+        partition_size = self.partition_size[i]
+
+        start_index = partition_size * partition_id
+        end_index = partition_size * (partition_id + 1)
+
+        current_index = 0
+        first_offset = 0
+
+        for param in param_group:
+
+            param_size = param.numel()
+            param_id = self.get_param_id(param)
+
+            if (current_index >= start_index and current_index < end_index):
+                set_key_value_list(self.param_to_partition_ids[i],
+                                   param_id,
+                                   partition_id)
+                increment_value(self.total_grads_in_partition[i], partition_id)
+
+                self.is_grad_computed[i][partition_id][param_id] = False
+
+                self.grad_partition_insertion_offset[i][partition_id][
+                    param_id] = current_index - start_index
+                self.grad_start_offset[i][partition_id][param_id] = 0
+
+            elif start_index > current_index and start_index < (current_index +
+                                                                param_size):
+                assert (first_offset == 0), "This can happen either zero or only once as this must be the first tensor in the partition"
+                first_offset = start_index - current_index
+
+                set_key_value_list(self.param_to_partition_ids[i],
+                                   param_id,
+                                   partition_id)
+                increment_value(self.total_grads_in_partition[i], partition_id)
+
+                self.is_grad_computed[i][partition_id][param_id] = False
+
+                self.grad_partition_insertion_offset[i][partition_id][param_id] = 0
+                self.grad_start_offset[i][partition_id][param_id] = first_offset
+
+            current_index = current_index + param_size
+
+    def overlapping_partition_gradients_reduce_epilogue(self):
+        self.independent_gradient_partition_epilogue()
+        self.zero_grad()
+
+    def create_reduce_and_remove_grad_hooks(self):
+        print_rank_0(f'[Begin] Create gradient reduction hooks')
+        self.grad_accs = []
+        for i, param_group in enumerate(self.fp16_groups):
+            for param in param_group:
+                if param.requires_grad:
+                    #print_rank_0(f" Before all gather {param.device}, {param.shape}")
+
+                    # The hook must be created in un-partitioned parameter
+                    param.all_gather()
+
+                    #print(f"After all gather {param.device}, {param.shape}")
+                    def wrapper(param, i):
+                        param_tmp = param.expand_as(param)
+                        grad_acc = param_tmp.grad_fn.next_functions[0][0]
+
+                        def reduce_partition_and_remove_grads(*notneeded):
+                            self.reduce_ready_partitions_and_remove_grads(param, i)
+
+                        grad_acc.register_hook(reduce_partition_and_remove_grads)
+                        self.grad_accs.append(grad_acc)
+
+                    #print(f"param grad fn {param.expand_as(param).grad_fn}")
+                    wrapper(param, i)
+
+                    # Partition the parameter after creating the hook
+                    param.partition()
+        print_rank_0(f'[End] Create gradient reduction hooks')
+
+    def get_param_id(self, param):
+        unique_id = id(param)
+        return self.param_id[unique_id]
+
+    def report_ipg_memory_usage(self, tag, param_elems):
+        elem_count = self.elements_in_ipg_bucket + param_elems
+        percent_of_bucket_size = (100.0 * elem_count) // self.reduce_bucket_size
+        see_memory_usage(
+            f"{tag}: elems in_bucket {self.elements_in_ipg_bucket} param {param_elems} max_percent {percent_of_bucket_size}",
+            force=False)
+
+    ###############Idependent Partition Gradient ########################
+    def reduce_independent_p_g_buckets_and_remove_grads(self, param, i):
+        #print_rank_0(f"Inside reduce ipg buckets. {debug_param2name_id_shape(param)}, ipg elements {self.elements_in_ipg_bucket}, reduce bucket size {self.reduce_bucket_size}", force=True)
+
+        # Because the ipg bucket is initialized with a random place holder tensor, we must
+        # explicitly check that the bucket has any real data in it (self.elements_in_ipg_bucket >
+        # 0). Otherwise if the incoming param.ds_numel is large, this branch may get triggered on a
+        # garbage data and `self.average_tensor()` will crash because its params_to_reduce will be
+        # empty, while reduction_list will have that garbage data.
+        if self.elements_in_ipg_bucket > 0 and self.elements_in_ipg_bucket + param.ds_numel > self.reduce_bucket_size:
+            self.report_ipg_memory_usage("In ipg_remove_grads before reduce_ipg_grads",
+                                         param.ds_numel)
+
+            self.reduce_ipg_grads()
+
+            if self.contiguous_gradients and self.overlap_comm:
+                # Swap ipg_index between 0 and 1
+                self.ipg_index = 1 - self.ipg_index
+            self.report_ipg_memory_usage("In ipg_remove_grads after reduce_ipg_grads",
+                                         param.ds_numel)
+
+        param_id = self.get_param_id(param)
+        assert self.params_already_reduced[param_id] == False, \
+            f"The parameter {param_id} has already been reduced. \
+            Gradient computed twice for this partition. \
+            Multiple gradient reduction is currently not supported"
+
+        # keeping the gradients contiguous to prevent memory fragmentation, and avoid flattening
+        if param.ds_numel > self.reduce_bucket_size:
+            self.extra_large_param_to_reduce = param
+
+        elif self.contiguous_gradients:
+            #print_rank_0("before new grad tensor move")
+            new_grad_tensor = self.ipg_buffer[self.ipg_index].narrow(
+                0,
+                self.elements_in_ipg_bucket,
+                param.ds_numel)
+            #print_rank_0("after new grad tensor move")
+            new_grad_tensor.copy_(param.grad.view(-1))
+            param.grad.data = new_grad_tensor.data.view_as(param.grad)
+
+        self.elements_in_ipg_bucket += param.ds_numel
+        self.grads_in_ipg_bucket.append(param.grad)
+        self.params_in_ipg_bucket.append((i, param, param_id))
+        self.report_ipg_memory_usage("End ipg_remove_grads", 0)
+
+    def gradient_reduction_w_predivide(self, tensor):
+        dp_world_size = dist.get_world_size(group=self.dp_process_group)
+
+        tensor_to_allreduce = tensor
+
+        if self.allreduce_always_fp32:
+            tensor_to_allreduce = tensor.float()
+
+        if self.postscale_gradients:
+            if self.gradient_predivide_factor != 1.0:
+                tensor_to_allreduce.mul_(1. / self.gradient_predivide_factor)
+
+            dist.all_reduce(tensor_to_allreduce, group=self.dp_process_group)
+
+            if self.gradient_predivide_factor != dp_world_size:
+                tensor_to_allreduce.mul_(self.gradient_predivide_factor / dp_world_size)
+        else:
+            tensor_to_allreduce.div_(dp_world_size)
+            dist.all_reduce(tensor_to_allreduce, group=self.dp_process_group)
+
+        if self.allreduce_always_fp32 and tensor is not tensor_to_allreduce:
+            tensor.copy_(tensor_to_allreduce)
+
+        return tensor
+
+    def average_tensor(self, tensors, params_to_reduce):
+        with torch.cuda.stream(self.reduction_stream):
+            if not self.reduce_scatter:
+                for tensor in tensors:
+                    self.gradient_reduction_w_predivide(tensor)
+                return
+
+            for tensor in tensors:
+                tensor.div_(dist.get_world_size(group=self.dp_process_group))
+
+            # reduction resulting with each rank only holding the gradient partition it owns
+            # This could either be a reduce scatter or a reduce op depending on how
+            # parameters are partitionied. The method is implemented by the
+            # DeepSpeed param extensions to the pytorch parameter, so its up to
+            # the extension to define what happens here
+            params_to_reduce[0].reduce_gradients_at_owner(
+                param_list=params_to_reduce,
+                hierarchy=self.param_coordinator.hierarchy)
+
+    def set_grad_positions(self):
+        for i, group in enumerate(self.fp16_groups):
+            current_offset = 0
+            for param in group:
+                param_id = self.get_param_id(param)
+                num_elements = param.ds_tensor.ds_numel
+
+                self.grad_position[param_id] = [
+                    int(i),
+                    int(current_offset),
+                    int(num_elements)
+                ]
+                #print(f"param id {param_id} i:{i}, ds_tensor {num_elements} numel {param.numel()}")
+                current_offset += num_elements
+
+    def async_accumulate_grad_in_cpu_via_gpu(self, param, acc_grad_cpu_partition):
+
+        # copy to a preexisiting buffer to avoid memory allocation penalty
+        dest_buffer = self.temp_grad_buffer_for_gpu_offload.view(-1).narrow(
+            0,
+            0,
+            param.ds_tensor.ds_numel)
+
+        if self.micro_step_id > 0:
+            dest_buffer.copy_(acc_grad_cpu_partition.view(-1), non_blocking=True)
+            param.grad.data.view(-1).add_(dest_buffer)
+
+        # at the boundary we will send 32bit directly
+        if not self.is_gradient_accumulation_boundary:
+            acc_grad_cpu_partition.data.copy_(param.grad.data.view(-1),
+                                              non_blocking=True)
+
+    def _constant_buffered_norm2(self, input, buffer_size=250000000):
+        norm = None
+        for part in input.view(-1).split(buffer_size):
+            if norm is None:
+                norm = part.data.double().norm(2)**2.0
+            else:
+                norm += part.data.double().norm(2)**2.0
+        return norm**0.5
+
+    def set_norm_for_param_grad_in_gpu(self, param):
+        param_id = self.get_param_id(param)
+        #self.norm_for_param_grads[param_id] = param.grad.data.double().norm(2)
+        #Using a more memory efficient version
+        self.norm_for_param_grads[param_id] = self._constant_buffered_norm2(param.grad)
+
+    def update_overflow_tracker_for_param_grad(self, param):
+        #Credit to our user David Minn
+        if param.grad is not None:
+            if self.overlap_comm:
+                self.gpu_sum = self.gpu_sum + param.grad.data.float().sum()
+            elif self._has_inf_or_nan(param.grad.data):
+                self.local_overflow = True
+
+    def async_inplace_copy_grad_to_fp32_buffer_from_gpu(self, param, fp32_grad_tensor):
+        with torch.cuda.stream(self.copy_grad_stream):
+            param_id = self.get_param_id(param)
+            src_tensor = param.grad.view(-1).float()
+            #print(f"src_tensor {src_tensor.size()} and fp32 grad {fp32_grad_tensor.size()}")
+            fp32_grad_tensor.copy_(src_tensor, non_blocking=True)
+            param.grad = None
+
+    def complete_grad_norm_calculation_for_cpu_offload(self, params):
+        total_norm = 0.0
+        norm_type = 2.0
+        for p in params:
+            if is_model_parallel_parameter(p) or (self.model_parallel_rank == 0):
+                param_id = self.get_param_id(p)
+                if param_id in self.norm_for_param_grads.keys():
+                    param_norm = self.norm_for_param_grads[param_id]
+                    total_norm += param_norm.item()**2
+
+        # Sum across all model parallel GPUs.
+        total_norm_cuda = torch.cuda.FloatTensor([float(total_norm)])
+
+        torch.distributed.all_reduce(total_norm_cuda,
+                                     op=torch.distributed.ReduceOp.SUM,
+                                     group=self.dp_process_group)
+
+        self._model_parallel_all_reduce(tensor=total_norm_cuda,
+                                        op=torch.distributed.ReduceOp.SUM)
+
+        total_norm = total_norm_cuda[0].item()**(1. / norm_type)
+
+        if total_norm == float(
+                'inf') or total_norm == -float('inf') or total_norm != total_norm:
+            total_norm = -1
+
+        return total_norm
+
+    def partition_previous_reduced_grads(self):
+        if not self.previous_reduced_grads:
+            return
+
+        if self.offload_optimizer:
+            allocate_grads_in_partition = self.grads_in_partition is None\
+            and self.gradient_accumulation_steps > 1
+        else:
+            allocate_grads_in_partition = self.grads_in_partition is None
+
+        if allocate_grads_in_partition:
+            self.grads_in_partition = []
+
+            for i, group in enumerate(self.fp16_groups):
+                total_size = 0
+                for param_in_partition in group:
+                    total_size += param_in_partition.ds_tensor.ds_numel
+
+                see_memory_usage(
+                    f"group {i} before creating {total_size} reduced gradients into partition",
+                    force=False)
+                if self.offload_param_pin_memory:
+                    self.grads_in_partition.append(
+                        torch.zeros(int(total_size),
+                                    dtype=self.dtype,
+                                    device=self.device).pin_memory())
+                else:
+                    self.grads_in_partition.append(
+                        torch.zeros(int(total_size),
+                                    dtype=self.dtype,
+                                    device=self.device))
+                see_memory_usage(
+                    f"group {i} after creating {total_size} reduced gradients into partition",
+                    force=False)
+
+        if self.offload_optimizer:
+            offload_fp32_gradients = {}
+            offload_fp32_offsets = {}
+
+        with torch.cuda.stream(self.copy_grad_stream):
+            self.reduction_stream.synchronize()
+            for param in self.previous_reduced_grads:
+
+                [i,
+                 dest_offset,
+                 num_elements] = self.grad_position[self.get_param_id(param)]
+
+                if self.offload_optimizer:
+                    param.partition_gradients(
+                        partition_buffers=self.temp_grad_gpu_buffer)
+                    #with torch.cuda.stream(self.copy_grad_stream):
+                    #    self.reduction_stream.synchronize()
+
+                    if self.gradient_accumulation_steps > 1:
+                        # The allreduce buffer will be rewritten. Copy the gradients in partition to a new buffer
+                        fp16_grad_tensor = self.grads_in_partition[i].narrow(
+                            0,
+                            dest_offset,
+                            num_elements)
+                        self.async_accumulate_grad_in_cpu_via_gpu(
+                            param,
+                            fp16_grad_tensor)
+
+                    if self.is_gradient_accumulation_boundary:
+
+                        self.set_norm_for_param_grad_in_gpu(param)
+
+                        self.update_overflow_tracker_for_param_grad(param)
+
+                        if self._swappable_optimizer_subgroup(i):
+                            if not i in offload_fp32_gradients.keys():
+                                offload_fp32_gradients[i] = []
+                                offload_fp32_offsets[i] = []
+
+                            offload_fp32_gradients[i].append(param.grad.view(-1).float())
+                            param.grad = None
+                            offload_fp32_offsets[i].append(dest_offset)
+                        else:
+                            fp32_grad_tensor = self.fp32_partitioned_groups_flat[
+                                i].grad.narrow(0,
+                                               dest_offset,
+                                               num_elements)
+
+                            self.async_inplace_copy_grad_to_fp32_buffer_from_gpu(
+                                param,
+                                fp32_grad_tensor)
+                else:
+                    # The allreduce buffer will be rewritten. Copy the gradients in partition to a new buffer
+                    fp16_grad_tensor = self.grads_in_partition[i].narrow(
+                        0,
+                        dest_offset,
+                        num_elements)
+                    param.partition_gradients(
+                        partition_buffers=fp16_grad_tensor,
+                        accumulate=True if self.micro_step_id > 0 else False)
+
+            if self.offload_optimizer and self.swap_optimizer:
+                for i in offload_fp32_gradients.keys():
+                    self.optimizer_swapper.swap_out_gradients(
+                        parameter=self.fp32_partitioned_groups_flat[i],
+                        gradient_offsets=offload_fp32_offsets[i],
+                        gradient_tensors=offload_fp32_gradients[i])
+
+        self.previous_reduced_grads = []
+
+    def reduce_ipg_grads(self, extra_param=None):
+        if self.overlap_comm:
+            self.reduction_stream.synchronize()
+
+        with torch.cuda.stream(self.reduction_stream):
+            self.partition_previous_reduced_grads()
+
+        params_to_reduce = [param for i, param, param_id in self.params_in_ipg_bucket]
+        #print(f"Params in ipg bucket {self.params_in_ipg_bucket}")
+        #print(f"Reducing {[(debug_param2name_id_shape(param), param.grad) for param in params_to_reduce]}")
+        #exit(0)
+        if self.contiguous_gradients:
+            reduction_list = [self.ipg_buffer[self.ipg_index]]
+            if self.extra_large_param_to_reduce is not None:
+                reduction_list.append(self.extra_large_param_to_reduce.grad)
+                self.extra_large_param_to_reduce = None
+            self.average_tensor(reduction_list, params_to_reduce)
+        else:
+            self.buffered_reduce_fallback(
+                None,
+                self.grads_in_ipg_bucket,
+                elements_per_buffer=self.elements_in_ipg_bucket)
+
+        for _, param, param_id in self.params_in_ipg_bucket:
+            self.params_already_reduced[param_id] = True
+
+        self.previous_reduced_grads = params_to_reduce
+
+        self.grads_in_ipg_bucket = []
+        self.params_in_ipg_bucket = []
+        self.elements_in_ipg_bucket = 0
+        #####################################################################
+
+    def reduce_ready_partitions_and_remove_grads(self, param, i):
+        #print_rank_0(f"Backward {debug_param2name_id_shape(param)}", force=True)
+        self.reduce_independent_p_g_buckets_and_remove_grads(param, i)
+
+    def zero_reduced_gradients(self, partition_id, i):
+        def are_all_related_partitions_reduced(params_id):
+            for partition_id in self.param_to_partition_ids[i][params_id]:
+                if not self.is_partition_reduced[i][partition_id]:
+                    return False
+            return True
+
+        for params_id in self.is_grad_computed[i][partition_id]:
+            if are_all_related_partitions_reduced(params_id):
+                self.param_dict[params_id].grad = None
+
+    def flatten_and_print(self, message, tensors, start=0, n=5):
+        flatten_tensor = self.flatten(tensors)
+
+        def print_func():
+            logger.info(flatten_tensor.contiguous().view(-1).narrow(0, start, n))
+
+        self.sequential_execution(print_func, message)
+
+    def get_grads_to_reduce(self, i, partition_id):
+        def get_reducible_portion(key):
+            grad = self.param_dict[key].grad
+            total_elements = grad.numel()
+            start = self.grad_start_offset[i][partition_id][key]
+            num_elements = min(
+                total_elements - start,
+                self.partition_size[i] -
+                self.grad_partition_insertion_offset[i][partition_id][key])
+            if not pg_correctness_test:
+                if num_elements == total_elements:
+                    return grad
+                else:
+                    return grad.contiguous().view(-1).narrow(0,
+                                                             int(start),
+                                                             int(num_elements))
+            else:
+                if num_elements == total_elements:
+                    return grad.clone()
+                else:
+                    return grad.clone().contiguous().view(-1).narrow(
+                        0,
+                        int(start),
+                        int(num_elements))
+
+        grads_to_reduce = []
+        for key in self.is_grad_computed[i][partition_id]:
+            grad = get_reducible_portion(key)
+            grads_to_reduce.append(grad)
+        return grads_to_reduce
+
+    def sequential_execution(self, function, message, group=None):
+        if group is None:
+            group = self.dp_process_group
+        if dist.get_rank(group=group) == 0:
+            logger.info(message)
+        for id in range(dist.get_world_size(group=group)):
+            if id == dist.get_rank(group=group):
+                function()
+            dist.barrier(group=group)
+
+    def set_none_gradients_to_zero(self, i, partition_id):
+        for param_id in self.is_grad_computed[i][partition_id]:
+            param = self.param_dict[param_id]
+            if param.grad is None:
+                param.grad = torch.zero_like(param)
+
+    ######################Reduction Related Methods##############################
+
+    def allreduce_bucket(self, bucket, allreduce_always_fp32=False, rank=None, log=None):
+        rank = None
+        tensor = self.flatten(bucket)
+
+        tensor_to_allreduce = tensor
+
+        if pg_correctness_test:
+            allreduce_always_fp32 = True
+
+        if allreduce_always_fp32:
+            tensor_to_allreduce = tensor.float()
+
+        tensor_to_allreduce.div_(dist.get_world_size(group=self.dp_process_group))
+
+        if rank is None:
+            #    "All Reducing"
+            dist.all_reduce(tensor_to_allreduce, group=self.dp_process_group)
+        else:
+            global_rank = _get_global_rank(self.dp_process_group, rank)
+            dist.reduce(tensor_to_allreduce, global_rank, group=self.dp_process_group)
+
+        if allreduce_always_fp32 and tensor is not tensor_to_allreduce:
+            if rank is None or rank == dist.get_rank(group=self.dp_process_group):
+                tensor.copy_(tensor_to_allreduce)
+
+        return tensor
+
+    # if rank is specified do a reduction instead of an allreduce
+    def allreduce_and_copy(self, small_bucket, rank=None, log=None):
+        with torch.cuda.stream(self.reduction_stream):
+            allreduced = self.allreduce_bucket(small_bucket, rank=rank, log=log)
+            if rank is None or rank == dist.get_rank(group=self.dp_process_group):
+                for buf, synced in zip(small_bucket, self.unflatten(allreduced, small_bucket)):
+                    buf.copy_(synced)
+
+    def allreduce_no_retain(self,
+                            bucket,
+                            numel_per_bucket=500000000,
+                            rank=None,
+                            log=None):
+        small_bucket = []
+        numel = 0
+        for tensor in bucket:
+            small_bucket.append(tensor)
+            numel = numel + tensor.numel()
+            if numel > numel_per_bucket:
+                self.allreduce_and_copy(small_bucket, rank=rank, log=None)
+                small_bucket = []
+        if len(small_bucket) > 0:
+            self.allreduce_and_copy(small_bucket, rank=rank, log=log)
+
+    # allows using reduction of gradients instead of using all_reduce
+    def buffered_reduce_fallback(self,
+                                 rank,
+                                 grads,
+                                 elements_per_buffer=500000000,
+                                 log=None):
+        split_buckets = split_half_float_double(grads)
+
+        for i, bucket in enumerate(split_buckets):
+            self.allreduce_no_retain(bucket,
+                                     numel_per_bucket=elements_per_buffer,
+                                     rank=rank,
+                                     log=log)
+
+    #############################################################################
+    #############################################################################
+    #############################################################################
+
+    # views the tensor as multiple partitions and returns
+    # those partitions
+    def get_data_parallel_partitions(self, tensor):
+        partitions = []
+
+        dp = dist.get_world_size(group=self.dp_process_group)
+        dp_id = dist.get_rank(group=self.dp_process_group)
+
+        total_num_elements = tensor.numel()
+
+        base_size = total_num_elements // dp
+        remaining = total_num_elements % dp
+
+        start = 0
+        for id in range(dp):
+            partition_size = base_size
+            if id < remaining:
+                partition_size = partition_size + 1
+            partitions.append(tensor.narrow(0, start, partition_size))
+            start = start + partition_size
+        return partitions
+
+    def get_partition_info(self, tensor_list, partition_size, partition_id):
+        params_in_partition = []
+        params_not_in_partition = []
+
+        start_index = partition_size * partition_id
+        end_index = partition_size * (partition_id + 1)
+
+        current_index = 0
+        first_offset = 0
+
+        for tensor in tensor_list:
+
+            tensor_size = tensor.numel()
+
+            if (current_index >= start_index and current_index < end_index):
+                params_in_partition.append(tensor)
+
+            elif start_index > current_index and start_index < (current_index +
+                                                                tensor_size):
+                params_in_partition.append(tensor)
+
+                assert (first_offset == 0), "This can happen either zero or only once as this must be the first tensor in the partition"
+                first_offset = start_index - current_index
+
+            else:
+                params_not_in_partition.append(tensor)
+
+            current_index = current_index + tensor_size
+
+        return params_in_partition, params_not_in_partition, first_offset
+
+    def zero_grad(self, set_grads_to_None=True):
+        """
+        Zero FP16 parameter grads.
+        """
+        # FP32 grad should never exist.
+        # For speed, set model fp16 grad to None by default
+        for group in self.fp16_groups:
+            for p in group:
+                if set_grads_to_None:
+                    p.grad = None
+                else:
+                    if p.grad is not None:
+                        p.grad.detach_()
+                        p.grad.zero_()
+
+    def _model_parallel_all_reduce(self, tensor, op):
+        """ Perform all reduce within model parallel group, if any.
+        """
+        if self.model_parallel_group is None:
+            pass
+        else:
+            torch.distributed.all_reduce(tensor=tensor,
+                                         op=op,
+                                         group=self.model_parallel_group)
+
+    def get_grad_norm_direct(self, gradients, params, norm_type=2):
+        """Clips gradient norm of an iterable of parameters.
+
+        This is adapted from torch.nn.utils.clip_grad.clip_grad_norm_ and
+        added functionality to handle model parallel parameters. Note that
+        the gradients are modified in place.
+
+        Arguments:
+            parameters (Iterable[Tensor] or Tensor): an iterable of Tensors or a
+                single Tensor that will have gradients normalized
+            max_norm (float or int): max norm of the gradients
+            norm_type (float or int): type of the used p-norm. Can be ``'inf'`` for
+                infinity norm.
+
+        Returns:
+            Total norm of the parameters (viewed as a single vector).
+        """
+        norm_type = float(norm_type)
+        if norm_type == inf:
+            total_norm = max(g.data.abs().max() for g in gradients)
+            total_norm_cuda = torch.cuda.FloatTensor([float(total_norm)])
+            torch.distributed.all_reduce(total_norm_cuda,
+                                         op=torch.distributed.ReduceOp.MAX,
+                                         group=self.dp_process_group)
+
+            # Take max across all GPUs.
+            self._model_parallel_all_reduce(tensor=total_norm_cuda,
+                                            op=torch.distributed.ReduceOp.MAX)
+            total_norm = total_norm_cuda[0].item()
+        else:
+            total_norm = 0.0
+            # if dist.get_rank() == 0:
+            #    logger.info(f"Total Norm beginning {total_norm}")
+            for g, p in zip(gradients, params):
+                if is_model_parallel_parameter(p) or (self.model_parallel_rank == 0):
+                    param_norm = g.data.double().norm(2)
+                    total_norm += param_norm.item()**2
+            # Sum across all model parallel GPUs.
+            total_norm_cuda = torch.cuda.FloatTensor([float(total_norm)])
+
+            torch.distributed.all_reduce(total_norm_cuda,
+                                         op=torch.distributed.ReduceOp.SUM,
+                                         group=self.dp_process_group)
+
+            self._model_parallel_all_reduce(tensor=total_norm_cuda,
+                                            op=torch.distributed.ReduceOp.SUM)
+
+            total_norm = total_norm_cuda[0].item()**(1. / norm_type)
+
+        if total_norm == float(
+                'inf') or total_norm == -float('inf') or total_norm != total_norm:
+            total_norm = -1
+
+        return total_norm
+
+    # creates a flat fused tensor from the tensor list starting at the first_offset
+    # in the first tensor of the list. If there are not enough elements in the tensor
+    # list then the flat tensor will be padded with zeros
+    def get_flat_partition(self,
+                           tensor_list,
+                           first_offset,
+                           partition_size,
+                           return_tensor_list=False):
+        flat_tensor_list = []
+        current_size = 0
+        for i, tensor in enumerate(tensor_list):
+            if tensor.grad is None:
+                tensor.grad = torch.zeros_like(tensor)
+
+            tensor = tensor.grad
+            num_elements = tensor.numel()
+            tensor_offset = 0
+
+            # we need to offset to get to the right element
+            if i == 0 and first_offset > 0:
+                tensor_offset = first_offset
+                num_elements = num_elements - tensor_offset
+
+            # we dont need all elements of the tensor
+            if num_elements > (partition_size - current_size):
+                num_elements = partition_size - current_size
+
+            # we need a narrow view of the tensor based on the tensor offset and number of elements that
+            # we need from this tensor
+            if tensor_offset > 0 or num_elements < tensor.numel():
+                flat_tensor_list.append(tensor.contiguous().view(-1).narrow(
+                    0,
+                    int(tensor_offset),
+                    int(num_elements)))
+            else:
+                flat_tensor_list.append(tensor)
+
+            current_size = current_size + num_elements
+
+        # this means its the last partition and does not align with the dp boundary. We need to pad before flattening
+        if current_size < partition_size:
+            flat_tensor_list.append(
+                torch.zeros(int(partition_size - current_size),
+                            dtype=tensor_list[0].dtype,
+                            device=tensor_list[0].device))
+
+        if return_tensor_list:
+            return flat_tensor_list
+
+        return self.flatten(flat_tensor_list)
+
+    def free_grad_in_param_list(self, param_list):
+        for p in param_list:
+            p.grad = None
+
+    def reset_cpu_buffers(self):
+        self.norm_for_param_grads = {}
+        self.local_overflow = False
+
+    def log_timers(self, timer_names):
+        if self.timers is None:
+            return
+
+        self.timers.log(names=list(timer_names))
+
+    def start_timers(self, timer_names):
+        if self.timers is None:
+            return
+
+        for name in timer_names:
+            self.timers(name).start()
+
+    def stop_timers(self, timer_names):
+        if self.timers is None:
+            return
+
+        for name in timer_names:
+            self.timers(name).stop()
+
+    def _pre_step(self):
+        self.micro_step_id = INITIAL_MICRO_STEP_ID
+
+        print_rank_0(f"Inside Step function")
+        see_memory_usage(f"In step before checking overflow", force=False)
+
+        print_rank_0("Finished Tracing at Beginning of Step")
+        self.param_coordinator.hierarchy = 0
+        self.param_coordinator.finish_tracing(print_trace=True)
+
+        self.param_coordinator.reset_step()
+
+        print_rank_0("Finished Tracing at Beginning of Step")
+
+    def _get_norm_groups(self):
+        norm_groups = []
+        for i, group in enumerate(self.fp16_groups):
+            if self.offload_optimizer:
+                norm_groups.append(
+                    self.complete_grad_norm_calculation_for_cpu_offload(
+                        self.fp16_groups[i]))
+            else:
+                norm_groups.append(
+                    self.get_grad_norm_direct(self.averaged_gradients[i],
+                                              self.fp16_groups[i]))
+        return norm_groups
+
+    def _prepare_fp32_grad_for_sub_group(self, sub_group_id):
+        partition_id = dist.get_rank(group=self.dp_process_group)
+
+        single_grad_partition = self.flatten(self.averaged_gradients[sub_group_id]).to(
+            self.fp32_partitioned_groups_flat[sub_group_id].dtype)
+
+        assert single_grad_partition.numel() == self.fp32_partitioned_groups_flat[sub_group_id].numel(), \
+            "averaged gradients have different number of elements that partition size {} {} {} {}".format(
+                single_grad_partition.numel(), self.fp32_partitioned_groups_flat[sub_group_id].numel(), sub_group_id, partition_id)
+
+        self.fp32_partitioned_groups_flat[sub_group_id].grad = single_grad_partition
+
+        # release all the gradient since we have already created a necessary copy in dp_grad_partition
+        self.zero_grad()
+
+        self.averaged_gradients[sub_group_id] = None
+
+    def _prepare_sub_group(self, sub_group_id, timer_names=set()):
+        see_memory_usage(f'Before prepare optimizer sub group {sub_group_id}',
+                         force=False)
+        if self._swappable_optimizer_subgroup(sub_group_id):
+            self._optimizer_states_and_gradient_swap_in(sub_group_id, timer_names)
+        elif not self.offload_optimizer:
+            self._prepare_fp32_grad_for_sub_group(sub_group_id)
+        see_memory_usage(f'After prepare optimizer sub group {sub_group_id}',
+                         force=False)
+
+    def _optimizer_states_and_gradient_swap_in(self, sub_group_id, timer_names=set()):
+        param_length = self.fp16_partitioned_groups_flat_numel[sub_group_id]
+        fp32_param_id = id(self.fp32_partitioned_groups_flat[sub_group_id])
+        assert self._swappable_optimizer_subgroup(sub_group_id), \
+            f'Parameter {fp32_param_id} of numel={param_length} is not swappable'
+
+        OPTIMIZER_SWAP_IN_STATE = 'optimizer_swap_in_state'
+        see_memory_usage(f'pre-step Before swapping in optimizer tensors {sub_group_id}',
+                         force=False)
+        self.start_timers([OPTIMIZER_SWAP_IN_STATE])
+
+        self.optimizer_swapper.swap_in_optimizer_state(
+            parameter=self.fp32_partitioned_groups_flat[sub_group_id],
+            async_parameter=self.next_swappable_fp32_partitioned_groups[sub_group_id])
+
+        self.stop_timers([OPTIMIZER_SWAP_IN_STATE])
+        timer_names.add(OPTIMIZER_SWAP_IN_STATE)
+        see_memory_usage(f'pre-step After swapping in optimizer tensors {sub_group_id}',
+                         force=False)
+
+    def _release_sub_group(self, sub_group_id, timer_names=set()):
+        see_memory_usage(f'Before release optimizer sub group {sub_group_id}',
+                         force=False)
+        # get rid of the fp32 gradients. Not needed anymore
+        if not self.offload_optimizer:
+            self.fp32_partitioned_groups_flat[sub_group_id].grad = None
+
+        if self._swappable_optimizer_subgroup(sub_group_id):
+            self._optimizer_states_and_gradient_swap_out(sub_group_id, timer_names)
+        see_memory_usage(f'After release optimizer sub group {sub_group_id}',
+                         force=False)
+
+    # create a flat tensor aligned at the alignment boundary
+    def flatten_dense_tensors_aligned(self, tensor_list, alignment):
+        num_elements = 0
+        for tens in tensor_list:
+            num_elements = num_elements + tens.numel()
+
+        remaining = num_elements % alignment
+
+        if remaining:
+            elements_to_add = alignment - remaining
+            pad_tensor = torch.zeros(elements_to_add,
+                                     device=tensor_list[0].device,
+                                     dtype=tensor_list[0].dtype)
+            padded_tensor_list = tensor_list + [pad_tensor]
+
+            num_elements = num_elements + elements_to_add
+        else:
+            padded_tensor_list = tensor_list
+
+        return self.flatten(padded_tensor_list)
+
+    def _optimizer_states_and_gradient_swap_out(self, sub_group_id, timer_names=set()):
+        param_length = self.fp16_partitioned_groups_flat_numel[sub_group_id]
+        fp32_param_id = id(self.fp32_partitioned_groups_flat[sub_group_id])
+        assert self._swappable_optimizer_subgroup(sub_group_id), \
+            f'Parameter {fp32_param_id} of numel={param_length} is not swappable'
+
+        OPTIMIZER_SWAP_OUT_STATE = 'optimizer_swap_out_state'
+        see_memory_usage(
+            f'post-step Before swapping out optimizer tensors {sub_group_id}',
+            force=False)
+        self.start_timers([OPTIMIZER_SWAP_OUT_STATE])
+
+        self.optimizer_swapper.swap_out_optimizer_state(
+            parameter=self.fp32_partitioned_groups_flat[sub_group_id],
+            async_swap=self.next_swappable_fp32_partitioned_groups[sub_group_id] is
+            not None)
+
+        self.stop_timers([OPTIMIZER_SWAP_OUT_STATE])
+        see_memory_usage(
+            f'post-step After swapping out optimizer tensors {sub_group_id}',
+            force=False)
+        timer_names.add(OPTIMIZER_SWAP_OUT_STATE)
+
+        # get rid of the fp32 gradients. Not needed anymore
+        self.fp32_partitioned_groups_flat[sub_group_id].grad = None
+
+    def _unflatten_partitioned_parameters(self, sub_group_id):
+        updated_params = self.unflatten(self.fp16_partitioned_groups_flat[sub_group_id],
+                                        self.fp16_partitioned_groups[sub_group_id])
+
+        for partitioned_param, q in zip(self.fp16_partitioned_groups[sub_group_id], updated_params):
+            partitioned_param.data = q.data
+
+    def _overflow_clean_up(self, prev_scale):
+        see_memory_usage('After overflow before clearing gradients', force=False)
+        self.zero_grad()
+
+        if self.offload_optimizer:
+            self.reset_cpu_buffers()
+        else:
+            self.averaged_gradients = {}
+
+        see_memory_usage('After overflow after clearing gradients', force=False)
+
+        if torch.distributed.get_rank() == 0:
+            logger.info(
+                "[deepscale] OVERFLOW! Rank {} Skipping step. Attempted loss scale: {}, "
+                "reducing to {}".format(dist.get_rank(),
+                                        prev_scale,
+                                        self.loss_scale))
+
+    def _overflow_check_and_loss_scale_update(self):
+
+        # First compute norm for all group so we know if there is overflow
+        self.check_overflow()
+
+        #loss scaling related computation
+        prev_scale = self.loss_scale
+        self._update_scale(self.overflow)
+
+        if self.overflow:
+            self._overflow_clean_up(prev_scale)
+
+        return self.overflow
+
+    def _post_step(self, timer_names=set()):
+        if self.offload_optimizer:
+            self.reset_cpu_buffers()
+
+        #Gathering persisting parameters
+        if len(self.persistent_parameters) > 0:
+            self.persistent_parameters[0].all_gather(self.persistent_parameters)
+
+        if self.swap_optimizer:
+            self.optimizer_swapper.log_timers()
+
+        self.log_timers(timer_names)
+
+        see_memory_usage('After zero_optimizer step', force=False)
+        print_rank_0(f"------------------Finishing Step-----------------------")
+
+    def _reassign_or_swap_out_partitioned_parameters(self, sub_group_id):
+        if self.fp16_partitioned_groups_flat[sub_group_id] is not None:
+            self.fp16_partitioned_groups_flat[sub_group_id].data.copy_(
+                self.fp32_partitioned_groups_flat[sub_group_id].data)
+
+            #unflatten fp16 parameter subgroup
+            self._unflatten_partitioned_parameters(sub_group_id)
+        else:
+            self._partitioned_params_swap_out(sub_group_id)
+
+    def step(self, closure=None):
+        """
+            Not supporting closure.
+            """
+        self._pre_step()
+
+        #checks for overflow, adjust the loss scale accordingly
+        if self._overflow_check_and_loss_scale_update():
+            if self.swap_optimizer:
+                self.optimizer_swapper.log_timers()
+            return
+
+        norm_groups = self._get_norm_groups()
+        self._global_grad_norm = get_global_norm(norm_list=norm_groups)
+
+        timer_names = set()
+
+        timer_names.add('optimizer_step')
+        self.start_timers(['optimizer_step'])
+
+        #update parameters one sub group at a time
+        for sub_group_id, group in enumerate(self.fp16_groups):
+
+            #prepare optimizer states, gradients and fp32 parameters for update
+            self._prepare_sub_group(sub_group_id, timer_names)
+
+            #scale the fp32 gradients
+            self.unscale_and_clip_grads(sub_group_id, self._global_grad_norm)
+
+            #apply the optimizer step on the sub group and copy fp32 parameters to fp16
+            self._optimizer_step(sub_group_id)
+
+            #put fp16 parameters in appropriate location
+            self._reassign_or_swap_out_partitioned_parameters(sub_group_id)
+
+            #release memory or swap out optimizer states of fp32 parameters
+            self._release_sub_group(sub_group_id, timer_names)
+
+        self.stop_timers(['optimizer_step'])
+
+        self._post_step(timer_names)
+        return
+
+    def dump_pre_step_gradients(self, debug_fp32_grads):
+        # Dump gradient norms for debugging
+        for i, _ in enumerate(self.fp16_groups):
+            print(f'Pre-Step Dump Norms for Group {i} FP16P, FP16G, FP32G, FP32GUC')
+            for fp16_param, fp32_grad in zip(self.fp16_groups[i], debug_fp32_grads[i]):
+                param_id = self.get_param_id(fp16_param)
+                fp16_grad_norm = self.debug_fp16_grads[i][param_id]
+
+                fp32_grad_norm = [float(t.data.float().norm(2)) for t in fp32_grad]
+                norm_list = [fp16_grad_norm, fp32_grad_norm]
+                print(f'Pre-Step Norms {i} {param_id} = {norm_list}')
+
+    def dump_post_step_gradients(self):
+        # Dump gradient norms for debugging
+        for i, group in enumerate(self.fp16_groups):
+            print(
+                f'Post-Step Dump Norms for Group {i} FP16P, FP16DS, FP16FLAT, FP32FLAT')
+            unflat_fp16 = self.unflatten(self.fp16_groups_flat[i], self.fp16_groups[i])
+            unflat_fp32 = self.unflatten(self.fp32_partitioned_groups_flat[i],
+                                         self.fp16_groups[i])
+            for j, p in enumerate(self.fp16_groups[i]):
+                param_id = self.get_param_id(p)
+                param_norm = float(p.data.float().norm(2))
+                ds_norm = float(p.ds_tensor.data.float().norm(2))
+
+                unflat_norm = [
+                    float(t.data.float().norm(2))
+                    for t in [unflat_fp16[j],
+                              unflat_fp32[j]]
+                ]
+                norm_list = [param_norm, ds_norm] + unflat_norm
+                print(f'Post-Step Norms {i} {param_id} = {norm_list}')
+
+    def unscale_and_clip_grads(self, sub_group_id, total_norm):
+        grad_groups_flat = [self.fp32_partitioned_groups_flat[sub_group_id].grad]
+
+        # compute combined scale factor for this group
+        combined_scale = self.loss_scale
+        if self.clip_grad > 0.:
+            # norm is in fact norm*scale
+            clip = ((total_norm / self.loss_scale) + 1e-6) / self.clip_grad
+            if clip > 1:
+                combined_scale = clip * self.loss_scale
+
+        for grad in grad_groups_flat:
+            if isinstance(grad, list):
+                sub_partitions = grad
+                for g in sub_partitions:
+                    g.data.mul_(1. / combined_scale)
+            else:
+                grad.data.mul_(1. / combined_scale)
+
+    def _check_overflow(self, partition_gradients=True):
+        self.overflow = self.has_overflow(partition_gradients)
+
+    # `params` is a list / generator of torch.Variable
+    def has_overflow_serial(self, params, is_grad_list=False):
+        for p in params:
+            if p.grad is not None and self._has_inf_or_nan(p.grad.data):
+                return True
+
+        return False
+
+    def has_overflow_partitioned_grads_serial(self):
+        for i in range(len(self.fp16_groups)):
+            for j, grad in enumerate(self.averaged_gradients[i]):
+                if grad is not None and self._has_inf_or_nan(grad.data, j):
+                    return True
+        return False
+
+    def has_overflow(self, partition_gradients=True):
+        if partition_gradients:
+            if self.overlap_comm:
+                self.local_overflow = self._has_inf_or_nan(self.gpu_sum)
+                self.gpu_sum = torch.zeros(1, dtype=torch.float).cuda()
+
+            overflow = self.local_overflow if self.offload_optimizer else self.has_overflow_partitioned_grads_serial(
+            )
+            #overflow = self.has_overflow_partitioned_grads_serial()
+            overflow_gpu = torch.cuda.ByteTensor([overflow])
+            torch.distributed.all_reduce(overflow_gpu,
+                                         op=torch.distributed.ReduceOp.MAX,
+                                         group=self.dp_process_group)
+
+        else:
+            params = []
+            for group in self.fp16_groups:
+                for param in group:
+                    params.append(param)
+
+            overflow = self.has_overflow_serial(params, is_grad_list=partition_gradients)
+            overflow_gpu = torch.cuda.ByteTensor([overflow])
+
+        # Since each model parallel GPU carries only part of the model,
+        # make sure overflow flag is synced across all the model parallel GPUs
+        self._model_parallel_all_reduce(tensor=overflow_gpu,
+                                        op=torch.distributed.ReduceOp.MAX)
+
+        overflow = overflow_gpu[0].item()
+        return bool(overflow)
+
+    # `x` is a torch.Tensor
+    @staticmethod
+    def _has_inf_or_nan(x, j=None):
+        try:
+            # if x is half, the .float() incurs an additional deep copy, but it's necessary if
+            # Pytorch's .sum() creates a one-element tensor of the same type as x
+            # (which is true for some recent version of pytorch).
+            cpu_sum = float(x.float().sum())
+            # More efficient version that can be used if .sum() returns a Python scalar
+            # cpu_sum = float(x.sum())
+        except RuntimeError as instance:
+            # We want to check if inst is actually an overflow exception.
+            # RuntimeError could come from a different error.
+            # If so, we still want the exception to propagate.
+            if "value cannot be converted" not in instance.args[0]:
+                raise
+            return True
+        else:
+            if cpu_sum == float('inf') or cpu_sum == -float('inf') or cpu_sum != cpu_sum:
+                return True
+            return False
+
+    def backward(self, loss, retain_graph=False):
+        """
+        :attr:`backward` performs the following steps:
+
+        1. fp32_loss = loss.float()
+        2. scaled_loss = fp32_loss*loss_scale
+        3. scaled_loss.backward(), which accumulates scaled gradients into the ``.grad`` attributes of the model's fp16 leaves
+        """
+        self.micro_step_id += 1
+        print_rank_0(
+            f"Total fully available parameters {self.param_coordinator.total_available_parameter_numel}"
+        )
+
+        if self.swap_optimizer:
+            self.optimizer_swapper.pre_backward()
+
+        see_memory_usage(f"Before backward", force=False)
+        if self.contiguous_gradients:
+            self.ipg_buffer = []
+            buf_0 = torch.empty(self.reduce_bucket_size,
+                                dtype=self.dtype,
+                                device=torch.cuda.current_device())
+            self.ipg_buffer.append(buf_0)
+
+            # Use double buffers to avoid data access conflict when overlap_comm is enabled.
+            if self.overlap_comm:
+                buf_1 = torch.empty(self.reduce_bucket_size,
+                                    dtype=self.dtype,
+                                    device=torch.cuda.current_device())
+                self.ipg_buffer.append(buf_1)
+            self.ipg_index = 0
+
+        self.loss_scaler.backward(loss.float(), retain_graph=retain_graph)
+        '''Partitioning Parameters that were not partitioned
+        Usually if parameters of modules whose input parameters do not require
+        grad computation do not trigger post call and will therefore will remain unpartitioned '''
+        self._partition_all_parameters()
+
+        if self.swap_optimizer:
+            self.optimizer_swapper.post_backward()
+
+    def _partition_all_parameters(self):
+        for name, param in self.module.named_parameters(recurse=True):
+            self.param_coordinator.release_and_reset_parameter(param)
+
+    def check_overflow(self, partition_gradients=True):
+        self._check_overflow(partition_gradients)
+
+    def _update_scale(self, has_overflow=False):
+        self.loss_scaler.update_scale(has_overflow)
+
+    # Promote state so it can be retrieved or set via "fp16_optimizer_instance.state"
+    def _get_state(self):
+        return self.optimizer.state
+
+    def _set_state(self, value):
+        self.optimizer.state = value
+
+    state = property(_get_state, _set_state)
+
+    # Promote param_groups so it can be retrieved or set via "fp16_optimizer_instance.param_groups"
+    # (for example, to adjust the learning rate)
+    def _get_param_groups(self):
+        return self.optimizer.param_groups
+
+    def _set_param_groups(self, value):
+        self.optimizer.param_groups = value
+
+    param_groups = property(_get_param_groups, _set_param_groups)
+
+    # Promote loss scale so it can be retrieved or set via "fp16_optimizer_instance.loss_scale"
+    def _get_loss_scale(self):
+        return self.loss_scaler.loss_scale
+
+    def _set_loss_scale(self, value):
+        self.loss_scaler.cur_scale = value
+
+    loss_scale = property(_get_loss_scale, _set_loss_scale)
+    cur_scale = property(_get_loss_scale, _set_loss_scale)
+
+    def _get_lean_tensors(self, padded_flattened_tensor, group_tensors, paddings):
+        # Remove paddings from flattened tensor
+        individual_tensors = self.unflatten(padded_flattened_tensor, group_tensors)
+        lean_lengths = [t.numel() - pad for t, pad in zip(group_tensors, paddings)]
+        lean_tensors = [t[:len] for t, len in zip(individual_tensors, lean_lengths)]
+        #logger.info(f'rank {dist.get_rank()}: lean_tensors = {[t.numel() for t in lean_tensors]}')
+        return lean_tensors
+
+    #TODO REVISIT this for stage 3
+    def get_lean_optimizer_state(self):
+        # Return optimizer states after removing paddings.
+        # This method assumes that each param group contains a single flattened tensor.
+        optimizer_groups_state = []
+
+        for i, group in enumerate(self.optimizer.param_groups):
+            p = group['params'][0]
+            lean_state = {}
+            for key, value in self.optimizer.state[p].items():
+                if torch.is_tensor(value):
+                    padded_lens = [t.numel() for t in self.fp16_partitioned_groups[i]]
+                    lean_state[key] = self._get_lean_tensors(
+                        value,
+                        self.fp16_partitioned_groups[i],
+                        self.groups_padding[i])
+                    lean_flat_len = sum([t.numel() for t in lean_state[key]])
+                else:
+                    lean_state[key] = value
+
+            optimizer_groups_state.append(lean_state)
+
+        return optimizer_groups_state
+
+    def get_groups_without_padding(self, groups_with_padding):
+        # Return group tensor after removing paddings added for alignment to DP world size.
+        groups_without_padding = []
+        for i, group in enumerate(groups_with_padding):
+            lean_group = self._get_lean_tensors(group,
+                                                self.fp16_partitioned_groups[i],
+                                                self.groups_padding[i])
+            groups_without_padding.append(lean_group)
+
+        return groups_without_padding
+
+    def _set_fp32_optimizer_param_groups(self):
+        for sub_group_id, _ in enumerate(self.fp16_groups):
+            param_group_id = self.sub_group_to_group_id[sub_group_id]
+            self.optimizer.param_groups[param_group_id]['params'].append(
+                self.fp32_partitioned_groups_flat[sub_group_id])
+
+    def _clear_fp32_optimizer_param_groups(self):
+        for param_group in self.optimizer.param_groups:
+            param_group['params'] = []
+
+    def _rigid_state_dict(self):
+        state_dict = {}
+        state_dict['zero_stage'] = ZERO_OPTIMIZATION_WEIGHTS
+        state_dict['loss_scaler'] = self.loss_scaler
+        state_dict['dynamic_loss_scale'] = self.dynamic_loss_scale
+        state_dict['overflow'] = self.overflow
+        state_dict['partition_count'] = self.partition_count
+
+        self._set_fp32_optimizer_param_groups()
+        state_dict['optimizer_state_dict'] = self.optimizer.state_dict()
+        state_dict['fp32_flat_groups'] = self.fp32_partitioned_groups_flat
+        self._clear_fp32_optimizer_param_groups()
+
+        return state_dict
+
+    def state_dict(self):
+        """
+        Returns a dict containing the current state of this :class:`FP16_Optimizer` instance.
+        This dict contains attributes of :class:`FP16_Optimizer`, as well as the state_dict
+        of the contained Pytorch optimizer.
+        Example::
+            checkpoint = {}
+            checkpoint['model'] = model.state_dict()
+            checkpoint['optimizer'] = optimizer.state_dict()
+            torch.save(checkpoint, "saved.pth")
+        """
+        if self.elastic_checkpoint:
+            raise NotImplementedError(
+                "ZeRO-3 does not yet support elastic checkpointing, please disable for now."
+            )
+
+        if self.swap_optimizer or self.params_in_nvme_and_cpu:
+            raise NotImplementedError(
+                "ZeRO-3 does not yet support checkpointing with NVMe offloading, please disable for now."
+            )
+
+        return self._rigid_state_dict()
+
+
+# Restore base optimizer fp32 weights from checkpoint by:
+# 1) Merging fp32 weights from checkpoints of all partitions
+# 2) Extracting fp32 weights for current partition from merged weights
+# 3) Using extracted weights to update base optimizer weights directly.
+
+    def _restore_from_fp32_weights(self, all_state_dict):
+
+        flat_local_partition = []
+        for i in range(len(self.fp32_partitioned_groups_flat)):
+            merged_partitions = [sd['fp32_groups'][i] for sd in all_state_dict]
+            flat_local_partition.append(self._get_flattened_partition(merged_partitions))
+
+        for current, saved in zip(self.fp32_partitioned_groups_flat, flat_local_partition):
+            current.data.copy_(saved.data)
+
+    # Restore base optimizer fp32 weights from ZeRO fp16 weights
+    def _restore_from_fp16_weights(self):
+        for fp16_partitions, fp32_partition in zip(self.fp16_partitioned_groups_flat, self.fp32_partitioned_groups_flat):
+            fp32_partition.data.copy_(fp16_partitions.data)
+
+    # Refresh the fp32 master params from the fp16 copies.
+    def refresh_fp32_params(self):
+        self._restore_from_fp16_weights()
+
+    # Extract flattened partition for current rank from all partitions
+    def _get_flattened_partition(self, all_partition_states):
+        partition_id = dist.get_rank(group=self.dp_process_group)
+        alignment = dist.get_world_size(group=self.dp_process_group)
+
+        param_partitions = [[] for _ in range(len(all_partition_states[0]))]
+        for i, partition in enumerate(all_partition_states):
+            for j, param in enumerate(partition):
+                param_partitions[j].append(param)
+
+        local_state_partitions = []
+        for param_index, param_slices in enumerate(param_partitions):
+            flattened_merged_tensor = self.flatten_dense_tensors_aligned(
+                param_slices,
+                alignment)
+            new_partitions = self.get_data_parallel_partitions(flattened_merged_tensor)
+            local_state_partitions.append(new_partitions[partition_id])
+
+        if torch.is_tensor(local_state_partitions[0]):
+            return self.flatten_dense_tensors_aligned(local_state_partitions, alignment)
+
+        # Assume non-tensor states are not partitioned and equal across ranks, so return first one
+        return local_state_partitions[0]
+
+    # Restore base optimizer state from checkpoint by
+    # 1) Merging optimizer state from checkpoints of all partitions
+    # 2) Extracting optimizer state for current partition from the merged state
+    # 3) Using the extracted value to directly update the base optimizer.
+    def _restore_base_optimizer_state(self, all_state_dict):
+        base_optimizer_group_states = []
+        for i in range(len(self.optimizer.param_groups)):
+            partition_states = {}
+            all_partition_group_states = [
+                sd['base_optimizer_state'][i] for sd in all_state_dict
+            ]
+            for key in all_partition_group_states[0].keys():
+                all_partition_states = [
+                    all_states[key] for all_states in all_partition_group_states
+                ]
+                partition_states[key] = self._get_flattened_partition(
+                    all_partition_states)
+            base_optimizer_group_states.append(partition_states)
+
+        for i, group in enumerate(self.optimizer.param_groups):
+            p = group['params'][0]
+            for key, saved in base_optimizer_group_states[i].items():
+                if torch.is_tensor(self.optimizer.state[p][key]):
+                    self.optimizer.state[p][key].data.copy_(saved.data)
+                else:
+                    self.optimizer.state[p][key] = saved
+
+    def _rigid_load_state_dict(self, state_dict, load_optimizer_states=True):
+        # I think it should actually be ok to reload the optimizer before the model.
+        self.loss_scaler = state_dict['loss_scaler']
+        self.dynamic_loss_scale = state_dict['dynamic_loss_scale']
+        self.overflow = state_dict['overflow']
+
+        if load_optimizer_states:
+            self._set_fp32_optimizer_param_groups()
+            self.optimizer.load_state_dict(state_dict['optimizer_state_dict'])
+            self._clear_fp32_optimizer_param_groups()
+
+        # restore fp32 partitions
+        for curr_param, saved_param in zip(self.fp32_partitioned_groups_flat, state_dict['fp32_flat_groups']):
+            curr_param.data.copy_(saved_param.data)
+
+        # restore fp16 partitions from fp32
+        for sub_group_id in range(len(self.fp32_partitioned_groups_flat)):
+            fp32_param = self.fp32_partitioned_groups_flat[sub_group_id]
+            fp16_param = self.fp16_partitioned_groups_flat[sub_group_id]
+            fp16_param.data.copy_(fp32_param.data)
+
+        # update fp16 unflattened params
+        for sub_group_id in range(len(self.fp16_partitioned_groups_flat)):
+            updated_params = self.unflatten(
+                self.fp16_partitioned_groups_flat[sub_group_id],
+                self.fp16_partitioned_groups[sub_group_id])
+
+            for partitioned_param, q in zip(self.fp16_partitioned_groups[sub_group_id], updated_params):
+                partitioned_param.data = q.data
+
+    # TODO: Support different/changing load/save DP degree.
+    def load_state_dict(self,
+                        state_dict_list,
+                        load_optimizer_states=True,
+                        load_from_fp32_weights=False):
+        r"""Loading a ZeRO checkpoint
+        Arguments:
+            state_dict_list: List of all saved ZeRO checkpoints, one for each saved partition.
+                Note that the number of saved partitions may differ from number of loading partitions to support
+                changing GPU count, specifically DP world size, between saving and loading checkpoints.
+            load_optimizer_states: Boolean indicating whether or not to load base optimizer states
+            load_from_fp32_weights: Boolean indicating whether to initialize fp32 master weights from fp32
+            copies in checkpoints (no precision loss) or from model's fp16 copies (with precision loss).
+        """
+        """
+        Loads a state_dict created by an earlier call to state_dict().
+        If ``fp16_optimizer_instance`` was constructed from some ``init_optimizer``,
+        whose parameters in turn came from ``model``, it is expected that the user
+        will call ``model.load_state_dict()`` before
+        ``fp16_optimizer_instance.load_state_dict()`` is called.
+        Example::
+            model = torch.nn.Linear(D_in, D_out).cuda().half()
+            optimizer = torch.optim.SGD(model.parameters(), lr=1e-3)
+            optimizer = FP16_Optimizer(optimizer, static_loss_scale = 128.0)
+            ...
+            checkpoint = torch.load("saved.pth")
+            model.load_state_dict(checkpoint['model'])
+            optimizer.load_state_dict(checkpoint['optimizer'])
+        """
+
+        if self.elastic_checkpoint:
+            raise NotImplementedError(
+                "ZeRO-3 does not yet support elastic checkpointing, please disable for now."
+            )
+
+        if self.swap_optimizer or self.params_in_nvme_and_cpu:
+            raise NotImplementedError(
+                "ZeRO-3 does not yet support checkpointing with NVMe offloading, please disable for now."
+            )
+
+        self._rigid_load_state_dict(
+            state_dict_list[dist.get_rank(group=self.dp_process_group)],
+            load_optimizer_states=load_optimizer_states)
+
+        if len(self.persistent_parameters) > 0:
+            self.persistent_parameters[0].partition(self.persistent_parameters)
+            self.persistent_parameters[0].all_gather(self.persistent_parameters)
+
+    def save_checkpoint_prologue(self):
+        self._partition_all_parameters()
+
+    def save_checkpoint_epilogue(self):
+        if len(self.persistent_parameters) > 0:
+            self.persistent_parameters[0].all_gather(self.persistent_parameters)
+
+
+def _handle_overflow(cpu_sum, x, i):
+    import math
+    rank = torch.distributed.get_rank()
+    if rank == 0:
+        t_i = -1
+        for v_i, v in enumerate(x.data.contiguous().view(-1)):
+            if not math.isfinite(float(v)):
+                t_i = v_i
+                break
+        logger.info(
+            f"rank {rank} detected overflow {cpu_sum} in tensor {i}:{t_i} shape {x.shape}"
+        )
+
+
+def estimate_zero3_model_states_mem_needs(total_params,
+                                          largest_layer_params,
+                                          num_gpus_per_node=1,
+                                          num_nodes=1,
+                                          cpu_offload=True,
+                                          cpu_offload_params=True,
+                                          zero_init=True,
+                                          additional_buffer_factor=1.5):
+
+    total_gpus = num_nodes * num_gpus_per_node
+    gpus_factor = 1 / num_nodes
+    largest_layer_memory = (4 * largest_layer_params)
+
+    if cpu_offload:
+        if cpu_offload_params:
+            gpu_mem = largest_layer_memory
+
+            if zero_init:
+                cpu_mem = total_params * 18 * gpus_factor * additional_buffer_factor
+            else:
+                cpu_mem = total_params * max(4 * num_gpus_per_node,
+                                             18 * gpus_factor) * additional_buffer_factor
+
+        else:
+            gpu_mem = largest_layer_memory + int(2 * total_params / total_gpus)
+
+            if zero_init:
+                cpu_mem = total_params * 16 * gpus_factor * additional_buffer_factor
+            else:
+                cpu_mem = total_params * max(4 * num_gpus_per_node,
+                                             16 * gpus_factor) * additional_buffer_factor
+    else:
+        gpu_mem = largest_layer_memory + int(18 * total_params / total_gpus)
+        if zero_init:
+            cpu_mem = largest_layer_params * 4 * num_gpus_per_node * additional_buffer_factor
+        else:
+            cpu_mem = total_params * 4 * num_gpus_per_node * additional_buffer_factor
+
+    return int(cpu_mem), int(gpu_mem), largest_layer_memory
+
+
+def model_to_params(model):
+    # shared params calculated only once
+    total_params = sum(
+        dict((p.data_ptr(),
+              p.numel()) for p in model.parameters()).values())
+
+    largest_layer_params = 0
+    for m in model.modules():
+        # assuming no shared params within a single layer
+        layer_params = sum(p.numel() for p in m.parameters(recurse=False))
+        largest_layer_params = max(largest_layer_params, layer_params)
+
+    return total_params, largest_layer_params
+
+
+import math
+
+
+def estimate_zero3_model_states_mem_needs_all_live(model,
+                                                   num_gpus_per_node=1,
+                                                   num_nodes=1,
+                                                   additional_buffer_factor=1.5):
+    """
+    Print out estimates on memory usage requirements for ZeRO 3 params, optim states and gradients
+    for a given ``model`` and hardware setup.
+
+    If you have an actual model object, use this function and everything will be derived
+    automatically.
+
+    If it's a hypothetical model, use ``estimate_zero3_model_states_mem_needs_all_cold`` where you have to pass
+    the ``total_params`` and ``largest_layer_params`` explicitly.
+
+    Args:
+        - ``model``: ``nn.Module`` object
+        - ``num_gpus_per_node``: how many gpus per node (defaults to 1)
+        - ``num_nodes``: how many nodes (defaults to 1),
+        - ``additional_buffer_factor``: estimation factor (defaults to 1.5):
+
+    """
+
+    total_params, largest_layer_params = model_to_params(model)
+
+    estimate_zero3_model_states_mem_needs_all_cold(
+        total_params=total_params,
+        largest_layer_params=largest_layer_params,
+        num_gpus_per_node=num_gpus_per_node,
+        num_nodes=num_nodes,
+        additional_buffer_factor=additional_buffer_factor)
+
+
+def estimate_zero3_model_states_mem_needs_all_cold(total_params,
+                                                   largest_layer_params,
+                                                   num_gpus_per_node=1,
+                                                   num_nodes=1,
+                                                   additional_buffer_factor=1.5):
+    """
+    Print out estimates on memory usage requirements for ZeRO 3 params, optim states and gradients
+    for a given ``model`` and hardware setup.
+
+    If it's a hypothetical model, use this function where you have to pass
+    the ``total_params`` and ``largest_layer_params`` explicitly.
+
+    If you have an actual model object, use ``estimate_zero3_model_states_mem_needs_all_live`` and everything
+    will be derived automatically.
+
+    Args:
+        - ``total_params``: total  model params
+        - ``largest_layer_params``: largest layer's params
+        - ``num_gpus_per_node``: how many gpus per node (defaults to 1)
+        - ``num_nodes``: how many nodes (defaults to 1),
+        - ``additional_buffer_factor``: estimation factor (defaults to 1.5):
+
+    """
+    def format_options(cpu_offload, cpu_offload_params, zero_init):
+        enabled = []
+        enabled.append(f"cpu_offload={1 if cpu_offload else 0}")
+        enabled.append(f"cpu_offload_params={1 if cpu_offload_params else 0}")
+        enabled.append(f"zero_init={1 if zero_init else 0}")
+        return ", ".join(enabled)
+
+    nodes_str = "nodes" if num_nodes > 1 else "node"
+    gpus_str = "GPUs" if num_gpus_per_node > 1 else "GPU"
+    print(
+        "Estimated memory needed for params, optim states and gradients for a:\n"
+        f"HW: Setup with {num_nodes} {nodes_str}, {num_gpus_per_node} {gpus_str} per node.\n"
+        f"SW: Model with {int(total_params/1e6)}M total params, {int(largest_layer_params/1e6)}M largest layer params."
+    )
+    print("  per CPU  |  per GPU |   Options")
+    for cpu_offload in [True, False]:
+        for cpu_offload_params in [True, False]:
+            if not cpu_offload and cpu_offload_params:
+                continue
+            for zero_init in [True, False]:
+                cpu_mem, gpu_mem, largest_layer_memory = estimate_zero3_model_states_mem_needs(
+                    total_params=total_params,
+                    largest_layer_params=largest_layer_params,
+                    num_gpus_per_node=num_gpus_per_node,
+                    num_nodes=num_nodes,
+                    cpu_offload=cpu_offload,
+                    cpu_offload_params=cpu_offload_params,
+                    zero_init=zero_init,
+                    additional_buffer_factor=additional_buffer_factor
+                )
+
+                options_str = format_options(cpu_offload=cpu_offload,
+                                             cpu_offload_params=cpu_offload_params,
+                                             zero_init=zero_init)
+                print(
+                    f" {cpu_mem/2**30:7.2f}GB | {gpu_mem/2**30:6.2f}GB | {options_str}")