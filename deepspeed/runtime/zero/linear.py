--- conflicted
+++ resolved
@@ -27,8 +27,6 @@
         print(message)
 
 
-<<<<<<< HEAD
-=======
 try:
     autocast_custom_fwd = torch.cuda.amp.custom_fwd
     autocast_custom_bwd = torch.cuda.amp.custom_bwd
@@ -37,7 +35,6 @@
     autocast_custom_bwd = noop_decorator
 
 
->>>>>>> a85dce07
 class LinearFunctionForZeroStage3(torch.autograd.Function):
 
     # Note that both forward and backward are @staticmethods
