"""
"Copyright 2020 The Microsoft DeepSpeed Team.
Licensed under the MIT license.
"""

import os
import time
import types
from enum import Enum
import functools
import itertools

import torch
from torch.distributed.distributed_c10d import _get_global_rank

from .linear import LinearModuleForZeroStage3, LinearFunctionForZeroStage3
from .offload_constants import *

from ..utils import see_memory_usage
<<<<<<< HEAD
from deepspeed.utils import log_dist, init_distributed
=======
from deepspeed.utils import log_dist, init_distributed, logger
from deepspeed.utils.debug import debug_param2name_id_shape, debug_param2name_id_shape_device, debug_module2name, debug_param2name, debug_param2name_id_shape_status, printflock, log_rank_file

from ..swap_tensor.partitioned_param_swapper import AsyncPartitionedParameterSwapper, PartitionedParamStatus
from ..config import DeepSpeedConfig
>>>>>>> 1fc74cb9

from ..swap_tensor.partitioned_param_swapper import AsyncPartitionedParameterSwapper, PartitionedParamStatus
from ..config import DeepSpeedConfig

param_count = 0
partitioned_param_data_shape = [1]


def print_rank_0(message, debug=False, force=False):
    rank = torch.distributed.get_rank()
    if rank == 0 and (debug or force):
        print(message)
    # other variations
    # - print for all ranks w/o interleaving
    # printflock(f"[{rank}] {message}")
    # - print to log file per rank
    # log_rank_file(rank, message)


def is_zero_param(parameter):
    if not torch.is_tensor(parameter):
        return False
    return hasattr(parameter, 'ds_id')


def _init_external_params(module):
    if not hasattr(module, '_external_params'):
        module._external_params = {}

        def external_parameters(self):
            return self._external_params.items()

        def all_parameters(self):
            return itertools.chain(self.named_parameters(self,
                                                         recurse=False),
                                   external_parameters(self))

        module.ds_external_parameters = types.MethodType(external_parameters, module)
        module.all_parameters = types.MethodType(all_parameters, module)


def register_external_parameter(module, parameter):
    """Instruct DeepSpeed to coordinate ``parameter``'s collection and partitioning in
    the forward and backward passes of ``module``.

    This is used when a parameter is accessed outside of its owning module's
    ``forward()``. DeepSpeed must know to collect it from its partitioned
    state and when to release the memory.

    .. note::
        This is only applicable to training with ZeRO stage 3.

    Args:
        module (``torch.nn.Module``): The module that requires ``parameter`` in its forward pass.
        parameter (``torch.nn.Parameter``): The parameter to register.

    Raises:
        RuntimeError: If ``parameter`` is not of type ``torch.nn.Parameter``.


    Examples
    ========

    #. Register a weight that is used in another module's forward pass (line 6).
       Parameter ``layer1.weight`` is used by ``layer2`` (line 11).

        .. code-block:: python
            :linenos:
            :emphasize-lines: 6,11

            class ModuleZ3(torch.nn.Module):
                def __init__(self, *args):
                    super().__init__(self, *args)
                    self.layer1 = SomeLayer()
                    self.layer2 = OtherLayer()
                    deepspeed.zero.register_external_parameter(self, self.layer1.weight)

                def forward(self, input):
                    x = self.layer1(input)
                    # self.layer1.weight is required by self.layer2.forward
                    y = self.layer2(x, self.layer1.weight)
                    return y
    """
    if not isinstance(parameter, torch.nn.Parameter):
        raise RuntimeError('Parameter is not a torch.nn.Parameter')

    if not hasattr(module, '_external_params'):
        _init_external_params(module)

    key = id(parameter)
    module._external_params[key] = parameter


def unregister_external_parameter(module, parameter):
    """Reverses the effects of :meth:`register_external_parameter`.

    Args:
        module (``torch.nn.Module``): The module to affect.
        parameter (``torch.nn.Parameter``): The parameter to unregister.

    Raises:
        RuntimeError: If ``parameter`` is not of type ``torch.nn.Parameter``.
        RuntimeError: If ``parameter`` is not a registered external parameter of ``module``.
    """
    if not isinstance(parameter, torch.nn.Parameter):
        raise RuntimeError('Parameter is not a torch.nn.Parameter')

    if not hasattr(module,
                   '_external_params') or id(parameter) not in module._external_params:
        raise RuntimeError('Parameter is not a registered external parameter of module.')

    key = id(parameter)
    del module._external_params[key]


class ZeroParamType(Enum):

    # same as regular pytorch parameters
    NORMAL = 1

    # parameters are partitioned across data parallel process
    PARTITIONED = 2

    # the parameter is held with a unique process rank
    # and is not available on all other process
    REMOTE = 3


class ZeroParamStatus(Enum):
    # parameters are fully present and ready for use on all processes
    AVAILABLE = 1

    # parameters are either partitioned or remote in some or all process
    NOT_AVAILABLE = 2

    # parameters are being gathered.
    INFLIGHT = 3


_orig_torch_empty = torch.empty


def empty_cuda_tensor_half(*size, **kwargs):
    if not 'device' in kwargs.keys():
        kwargs['device'] = torch.device('cuda:{}'.format(os.environ["LOCAL_RANK"]))
    tensor = _orig_torch_empty(*size, **kwargs)
    if tensor.is_floating_point():
        return tensor.half()
    else:
        return tensor


def new_cuda_tensor_half(cls, *args):
    device = torch.device('cuda:{}'.format(os.environ["LOCAL_RANK"]))
    tensor = torch.ones((1, 1), device=device).new_empty(*args).half()
    if tensor.is_floating_point():
        return tensor.half()
    else:
        return tensor


def empty_cuda_tensor(*size, **kwargs):
    if not 'device' in kwargs.keys():
        kwargs['device'] = torch.device('cuda:{}'.format(os.environ["LOCAL_RANK"]))
    tensor = _orig_torch_empty(*size, **kwargs)
    return tensor


def new_cuda_tensor(cls, *args):
    device = torch.device('cuda:{}'.format(os.environ["LOCAL_RANK"]))
    tensor = torch.ones((1, 1), device=device).new_empty(*args)
    return tensor


# https://stackoverflow.com/a/63851681/9201239
def get_all_subclasses(cls):
    subclass_list = []

    def recurse(cl):
        for subclass in cl.__subclasses__():
            subclass_list.append(subclass)
            recurse(subclass)

    recurse(cls)

    return set(subclass_list)


reuse_buffers = False
temp_contiguous_tensor = None
empty_buffers = {}


# Inserts _post_init_method at the end of init method
# for all sub classes of torch.nn.Module
class InsertPostInitMethodToModuleSubClasses(object):
    def __init__(self,
                 enabled=True,
                 mem_efficient_linear=True,
                 ds_config=None,
                 dtype=None):
        self.mem_efficient_linear = mem_efficient_linear
        self.enabled = enabled
        self._set_dtype(ds_config, dtype)
        assert self.dtype in [torch.half, torch.float], f"Invalid data type {self.dtype}, allowed values are [torch.half, torch.float]"

    def __enter__(self):
        if not self.enabled:
            return

        def partition_after(f):
            @functools.wraps(f)
            def wrapper(module, *args, **kwargs):

                # important logic: We want to run post_init only after child's __init__ is
                # completed, and do nothing after __init__ of any of its parents and grandparents in
                # the inheritance ancestry. This way the partitioning will need to happen only once
                # when the whole object is ready to be partitioned and not before. This is because
                # often the child module will need to tweak the weights - for example running a
                # custom weights init function. So if a parent created the weights param, the child
                # won't need to gather it in order to tweak it

                print_rank_0(f'Before initializing {module.__class__.__name__}',
                             force=False)

                is_child_module = False
                if not hasattr(module, "_ds_child_entered"):
                    # child's __init__ was called, since parents all see the same object they can now skip post_init
                    is_child_module = True
                    setattr(module, "_ds_child_entered", True)

                f(module, *args, **kwargs)

                if is_child_module:
                    # child's __init__ is done, now we can run a single post_init on the child object
                    delattr(module, "_ds_child_entered")

                    print_rank_0(f'Running post_init for {module.__class__.__name__}',
                                 force=False)
                    self._post_init_method(module)

                print_rank_0(
                    f'After initializing followed by post init for {module.__class__.__name__}',
                    force=False)

            return wrapper

        def _enable_class(cls):
            cls._old_init = cls.__init__
            cls.__init__ = partition_after(cls.__init__)

        def _init_subclass(cls, **kwargs):
            cls.__init__ = partition_after(cls.__init__)

        # Replace .__init__() for all existing subclasses of torch.nn.Module recursively
        for subclass in get_all_subclasses(torch.nn.modules.module.Module):
            # print(f"subclass={subclass.__module__}.{subclass.__qualname__}")
            _enable_class(subclass)

        # holding on to the current __init__subclass__ for exit
        torch.nn.modules.module.Module._old_init_subclass = torch.nn.modules.module.Module.__init_subclass__
        torch.Tensor.__old_new__ = torch.Tensor.__new__

        # Replace .__init__() for future subclasses of torch.nn.Module
        torch.nn.modules.module.Module.__init_subclass__ = classmethod(_init_subclass)
        if self.dtype == torch.half:
            torch.Tensor.__new__ = new_cuda_tensor_half
            torch.empty = empty_cuda_tensor_half
        else:
            torch.Tensor.__new__ = new_cuda_tensor
            torch.empty = empty_cuda_tensor

        if self.mem_efficient_linear:
            print_rank_0(
                "nn.functional.linear has been overridden with a more memory efficient version. This will persist unless manually reset.",
<<<<<<< HEAD
                force=True)
=======
                force=False)
>>>>>>> 1fc74cb9
            self.linear_bk = torch.nn.functional.linear
            torch.nn.functional.linear = LinearFunctionForZeroStage3.apply

    def __exit__(self, exc_type, exc_value, traceback):
        if not self.enabled:
            return

        def _disable_class(cls):
            cls.__init__ = cls._old_init

        # Replace .__init__() for all existing subclasses of torch.nn.Module
        for subclass in get_all_subclasses(torch.nn.modules.module.Module):
            _disable_class(subclass)

        # Replace .__init__() for future subclasses of torch.nn.Module
        torch.nn.modules.module.Module.__init_subclass__ = torch.nn.modules.module.Module._old_init_subclass

        torch.Tensor.__new__ = torch.Tensor.__old_new__
        torch.empty = _orig_torch_empty

<<<<<<< HEAD
        #un doing it here will undo it during training
        #if self.mem_efficient_linear:
=======
        # un doing it here will undo it during training
        # if self.mem_efficient_linear:
>>>>>>> 1fc74cb9
        #    torch.nn.functional.linear = self.linear_bk
        #        if self.mem_efficient_linear:
        #            torch.nn.functional.linear = self.linear_bk

        # Now that we cleaned up the metaclass injection, raise the exception.
        if exc_type is not None:
            return False

    # To be implemented by inheriting classes
    def _post_init_method(self, module):
        pass

    def _set_dtype(self, ds_config, dtype):
        if ds_config is not None and dtype is None:
            self.dtype = torch.half if ds_config.fp16_enabled else torch.float
        elif dtype is None:
            self.dtype = torch.half
        else:
            self.dtype = dtype


# Replaces all parameters in module with Scattered Parameters
class Init(InsertPostInitMethodToModuleSubClasses):
    param_id = 0

    def __init__(self,
                 module=None,
                 data_parallel_group=None,
                 mem_efficient_linear=True,
                 remote_device=None,
                 pin_memory=False,
<<<<<<< HEAD
                 deepspeed_config=None,
                 param_dict=None,
                 enabled=True):
=======
                 config_dict_or_path=None,
                 config=None,
                 enabled=True,
                 dtype=None,
                 mpu=None):
>>>>>>> 1fc74cb9
        """A context to enable massive model construction for training with
        ZeRO-3. Models are automatically partitioned (or, sharded) across the
        system and converted to half precision.

        Args:
            module (``torch.nn.Module``, optional): If provided, partition the model as
                if it was constructed in the context.
            data_parallel_group (``torch.distributed`` process group, optional):
                The group of processes to partition among. Defaults to all processes.
            mem_efficient_linear (bool, optional): Replace
                torch.nn.functional.linear with an implementation that allows
                DeepSpeed to partition parameters. Defaults to ``True``.
            remote_device (string, optional): The initial device to store model
                weights e.g., ``cpu``, ``nvme``. Passing ``"cpu"`` will create the model in CPU
                memory. The model may still be moved to GPU based on the
                offload settings for training. Defaults to the local GPU.
            pin_memory (bool, optional): Potentially increase performance by
                using pinned memory for model weights. ``remote_device`` must be
                ``"cpu"``. Defaults to ``False``.
<<<<<<< HEAD
            deepspeed_config (``json file``, optional): If provided, provides configuration
                for swapping fp16 params to NVMe.
            param_dict (dict, optional): Instead of requiring a deepspeed_config you can pass your deepspeed config
                as a dictionary instead for swapping fp16 params to NVMe.
=======
            config_dict_or_path (dict or ``json file``, optional): If provided, provides configuration
                for swapping fp16 params to NVMe.
            config (dict or ``json file``, optional): Deprecated, use config_dict_or_path instead.
>>>>>>> 1fc74cb9
            enabled (bool, optional): If ``False``, this context has no
                effect. Defaults to ``True``.
            dtype (``dtype``, optional): Can be used to change the data type of the parameters.
                Supported options are ``torch.half`` and ``torch.float``. Defaults to ``None``
            mpu (``object``, optional): A model parallelism unit object that implements get_{model,data}_parallel_{rank,group,world_size}.

        This context accelerates model initialization and enables models that
        are too large to allocate in their entirety in CPU memory. It has the
        following effects:

        #. allocates tensors to either GPU or CPU memory or NVMe
        #. converts floating point tensors to half precision
        #. immediately partitions tensors among the group of data-parallel devices
        #. (*optional*) replaces ``torch.nn.functional.linear`` with a more
           memory-efficient implementation

        These modifications allow for models that exceed the size of local CPU/GPU
        memory/NVMe, but fit within the total NVMe capacity (*i.e.*, aggregate CPU
        or GPU memory or NVMe) across all nodes. Consider initializing a model with one
        trillion parameters, whose weights occupy two terabytes (TB) in half
        precision. The initial CPU allocation in full precision requires 4TB of
        memory *per process*, and so a system with 8 GPUs per node would need 32TB of
        CPU memory due to data-parallel redundancies. Instead, by immediately
        partitioning tensors we remove the redundancies. The result is that
        regardless of the number of GPUs, we still only require the original 4TB. This
        allows for a linear increase in model size with the aggregate system memory.
        For example, if a node has 1TB of memory and 8 GPUs, we could fit a trillion
        parameter model with 4 nodes and 32 GPUs.

        Important: If the fp16 weights of the model can't fit onto a single GPU memory
        this feature must be used.

        .. note::
            Initializes ``torch.distributed`` if it has not already been done so.
            See :meth:`deepseed.init_distributed` for more information.

        .. note::
            Can also be used as a decorator:

            .. code-block:: python

                @deepspeed.zero.Init()
                def get_model():
                    return MyLargeModel()

        .. note::
            Only applicable to training with ZeRO-3.

        Examples
        --------

        #. Allocate a model and partition it among all processes:

            .. code-block:: python

                with deepspeed.zero.Init():
                    model = MyLargeModel()


        #. Allocate a model in pinned CPU memory and partition it among a subgroup of processes:

            .. code-block:: python

                with deepspeed.zero.Init(data_parallel_group=mpu.get_data_parallel_group(),
                                         remote_device="cpu",
                                         pin_memory=True):
                    model = MyLargeModel()


        #. Partition an already-allocated model in CPU memory:

            .. code-block:: python

                model = deepspeed.zero.Init(module=model)
        """
        if config is not None:
            config_dict_or_path = config
            logger.warning(
                f'zero.Init: the `config` argument is deprecated. Please use `config_dict_or_path` instead.'
            )

        _ds_config = DeepSpeedConfig(config_dict_or_path,
                                     mpu) if config_dict_or_path is not None else None
        super().__init__(enabled=enabled,
                         mem_efficient_linear=mem_efficient_linear,
                         ds_config=_ds_config,
                         dtype=dtype)
        if not torch.distributed.is_initialized():
            init_distributed()
            assert torch.distributed.is_initialized(), "Parameters cannot be scattered without initializing torch.distributed"
        if data_parallel_group is None:
            self.ds_process_group = torch.distributed.group.WORLD
        else:
            self.ds_process_group = data_parallel_group

        self.rank = torch.distributed.get_rank(group=self.ds_process_group)
        self.world_size = torch.distributed.get_world_size(group=self.ds_process_group)

        # Local device is the device where the parameters are consumed
        # It is the device where parameters are fully instantiated using allgather
        self.local_device = torch.device('cuda:{}'.format(os.environ["LOCAL_RANK"]))

<<<<<<< HEAD
        self._validate_remote_device(remote_device, deepspeed_config, param_dict)

        #Remote device is the device where parameter partiitons are stored
        #It can be same as local_device or it could be CPU or NVMe.
=======
        self._validate_remote_device(remote_device, _ds_config)

        # Remote device is the device where parameter partiitons are stored
        # It can be same as local_device or it could be CPU or NVMe.
>>>>>>> 1fc74cb9
        self.remote_device = self.local_device if remote_device is None else remote_device
        self.pin_memory = pin_memory if (
            self.remote_device == OFFLOAD_CPU_DEVICE) else False

        # Enable fp16 param swapping to NVMe
        if self.remote_device == OFFLOAD_NVME_DEVICE:
<<<<<<< HEAD
            _ds_config = DeepSpeedConfig(deepspeed_config, param_dict=param_dict)
=======
>>>>>>> 1fc74cb9
            self.param_swapper = AsyncPartitionedParameterSwapper(_ds_config)
        else:
            self.param_swapper = None

        # If we are provided an already-allocated module to prepare.
        if module is not None:
            assert isinstance(module, torch.nn.Module)
            for param in module.parameters(recurse=True):
                if is_zero_param(param):
                    continue
                self._convert_to_deepspeed_param(param)
                param.partition()

<<<<<<< HEAD
    def _validate_remote_device(self, remote_device, ds_config, param_dict):
        if ds_config is not None:
            _ds_config = DeepSpeedConfig(ds_config, param_dict=param_dict)
            if remote_device in [None, OFFLOAD_CPU_DEVICE]:
                if _ds_config.zero_config.offload_param is not None:
                    offload_param_device = _ds_config.zero_config.offload_param[
                        OFFLOAD_PARAM_DEVICE]
                    assert offload_param_device != OFFLOAD_NVME_DEVICE, \
                    f"{OFFLOAD_PARAM_DEVICE} in DeepSpeed Config cannot be {offload_param_device} if remote device is {remote_device}."

            if remote_device == OFFLOAD_NVME_DEVICE:
                assert _ds_config.zero_config.offload_param is not None, \
                f'{OFFLOAD_PARAM} must be defined in DeepSpeed Config if remote device is {OFFLOAD_NVME_DEVICE}.'

                assert _ds_config.zero_config.offload_param[OFFLOAD_PARAM_NVME_PATH] is not None, \
=======
    def _validate_remote_device(self, remote_device, ds_config):
        if ds_config is not None:
            if remote_device in [None, OFFLOAD_CPU_DEVICE]:
                if ds_config.zero_config.offload_param is not None:
                    offload_param_device = ds_config.zero_config.offload_param[
                        OFFLOAD_PARAM_DEVICE]
                    assert offload_param_device != OFFLOAD_NVME_DEVICE, \
                        f"{OFFLOAD_PARAM_DEVICE} in DeepSpeed Config cannot be {offload_param_device} if remote device is {remote_device}."

            if remote_device == OFFLOAD_NVME_DEVICE:
                assert ds_config.zero_config.offload_param is not None, \
                f'{OFFLOAD_PARAM} must be defined in DeepSpeed Config if remote device is {OFFLOAD_NVME_DEVICE}.'

                assert ds_config.zero_config.offload_param[OFFLOAD_PARAM_NVME_PATH] is not None, \
>>>>>>> 1fc74cb9
                f'{OFFLOAD_PARAM_NVME_PATH} in DeepSpeed Config cannot be None if remote device is {OFFLOAD_NVME_DEVICE}'

    def _post_init_method(self, module):
        #see_memory_usage(f"Before converting parmas in {module.__class__.__name__}", force=False)
        print_rank_0(f'Converting Params in {module.__class__.__name__}', force=False)
        see_memory_usage(
            f"Before converting and partitioning parmas in {module.__class__.__name__}",
            force=False)

        global param_count
        for param in module.parameters(recurse=False):
            param_count += param.numel()
            if not is_zero_param(param):
                self._convert_to_deepspeed_param(param)
                print_rank_0(
                    f"Partitioning param {debug_param2name_id_shape(param)} module={debug_module2name(module)}"
                )
                param.partition()
        see_memory_usage(
            f"Param count {param_count}. After converting and partitioning parmas in {module.__class__.__name__}",
            force=False)

    def _convert_to_deepspeed_param(self, param):

        # Partitioned, Normal, Remote
        param.ds_param_type = ZeroParamType.PARTITIONED

        # Replicated vs Partitioned vs Inflight
        param.ds_status = ZeroParamStatus.AVAILABLE

        # Stores the shape of the original tensor
        param.ds_shape = param.shape

        # Stores the number of elements in the original parameter without padding
        param.ds_numel = param.numel()

        # Stores the partitioned copy of the tensor
        param.ds_tensor = None

        # Keeps track of how many active sub-modules need this param at any given point in time
        param.ds_active_sub_modules = 0

        # If this flag is true, then the parameters are replicated throughput training
        # And only partitioned before the step
        param.ds_persist = False

        # The group that the parameter is scattered across.
        param.ds_process_group = self.ds_process_group

        # This is set to the Async Param swapper if remote device is nvme
        # else this is set to None
        param.nvme_swapper = self.param_swapper

        # DeepSped Param ID
        param.ds_id = Init.param_id
        Init.param_id += 1

        def all_gather(param_list=None, async_op=False, hierarchy=0):
            cls = param
            if param_list is None:
                param_list = [cls]
            return self._all_gather(param_list, async_op=async_op, hierarchy=hierarchy)

        def partition(param_list=None, hierarchy=0, has_been_updated=False):
            cls = param
            print_rank_0(
                f"{'--'*hierarchy}----Partitioning param {debug_param2name_id_shape_device(cls)}"
            )
            if param_list is None:
                param_list = [cls]
            self._partition(param_list, has_been_updated=has_been_updated)

        def reduce_gradients_at_owner(param_list=None, hierarchy=0):
            cls = param
            if param_list is None:
                param_list = [cls]
            print_rank_0(
                f"{'--'*hierarchy}----Reducing Gradients for param with ids {[param.ds_id for param in param_list]} to owner"
            )
            self._reduce_scatter_gradients(param_list)

        def partition_gradients(param_list=None,
                                partition_buffers=None,
                                hierarchy=0,
                                accumulate=False):
            cls = param
            print_rank_0(
                f"{'--'*hierarchy}----Partitioning param gradient with id {debug_param2name_id_shape_device(cls)}"
            )
            if param_list is None:
                param_list = [cls]
                if isinstance(partition_buffers, torch.Tensor):
                    partition_buffers = [partition_buffers]

            self._partition_gradients(param_list,
                                      partition_buffers=partition_buffers,
                                      accumulate=accumulate)

        def aligned_size():
            return self._aligned_size(param)

        def padding_size():
            return self._padding_size(param)

        def partitioned_size():
            return self._partitioned_size(param)

        # Collectives for gathering and partitioning parameters
        param.all_gather = all_gather
        param.partition = partition

        # Collective for averaging gradients
        param.reduce_gradients_at_owner = reduce_gradients_at_owner
        param.partition_gradients = partition_gradients

        # Partitioning size utilities
        param.aligned_size = aligned_size
        param.padding_size = padding_size
        param.partitioned_size = partitioned_size

    def _aligned_size(self, param):
        return param.ds_numel + self._padding_size(param)

    def _padding_size(self, param):
        remainder = param.ds_numel % self.world_size
        return (self.world_size - remainder) if remainder else 0

    def _partitioned_size(self, param):
        return param.ds_tensor.ds_numel

    def _ensure_availability_of_partitioned_params(self, params):
        swap_in_list = []
        swap_in_flight = []
        for param in params:
            if param.ds_tensor.status == PartitionedParamStatus.NOT_AVAILABLE:
                assert param.ds_tensor.final_location == OFFLOAD_NVME_DEVICE and param.ds_status == ZeroParamStatus.NOT_AVAILABLE
                swap_in_list.append(param)
            if param.ds_tensor.status == PartitionedParamStatus.INFLIGHT:
                assert param.ds_tensor.final_location == OFFLOAD_NVME_DEVICE and param.ds_status == ZeroParamStatus.NOT_AVAILABLE
                swap_in_flight.append(param)
        if len(swap_in_list) > 0:
            swap_in_list[0].nvme_swapper.swap_in(swap_in_list, async_op=False)
        elif len(swap_in_flight) > 0:
            swap_in_flight[0].nvme_swapper.synchronize_reads()

    def _all_gather(self, param_list, async_op=False, hierarchy=None):

<<<<<<< HEAD
        #fetches from nvme if the partition is not available and in nvme
=======
        # fetches from nvme if the partition is not available and in nvme
>>>>>>> 1fc74cb9
        self._ensure_availability_of_partitioned_params(param_list)

        handles = []
        all_gather_list = []
        for param in param_list:
            if param.ds_status == ZeroParamStatus.NOT_AVAILABLE:
                if async_op:
                    handle = self._allgather_param(param,
                                                   async_op=async_op,
                                                   hierarchy=hierarchy)
                    param.ds_status = ZeroParamStatus.INFLIGHT  # if async_op else ZeroParamStatus.AVAILABLE
                    handles.append(handle)
                else:
                    all_gather_list.append(param)

        if not async_op:
            ret_value = self._allgather_params(all_gather_list, hierarchy=hierarchy)
            for param in all_gather_list:
                param.ds_status = ZeroParamStatus.AVAILABLE
            return ret_value

        return handles

    def _partition(self, param_list, force=False, has_been_updated=False):
        for param in param_list:
            #print_rank_0(f"Before Partitioning Param {param.ds_id}")
            # self._param_status(param)
            self._partition_param(param, has_been_updated=has_been_updated)
            param.ds_status = ZeroParamStatus.NOT_AVAILABLE
            # if param.ds_tensor is not None:
            #    assert id(param.data) == id(param.ds_tensor.data), \
            #    "After the parameters are initially partitioned, make sure we are not recreating the partition."
            #print_rank_0(f"After Partitioning Param {param.ds_id}")
            # self._param_status(param)

    def _partition_param(self, param, buffer=None, has_been_updated=False):
<<<<<<< HEAD
        assert param.ds_status is not ZeroParamStatus.INFLIGHT, f" {param} Cannot parititon a param in flight"
=======
        assert param.ds_status is not ZeroParamStatus.INFLIGHT, f" {param} Cannot partition a param in flight"
>>>>>>> 1fc74cb9

        global reuse_buffers
        #print_rank_0(f"Param id {param.ds_id} status is {param.ds_status}")
        if param.ds_status is ZeroParamStatus.AVAILABLE:
            print_rank_0(
                f"Partitioning param id {param.ds_id} reuse buffers {reuse_buffers}",
                force=False)
            # if reuse_buffers and False:
            #     numel = buffer.numel()
            #     buffer = param.data.view(-1)
            #     print_rank_0(
            #         "Returning buffer for param {param.ds_id} with numel {param.ds_numel} to empty buffers",
            #         force=False)
            #     if numel in empty_buffers:
            #         empty_buffers[numel].append(buffer)

            # if torch.distributed.get_rank():
            #    print(f"Releasing {param.data.numel()}")
            if param.ds_tensor is not None and not has_been_updated:

                #param.data = param.ds_tensor.data

                see_memory_usage(
                    f'Before partitioning param {param.ds_id} {param.shape}',
                    force=False)
<<<<<<< HEAD
                #param.data does not store anything meaningful in partitioned state
                param.data = torch.ones(partitioned_param_data_shape).half().to(
                    param.device)
=======
                # param.data does not store anything meaningful in partitioned state
                param.data = torch.ones(1, dtype=self.dtype).to(param.device)
>>>>>>> 1fc74cb9
                see_memory_usage(f'After partitioning param {param.ds_id} {param.shape}',
                                 force=False)

                if param.ds_tensor.final_location == OFFLOAD_NVME_DEVICE:
                    print_rank_0(
                        f"Param {param.ds_id} partition released since it exists in nvme",
                        force=False)
                    param.nvme_swapper.remove_partition_and_release_buffers([param])

                return

            tensor_size = self._aligned_size(param)
            partition_size = tensor_size // self.world_size

            if param.ds_tensor is None:
                final_location = None
                if self.remote_device == OFFLOAD_NVME_DEVICE and self.param_swapper.swappable_tensor(
                        numel=partition_size):
                    final_location = OFFLOAD_NVME_DEVICE
                    buffer = self.param_swapper.get_buffer(param, partition_size)
                    partitioned_tensor = torch.zeros(1,
                                                     dtype=param.dtype,
                                                     device=buffer.device)
                    partitioned_tensor.data = buffer.data
                    print_rank_0(
                        f"ID {param.ds_id} Initializing partition for the first time for nvme offload."
                    )

                else:
                    partitioned_tensor = torch.zeros(
                        partition_size,
                        dtype=param.dtype,
                        device=OFFLOAD_CPU_DEVICE
                        if self.remote_device == OFFLOAD_NVME_DEVICE else
                        self.remote_device)
                    if self.pin_memory:
                        partitioned_tensor = partitioned_tensor.pin_memory()

                partitioned_tensor.requires_grad = False
                param.ds_tensor = partitioned_tensor
                param.ds_tensor.ds_numel = partition_size
                param.ds_tensor.status = PartitionedParamStatus.AVAILABLE
                param.ds_tensor.final_location = final_location

            start = partition_size * self.rank
            end = start + partition_size

            one_dim_param = param.contiguous().view(-1)

            if start < param.ds_numel and end <= param.ds_numel:
                src_tensor = one_dim_param.narrow(0, start, partition_size)

                param.ds_tensor.copy_(src_tensor)
                #partitioned_tensor = src_tensor.clone().detach().to(self.remote_device)

            else:
                # partitioned_tensor = torch.zeros(partition_size,
                #                                  dtype=param.dtype,
                #                                  device=self.remote_device )

                if start < param.ds_numel:
                    elements_to_copy = param.ds_numel - start
                    param.ds_tensor.narrow(0,
                                           0,
                                           elements_to_copy).copy_(
                                               one_dim_param.narrow(
                                                   0,
                                                   start,
                                                   elements_to_copy))

            #print(f"Remote device {self.remote_device}")

            #param.ds_tensor = partitioned_tensor

            #param.data = param.ds_tensor.data

<<<<<<< HEAD
            #param.data does not store anything meaningful in partitioned state

            see_memory_usage(f'Before partitioning param {param.ds_id} {param.shape}',
                             force=False)
            param.data = torch.ones(partitioned_param_data_shape).half().to(param.device)
=======
            # param.data does not store anything meaningful in partitioned state

            see_memory_usage(f'Before partitioning param {param.ds_id} {param.shape}',
                             force=False)
            param.data = torch.ones(1, dtype=self.dtype).to(param.device)
>>>>>>> 1fc74cb9
            see_memory_usage(f'After partitioning param {param.ds_id} {param.shape}',
                             force=False)

            if param.ds_tensor.final_location == OFFLOAD_NVME_DEVICE:
                self.param_swapper.swap_out_and_release([param])
                print_rank_0(
                    f"ID {param.ds_id} Offloaded to nvme offload and buffers released.")
                see_memory_usage(
                    f"ID {param.ds_id} Offloaded to nvme offload and buffers released.",
                    force=False)

            print_rank_0(
                f"ID {param.ds_id} partitioned type {param.dtype} dev {param.device} shape {param.shape}"
            )

    def _param_status(self, param):
        if param.ds_tensor is not None:
            print_rank_0(
                f"Param id {param.ds_id}, param status: {param.ds_status}, param numel {param.ds_numel}, partitioned numel {param.ds_tensor.numel()}, data numel {param.data.numel()}"
            )
        else:
            print_rank_0(
                f"Param id {param.ds_id}, param status: {param.ds_status}, param numel {param.ds_numel}, partitioned ds_tensor {param.ds_tensor}, data numel {param.data.numel()}"
            )

    def _allgather_param(self, param, async_op=False, hierarchy=0):

        partition_size = param.ds_tensor.ds_numel

        tensor_size = partition_size * self.world_size
        aligned_param_size = self._aligned_size(param)
        assert tensor_size == aligned_param_size, f'param id {param.ds_id} aligned size {aligned_param_size} does not match tensor size {tensor_size}'

        print_rank_0(
            f"{'--'* hierarchy}---- Before allocating allgather param {debug_param2name_id_shape_status(param)} partition size={partition_size}"
        )

        see_memory_usage(
<<<<<<< HEAD
            f'Before allocate allgather param {param.ds_id} {param.ds_status} {aligned_param_size} {partition_size} {param.ds_shape}',
=======
            f'Before allocate allgather param {debug_param2name_id_shape_status(param)} partition_size={partition_size} ',
>>>>>>> 1fc74cb9
            force=False)
        flat_tensor = torch.zeros(aligned_param_size,
                                  dtype=param.dtype,
                                  device=param.device).view(-1)
        see_memory_usage(
<<<<<<< HEAD
            f'After allocate allgather param {param.ds_id} {param.ds_status} {aligned_param_size} {partition_size} {param.ds_shape}',
=======
            f'After allocate allgather param {debug_param2name_id_shape_status(param)} {aligned_param_size} {partition_size} ',
>>>>>>> 1fc74cb9
            force=False)

        torch.cuda.synchronize()

        print_rank_0(
            f"{'--'* hierarchy}----allgather param with {debug_param2name_id_shape_status(param)} partition size={partition_size}"
        )
        #        if not flat_tensor.numel() > 100000:
        #            replicated_tensor = flat_tensor.narrow(0,
        #                                                   0,
        #                                                   param.ds_numel).view(param.ds_shape)
        #            param.data = replicated_tensor.data
        #            return None
        partitions = []
        for i in range(self.world_size):
            partitions.append(flat_tensor.narrow(0, partition_size * i, partition_size))

            if i == torch.distributed.get_rank(group=self.ds_process_group):
                partitions[i].data.copy_(param.ds_tensor.data, non_blocking=True)

        handle = torch.distributed.all_gather(partitions,
                                              partitions[self.rank],
                                              group=self.ds_process_group,
                                              async_op=async_op)

        replicated_tensor = flat_tensor.narrow(0, 0, param.ds_numel).view(param.ds_shape)
        param.data = replicated_tensor.data
        return handle

    def _allgather_params(self, param_list, hierarchy=0):
        if len(param_list) == 0:
            return

        partition_size = sum([param.ds_tensor.ds_numel for param in param_list])

        tensor_size = partition_size * self.world_size
        flat_tensor = torch.empty(tensor_size,
                                  dtype=param_list[0].dtype,
                                  device=self.local_device)
        flat_tensor.requres_grad = False
        partitions = []
        for i in range(self.world_size):
            start = partition_size * i

            partitions.append(flat_tensor.narrow(0, start, partition_size))

            if i == self.rank:
                offset = 0
                for param in param_list:
                    param_numel = param.ds_tensor.ds_numel

                    partitions[i].narrow(0,
                                         offset,
                                         param_numel).copy_(param.ds_tensor.data)

                    offset += param_numel

        torch.distributed.all_gather(partitions,
                                     partitions[self.rank],
                                     group=self.ds_process_group,
                                     async_op=False)
        param_offset = 0

        for param in param_list:
            param_partition_size = param.ds_tensor.ds_numel
            param_size = param.ds_numel
            replicated_tensor = torch.empty(param.ds_shape,
                                            dtype=param.dtype,
                                            device=self.local_device)

            for i in range(self.world_size):

                start = i * partition_size

                param_start = i * param_partition_size

                if param_start < param_size:
                    numel_to_copy = min(param_size - param_start, param_partition_size)

                    part_to_copy = partitions[i].narrow(0, param_offset, numel_to_copy)

                    replicated_tensor.view(-1).narrow(0,
                                                      param_start,
                                                      numel_to_copy).copy_(part_to_copy)
            #param_offset += param.data.numel()
            param_offset += param.ds_tensor.ds_numel

            param.data = replicated_tensor.data

        return None

    def _reduce_scatter_gradients(self, param_list):
        #print_rank_0([param.grad for param in param_list])
        #assert any([param.grad is None for param in param_list]), "None gradients cannot be reduce scattered"

        handles_and_reduced_partitions = []
        for param in param_list:
            assert param.grad.numel(
            ) == param.ds_numel, f"{param.grad.numel()} != {param.ds_numel} Cannot reduce scatter gradients whose size is not same as the params"

            handles_and_reduced_partitions.append(self._reduce_scatter_gradient(param))

        for param, (handle, reduced_partition) in zip(param_list, handles_and_reduced_partitions):
            if handle is not None:
                handle.wait()

            # some ranks may have partitions that are padded to go beyond the grad size.
            # For these ranks the output of reduce scatter is a separate buffer and needs
            # to be copied in
            partition_size = param.ds_tensor.ds_numel
            start = self.rank * partition_size
            end = start + partition_size
            #print_rank_0("REduce scatter was executed for praam {param.ds_id}")
            if start < param.ds_numel and end > param.ds_numel:
                elements = param.ds_numel - start
                param.grad.view(-1).narrow(0,
                                           start,
                                           elements).copy_(
                                               reduced_partition.narrow(0,
                                                                        0,
                                                                        elements))

    def _reduce_scatter_gradient(self, param):

        partition_size = param.ds_tensor.ds_numel
        #output = torch.empty(partition_size, dtype=param.dtype, device=param.device)

        total_size = partition_size * self.world_size
        input_list = []

        for i in range(self.world_size):

            start = i * partition_size
            end = start + partition_size

            #print("before reduce scatter gradients")
            if start < param.ds_numel and end <= param.ds_numel:
                input = param.grad.view(-1).narrow(0, start, partition_size)
            else:
                input = torch.zeros(partition_size,
                                    dtype=param.dtype,
                                    device=param.device)

                if start < param.ds_numel:
                    elements = param.ds_numel - start
                    input.narrow(0,
                                 0,
                                 elements).copy_(
                                     param.grad.view(-1).narrow(0,
                                                                start,
                                                                elements))
            #print("after reduce scatter gradients")
            input_list.append(input)

        rank = torch.distributed.get_rank(group=self.ds_process_group)
        handle = torch.distributed.reduce_scatter(input_list[rank],
                                                  input_list,
                                                  group=self.ds_process_group,
                                                  async_op=True)

        return handle, input_list[rank]

    def _partition_gradients(self, param_list, partition_buffers=None, accumulate=False):
        if partition_buffers is None:
            partition_buffers = [None] * len(param_list)

        for param, partition_buffer in zip(param_list, partition_buffers):
            self._partition_gradient(param,
                                     partition_buffer=partition_buffer,
                                     accumulate=accumulate)

    def _partition_gradient(self, param, partition_buffer=None, accumulate=False):
        #import pdb;pdb.set_trace()
        # param.grad=None
        # param.grad.test()
        print_rank_0(
            f"Partitioning param {param.ds_id} gradient of size {param.grad.numel()} type {param.grad.dtype} part_size {param.ds_tensor.ds_numel}"
        )
        see_memory_usage("Before partitioning gradients", force=False)
        partition_size = param.ds_tensor.ds_numel

        if partition_buffer is None:
            assert not accumulate, "No buffer to accumulate to"
            partition_buffer = torch.zeros(partition_size,
                                           dtype=param.dtype,
                                           device=param.device)
        else:
            assert partition_buffer.numel(
            ) >= partition_size, f"The partition buffer size {partition_buffer.numel()} should match the size of param.ds_tensor {partition_size}"

        rank = torch.distributed.get_rank(group=self.ds_process_group)
        start = partition_size * rank
        end = start + partition_size

        dest_tensor_full_buffer = partition_buffer.view(-1).narrow(0, 0, partition_size)

        #print("before partition gradients")
        if start < param.ds_numel:
            elements = min(param.ds_numel - start, partition_size)

            dest_tensor = dest_tensor_full_buffer.narrow(0, 0, elements)
            src_tensor = param.grad.view(-1).narrow(0, start, elements)

            # just copy the grad partition to the buffer
            if not accumulate:
                dest_tensor.copy_(src_tensor)

            # if source and destination are on same device,
            # add to the provided buffer
            elif src_tensor.device == dest_tensor.device:
                dest_tensor.add_(src_tensor)

            # if source and destination are on different device, copy first to src
            # then add and move back to the destination. This seems to run faster
            # when src is gpu and dest is cpu
            # adding directly to cpu is very slow
            else:
                acc_tensor = torch.empty(src_tensor.numel(),
                                         dtype=param.dtype,
                                         device=param.device)

                acc_tensor.copy_(dest_tensor)
                acc_tensor.add_(src_tensor)
                dest_tensor.copy_(acc_tensor)

            # partition_buffer.view(-1).narrow(
            #     0,
            #     0,
            #     elements).copy_(param.grad.view(-1).narrow(0,
            #                                             start,
            #                                             elements))

        #print("after partition gradients")
        param.grad.data = dest_tensor_full_buffer.data
        see_memory_usage("After partitioning gradients", force=False)


class GatheredParameters:
    def __init__(self, params, modifier_rank=None, fwd_module=None, enabled=True):
        """A context that collects parameters that were partitioned via a
        :class:`deepspeed.zero.Init` context. The parameters are partitioned
        again upon exit.

        Args:
            params (``torch.nn.Parameter``): A single parameter or a list of parameters to collect.
                It's assumed that all parameters are zero params.
            modifier_rank (int, optional): If specified, this rank's parameter will be
                broadcasted on exit from the context. This argument is required if ``params`` are
                modified, so that all processes have a consistent view of the data. Defaults
                to ``None``.
            fwd_module (``torch.nn.Module``, optional): If specified, ``params`` will be
                registered as external parameters of ``fwd_module``. See :meth:`deepspeed.zero.register_external_parameter`.
            enabled (bool, optional): If ``False``, this context is a no-op. Defaults to ``True``.

        Important: Make sure to use ``modifier_rank`` that is not ``None`` (e.g. ``modifier_rank=0``)
        if you need the GPU memory allocated by gather to be released upon exit from the context manager.

        Examples
        ========

        #. Allocate a partitioned module, initialize its weight on rank 0, and update all
           processes.

            .. code-block:: python

                with deepspeed.zero.Init():
                    linear = torch.nn.Linear(1000,1000)

                with deepspeed.zero.GatheredParameters(linear.weight,
                                                       modifier_rank=0):
                    if torch.distributed.get_rank() == 0:
                        linear.weight.zero_()

                with deepspeed.zero.GatheredParameters(linear.weight,
                                                       modifier_rank=0):
                    if torch.distributed.get_rank() == 0:
                        linear.weight.zero_()

        #. Collect a partitioned weight to pass to another module during
           training. The parameter will be registered as an external parameter
           and made available during the backward pass.

            .. code-block:: python
                :emphasize-lines: 6

                def forward(self, input):
                    x = self.layer1(input)

                    # self.layer1.weight is required by self.layer2.forward
                    with deepspeed.zero.GatheredParameters(self.layer1.weight,
                                                           fwd_module=self):
                        y = self.layer2(x, self.layer1.weight)
                    return y


        #. Pretrained model loading

            .. code-block:: python

                with deepspeed.zero.Init():
                    model = MyModel()

                state_dict = torch.load(model_path, map_location="cpu")

                def load(module: nn.Module, prefix=""):
                    # because zero3 puts placeholders in model params, this context
                    # manager gathers (unpartitions) the params of the current layer, then loads from
                    # the state dict and then re-partitions them again
                    with deepspeed.zero.GatheredParameters(list(module.parameters(recurse=False)), modifier_rank=0):
                        if torch.distributed.get_rank() == 0:
                            module._load_from_state_dict(state_dict, prefix)

                    for name, child in module._modules.items():
                        if child is not None:
                            load(child, prefix + name + ".")

                load(model, prefix="")

        If this approach is not used, then the full model will first get copied to each GPU. For models
        bigger than the memory of a single gpu this method is required.
        """

        self.enabled = enabled
        if not enabled:
            return

        if not isinstance(params, list):
            params = [params]

        # enable if at least one is zero-param, otherwise a noop
        if not any(is_zero_param(p) for p in params):
            self.enabled = False
            return

<<<<<<< HEAD
        self.params = params
=======
        self.params = [p for p in params if hasattr(p, "ds_id")]
>>>>>>> 1fc74cb9
        self.src_rank = None
        if modifier_rank is not None:
            if self.params[0].ds_process_group == torch.distributed.group.WORLD:
                self.src_rank = modifier_rank
            else:
                # A group was specified; convert DP rank to global rank
                self.src_rank = _get_global_rank(self.params[0].ds_process_group,
                                                 modifier_rank)
        self.fwd_module = fwd_module
        if self.fwd_module is not None:
            # is a no-op if already registered
            for p in self.params:
                register_external_parameter(self.fwd_module, p)

    def __enter__(self):
        if not self.enabled:
            return
        self.params[0].all_gather(param_list=self.params)

    def __exit__(self, *exc):
        if not self.enabled:
            return
        if self.src_rank is None:
            return

        handles = [
            torch.distributed.broadcast(p,
                                        self.src_rank,
                                        group=p.ds_process_group,
                                        async_op=True) for p in self.params
        ]
        for h in handles:
            h.wait()
        self.params[0].partition(param_list=self.params, has_been_updated=True)<|MERGE_RESOLUTION|>--- conflicted
+++ resolved
@@ -17,15 +17,11 @@
 from .offload_constants import *
 
 from ..utils import see_memory_usage
-<<<<<<< HEAD
-from deepspeed.utils import log_dist, init_distributed
-=======
 from deepspeed.utils import log_dist, init_distributed, logger
 from deepspeed.utils.debug import debug_param2name_id_shape, debug_param2name_id_shape_device, debug_module2name, debug_param2name, debug_param2name_id_shape_status, printflock, log_rank_file
 
 from ..swap_tensor.partitioned_param_swapper import AsyncPartitionedParameterSwapper, PartitionedParamStatus
 from ..config import DeepSpeedConfig
->>>>>>> 1fc74cb9
 
 from ..swap_tensor.partitioned_param_swapper import AsyncPartitionedParameterSwapper, PartitionedParamStatus
 from ..config import DeepSpeedConfig
@@ -301,11 +297,7 @@
         if self.mem_efficient_linear:
             print_rank_0(
                 "nn.functional.linear has been overridden with a more memory efficient version. This will persist unless manually reset.",
-<<<<<<< HEAD
-                force=True)
-=======
                 force=False)
->>>>>>> 1fc74cb9
             self.linear_bk = torch.nn.functional.linear
             torch.nn.functional.linear = LinearFunctionForZeroStage3.apply
 
@@ -326,13 +318,8 @@
         torch.Tensor.__new__ = torch.Tensor.__old_new__
         torch.empty = _orig_torch_empty
 
-<<<<<<< HEAD
-        #un doing it here will undo it during training
-        #if self.mem_efficient_linear:
-=======
         # un doing it here will undo it during training
         # if self.mem_efficient_linear:
->>>>>>> 1fc74cb9
         #    torch.nn.functional.linear = self.linear_bk
         #        if self.mem_efficient_linear:
         #            torch.nn.functional.linear = self.linear_bk
@@ -364,17 +351,11 @@
                  mem_efficient_linear=True,
                  remote_device=None,
                  pin_memory=False,
-<<<<<<< HEAD
-                 deepspeed_config=None,
-                 param_dict=None,
-                 enabled=True):
-=======
                  config_dict_or_path=None,
                  config=None,
                  enabled=True,
                  dtype=None,
                  mpu=None):
->>>>>>> 1fc74cb9
         """A context to enable massive model construction for training with
         ZeRO-3. Models are automatically partitioned (or, sharded) across the
         system and converted to half precision.
@@ -394,16 +375,9 @@
             pin_memory (bool, optional): Potentially increase performance by
                 using pinned memory for model weights. ``remote_device`` must be
                 ``"cpu"``. Defaults to ``False``.
-<<<<<<< HEAD
-            deepspeed_config (``json file``, optional): If provided, provides configuration
-                for swapping fp16 params to NVMe.
-            param_dict (dict, optional): Instead of requiring a deepspeed_config you can pass your deepspeed config
-                as a dictionary instead for swapping fp16 params to NVMe.
-=======
             config_dict_or_path (dict or ``json file``, optional): If provided, provides configuration
                 for swapping fp16 params to NVMe.
             config (dict or ``json file``, optional): Deprecated, use config_dict_or_path instead.
->>>>>>> 1fc74cb9
             enabled (bool, optional): If ``False``, this context has no
                 effect. Defaults to ``True``.
             dtype (``dtype``, optional): Can be used to change the data type of the parameters.
@@ -506,27 +480,16 @@
         # It is the device where parameters are fully instantiated using allgather
         self.local_device = torch.device('cuda:{}'.format(os.environ["LOCAL_RANK"]))
 
-<<<<<<< HEAD
-        self._validate_remote_device(remote_device, deepspeed_config, param_dict)
-
-        #Remote device is the device where parameter partiitons are stored
-        #It can be same as local_device or it could be CPU or NVMe.
-=======
         self._validate_remote_device(remote_device, _ds_config)
 
         # Remote device is the device where parameter partiitons are stored
         # It can be same as local_device or it could be CPU or NVMe.
->>>>>>> 1fc74cb9
         self.remote_device = self.local_device if remote_device is None else remote_device
         self.pin_memory = pin_memory if (
             self.remote_device == OFFLOAD_CPU_DEVICE) else False
 
         # Enable fp16 param swapping to NVMe
         if self.remote_device == OFFLOAD_NVME_DEVICE:
-<<<<<<< HEAD
-            _ds_config = DeepSpeedConfig(deepspeed_config, param_dict=param_dict)
-=======
->>>>>>> 1fc74cb9
             self.param_swapper = AsyncPartitionedParameterSwapper(_ds_config)
         else:
             self.param_swapper = None
@@ -540,23 +503,6 @@
                 self._convert_to_deepspeed_param(param)
                 param.partition()
 
-<<<<<<< HEAD
-    def _validate_remote_device(self, remote_device, ds_config, param_dict):
-        if ds_config is not None:
-            _ds_config = DeepSpeedConfig(ds_config, param_dict=param_dict)
-            if remote_device in [None, OFFLOAD_CPU_DEVICE]:
-                if _ds_config.zero_config.offload_param is not None:
-                    offload_param_device = _ds_config.zero_config.offload_param[
-                        OFFLOAD_PARAM_DEVICE]
-                    assert offload_param_device != OFFLOAD_NVME_DEVICE, \
-                    f"{OFFLOAD_PARAM_DEVICE} in DeepSpeed Config cannot be {offload_param_device} if remote device is {remote_device}."
-
-            if remote_device == OFFLOAD_NVME_DEVICE:
-                assert _ds_config.zero_config.offload_param is not None, \
-                f'{OFFLOAD_PARAM} must be defined in DeepSpeed Config if remote device is {OFFLOAD_NVME_DEVICE}.'
-
-                assert _ds_config.zero_config.offload_param[OFFLOAD_PARAM_NVME_PATH] is not None, \
-=======
     def _validate_remote_device(self, remote_device, ds_config):
         if ds_config is not None:
             if remote_device in [None, OFFLOAD_CPU_DEVICE]:
@@ -571,7 +517,6 @@
                 f'{OFFLOAD_PARAM} must be defined in DeepSpeed Config if remote device is {OFFLOAD_NVME_DEVICE}.'
 
                 assert ds_config.zero_config.offload_param[OFFLOAD_PARAM_NVME_PATH] is not None, \
->>>>>>> 1fc74cb9
                 f'{OFFLOAD_PARAM_NVME_PATH} in DeepSpeed Config cannot be None if remote device is {OFFLOAD_NVME_DEVICE}'
 
     def _post_init_method(self, module):
@@ -719,11 +664,7 @@
 
     def _all_gather(self, param_list, async_op=False, hierarchy=None):
 
-<<<<<<< HEAD
-        #fetches from nvme if the partition is not available and in nvme
-=======
         # fetches from nvme if the partition is not available and in nvme
->>>>>>> 1fc74cb9
         self._ensure_availability_of_partitioned_params(param_list)
 
         handles = []
@@ -760,11 +701,7 @@
             # self._param_status(param)
 
     def _partition_param(self, param, buffer=None, has_been_updated=False):
-<<<<<<< HEAD
-        assert param.ds_status is not ZeroParamStatus.INFLIGHT, f" {param} Cannot parititon a param in flight"
-=======
         assert param.ds_status is not ZeroParamStatus.INFLIGHT, f" {param} Cannot partition a param in flight"
->>>>>>> 1fc74cb9
 
         global reuse_buffers
         #print_rank_0(f"Param id {param.ds_id} status is {param.ds_status}")
@@ -790,14 +727,8 @@
                 see_memory_usage(
                     f'Before partitioning param {param.ds_id} {param.shape}',
                     force=False)
-<<<<<<< HEAD
-                #param.data does not store anything meaningful in partitioned state
-                param.data = torch.ones(partitioned_param_data_shape).half().to(
-                    param.device)
-=======
                 # param.data does not store anything meaningful in partitioned state
                 param.data = torch.ones(1, dtype=self.dtype).to(param.device)
->>>>>>> 1fc74cb9
                 see_memory_usage(f'After partitioning param {param.ds_id} {param.shape}',
                                  force=False)
 
@@ -874,19 +805,11 @@
 
             #param.data = param.ds_tensor.data
 
-<<<<<<< HEAD
-            #param.data does not store anything meaningful in partitioned state
-
-            see_memory_usage(f'Before partitioning param {param.ds_id} {param.shape}',
-                             force=False)
-            param.data = torch.ones(partitioned_param_data_shape).half().to(param.device)
-=======
             # param.data does not store anything meaningful in partitioned state
 
             see_memory_usage(f'Before partitioning param {param.ds_id} {param.shape}',
                              force=False)
             param.data = torch.ones(1, dtype=self.dtype).to(param.device)
->>>>>>> 1fc74cb9
             see_memory_usage(f'After partitioning param {param.ds_id} {param.shape}',
                              force=False)
 
@@ -925,21 +848,13 @@
         )
 
         see_memory_usage(
-<<<<<<< HEAD
-            f'Before allocate allgather param {param.ds_id} {param.ds_status} {aligned_param_size} {partition_size} {param.ds_shape}',
-=======
             f'Before allocate allgather param {debug_param2name_id_shape_status(param)} partition_size={partition_size} ',
->>>>>>> 1fc74cb9
             force=False)
         flat_tensor = torch.zeros(aligned_param_size,
                                   dtype=param.dtype,
                                   device=param.device).view(-1)
         see_memory_usage(
-<<<<<<< HEAD
-            f'After allocate allgather param {param.ds_id} {param.ds_status} {aligned_param_size} {partition_size} {param.ds_shape}',
-=======
             f'After allocate allgather param {debug_param2name_id_shape_status(param)} {aligned_param_size} {partition_size} ',
->>>>>>> 1fc74cb9
             force=False)
 
         torch.cuda.synchronize()
@@ -1274,11 +1189,7 @@
             self.enabled = False
             return
 
-<<<<<<< HEAD
-        self.params = params
-=======
         self.params = [p for p in params if hasattr(p, "ds_id")]
->>>>>>> 1fc74cb9
         self.src_rank = None
         if modifier_rank is not None:
             if self.params[0].ds_process_group == torch.distributed.group.WORLD:
