--- conflicted
+++ resolved
@@ -45,25 +45,11 @@
     "Functionality currently limited to send and receive between adjacent ranks only"
 
 
-def send(tensor, dest_stage, async_op=False, fp32_comm=False):
+def send(tensor, dest_stage, async_op=False):
     global _groups
     assert async_op == False, "Doesnt support async_op true"
     src_stage = _grid.get_stage_id()
     _is_valid_send_recv(src_stage, dest_stage)
-<<<<<<< HEAD
-    tensor_to_broadcast = tensor
-    if fp32_comm:
-        tensor_to_broadcast = tensor_to_broadcast.float()
-    group = _get_send_recv_group(src_stage, dest_stage)
-    src_rank = _grid.stage_to_global(stage_id=src_stage)
-    dist.broadcast(tensor_to_broadcast, src_rank, group=group, async_op=async_op)
-    if fp32_comm and tensor is not tensor_to_broadcast:
-        tensor.copy_(tensor_to_broadcast)
-
-
-def recv(tensor, src_stage, async_op=False, fp32_comm=False):
-
-=======
 
     dest_rank = _grid.stage_to_global(stage_id=dest_stage)
     if async_op:
@@ -81,21 +67,10 @@
 
 
 def recv(tensor, src_stage, async_op=False):
->>>>>>> a85dce07
     global _groups
     assert async_op == False, "Doesnt support async_op true"
     dest_stage = _grid.get_stage_id()
     _is_valid_send_recv(src_stage, dest_stage)
-<<<<<<< HEAD
-    tensor_to_broadcast = tensor
-    if fp32_comm:
-        tensor_to_broadcast = tensor_to_broadcast.float()
-    group = _get_send_recv_group(src_stage, dest_stage)
-    src_rank = _grid.stage_to_global(stage_id=src_stage)
-    dist.broadcast(tensor_to_broadcast, src_rank, group=group, async_op=async_op)
-    if fp32_comm and tensor is not tensor_to_broadcast:
-        tensor.copy_(tensor_to_broadcast)
-=======
 
     src_rank = _grid.stage_to_global(stage_id=src_stage)
 
@@ -109,7 +84,6 @@
         else:
             group = _get_send_recv_group(src_stage, dest_stage)
             return dist.broadcast(tensor, src_rank, group=group, async_op=async_op)
->>>>>>> a85dce07
 
 
 def wait():
