# Copyright 2019 The Microsoft DeepSpeed Team

import time
import logging
import copy
import os

from types import MethodType

from numpy import prod

import torch
import torch.nn as nn
import torch.optim as optim
import torch.distributed as dist

from deepspeed.utils.logging import logger
from deepspeed.utils.timer import SynchronizedWallClockTimer, ThroughputTimer

from deepspeed.inference.engine import InferenceEngine
from ..engine import DeepSpeedEngine, MEMORY_OPT_ALLREDUCE_SIZE
from ..utils import PartitionedTensor, ensure_directory_exists
from ..dataloader import RepeatingLoader

from .module import PipelineModule, PipelineError, TiedLayerSpec
from . import p2p
from . import schedule

TARGET_ID = -2
LOG_STAGE = -2
DATA_PARALLEL_ID = -2

def is_even(number):
    return number % 2 == 0


mem_alloced = 0
mem_cached = 0


def _tensor_bytes(tensor):
    return tensor.numel() * tensor.element_size()


def print_rank_0(*message):
    if torch.distributed.is_initialized():
        if torch.distributed.get_rank() == 0:
            print(*message)
    else:
        print(*message)


class PipelineEngine(DeepSpeedEngine):
    """ A training engine hybrid pipeline, data, and model parallel training.

    This engine is created by ``deepspeed.initialize()`` when a :class:`PipelineModule`
    is provided.
    """
<<<<<<< HEAD

    def __init__(self, *super_args, **super_kwargs):
=======
    ID_TO_DTYPE = [
        torch.float32,
        torch.float64,
        torch.complex64,
        torch.complex128,
        torch.float16,
        torch.bfloat16,
        torch.uint8,
        torch.int8,
        torch.int16,
        torch.int32,
        torch.int64,
        torch.bool
    ]
    DTYPE_TO_ID = {dtype: id_ for id_, dtype in enumerate(ID_TO_DTYPE)}

    def __init__(self, has_bool_tensors=False, *super_args, **super_kwargs):
>>>>>>> 1fc74cb9
        super().__init__(*super_args, **super_kwargs)
        assert isinstance(self.module, PipelineModule), "model must base PipelineModule"

        assert self.zero_optimization_stage() < 2, "ZeRO-2 and ZeRO-3 are incompatible with pipeline parallelism"

        # We schedule the all-reduces, so disable it in super().backward()
        self.enable_backward_allreduce = False
<<<<<<< HEAD
        self.eval_return_logits = False
        self.outputs = None
=======
        self.has_bool_tensors = has_bool_tensors
>>>>>>> 1fc74cb9

        # used to disable the pipeline all-reduce when used with 1-bit Adam/1-bit LAMB
        self.pipeline_enable_backward_allreduce = True

        assert not self.elasticity_enabled(), "Elasticity is not currently supported" \
                                              " with pipeline parallelism."

        # pipeline step for logging
        self.log_batch_step_id = -1
        self.micro_batch_size = self.train_micro_batch_size_per_gpu()
        self.micro_batches = self.gradient_accumulation_steps()

        # Set Grid and Communication Groups
        self.grid = self.module._grid
        if self.grid.get_global_rank() == 0:
            logger.info(f'CONFIG: micro_batches={self.micro_batches} '
                        f'micro_batch_size={self.micro_batch_size}')

        self.global_rank = self.grid.get_global_rank()

        assert self.dp_world_size == self.grid.data_parallel_size
        assert self.train_batch_size() == \
               self.micro_batch_size * self.micro_batches * self.grid.data_parallel_size

        #  Set Stage Inf
        self.num_stages = self.grid.pipe_parallel_size
        self.stage_id = self.grid.get_stage_id()
        self.prev_stage = self.stage_id - 1
        self.next_stage = self.stage_id + 1

        self.data_iterator = None
        self.batch_fn = None

        self._force_grad_boundary = False

        self.batch_timer = ThroughputTimer(batch_size=self.micro_batch_size *
                                                      self.micro_batches,
                                           num_workers=self.dp_world_size,
                                           logging_fn=self.tput_log,
                                           monitor_memory=False,
                                           steps_per_output=self.steps_per_print())

        # PipelineEngine needs to handle data loading specially due to only the first
        # and last stages loading inputs/labels. We construct a sampler that uses
        if self.training_data:
            self._build_data_iter(self.training_data)

        self.is_pipe_parallel = self.grid.pipe_parallel_size > 1
        self.is_data_parallel = self.grid.data_parallel_size > 1
        self.is_model_parallel = self.grid.model_parallel_size > 1

        # Partition input/output buffers
        # XXX temporarily disable while I revert some partition hacks.
        self.is_pipe_partitioned = self.is_model_parallel
        self.is_grad_partitioned = self.is_model_parallel

        model_parameters = filter(lambda p: p.requires_grad, self.module.parameters())
        num_params = sum([p.numel() for p in model_parameters])
        unique_params = num_params
        # Subtract tied parameters if we don't own them
        if self.module.tied_comms:
            tied_params = 0
            for key, d in self.module.tied_comms.items():
                if self.global_rank != min(d['ranks']):
                    tied_params += sum(p.numel() for p in d['module'].parameters())
            unique_params -= tied_params
        params_tensor = torch.LongTensor(data=[num_params,
                                               unique_params]).to(self.device)
        dist.all_reduce(params_tensor, group=self.grid.get_model_parallel_group())
        params_tensor = params_tensor.tolist()
        total_params = params_tensor[0]
        unique_params = params_tensor[1]
        if self.grid.data_parallel_id == 0:
            logger.info(f'RANK={self.global_rank} '
                        f'STAGE={self.stage_id} '
                        f'LAYERS={self.module._local_stop - self.module._local_start} '
                        f'[{self.module._local_start}, {self.module._local_stop}) '
                        f'STAGE_PARAMS={num_params} ({num_params / 1e6:0.3f}M) '
                        f'TOTAL_PARAMS={total_params} ({total_params / 1e6:0.3f}M) '
                        f'UNIQUE_PARAMS={unique_params} ({unique_params / 1e6:0.3f}M)')

        #intialize peer-2-peer communication and allreduce groups
        if self.is_pipe_parallel:
            p2p.init_process_groups(self.grid)

        # Pipeline buffers
        self.num_pipe_buffers = 0
        self.pipe_buffers = {
            'inputs': [],  # batch input and received activations
            'labels': [],  # labels from batch input
            'outputs': [],  # activations
            'output_tensors': [],  # tensor object to preserve backward graph
        }
        self.pipe_recv_buf = None
        self.grad_layer = None

        self.meta_buffer = None

        self.first_output_send = True
        self.first_gradient_send = True
        self.timer_values = None

        # stores the loss for the current micro batch being processed
        self.loss = torch.tensor(0.0).to(self.device)

        # stores the loss for the entire batch
        self.total_loss = None
        self.agg_loss = torch.tensor(0.0, requires_grad=False).to(self.device)
        self.dp_group_loss = torch.tensor(0.0, requires_grad=False).to(self.device)

        if self._config.pipeline['activation_checkpoint_interval'] > 0:
            self.module.activation_checkpoint_interval = self._config.pipeline[
                'activation_checkpoint_interval']

        if self.is_last_stage():
            self.loss_model = self.module.loss_fn
            
        self.has_attention_mask = self.module.__class__.__name__ == 'GPT2ModelPipe'
        
        # Initialize pipeline communicators. Just send a 0.
        if is_even(self.stage_id):
            if not self.is_last_stage():
                p2p.send(self.loss, self.next_stage)
            if not self.is_first_stage():
                p2p.recv(self.loss, self.prev_stage)
        else:
            if not self.is_first_stage():
                p2p.recv(self.loss, self.prev_stage)
            if not self.is_last_stage():
                p2p.send(self.loss, self.next_stage)

    def set_has_attention_mask(self, value):
        assert isinstance(value, bool)
        self.has_attention_mask = value
        
    def _build_data_iter(self, dataset):
        sampler = torch.utils.data.distributed.DistributedSampler(
            dataset,
            num_replicas=self.dp_world_size,
            rank=self.mpu.get_data_parallel_rank(),
            shuffle=False)
        # Build a loader and make it repeating.
        pipe_dataloader = self.deepspeed_io(dataset, data_sampler=sampler)
        pipe_dataloader = RepeatingLoader(pipe_dataloader)
        self.set_dataloader(pipe_dataloader)

    def _exec_reduce_tied_grads(self):
        if self.wall_clock_breakdown():
            self.timers('reduce_tied_grads').start()
            self.timers('comms').start()

        # We need to run this first to write to self.averaged_gradients;
        # since this class turns `enable_backward_allreduce` off,
        # `self.overlapping_partition_gradients_reduce_epilogue()` defined in the DeepSpeedEngine
        # never actually runs. I suspect this is because of efficiency problems; get_flat_partition in
        # stage2.py might do something expensive; someone will have to look into that later. But
        # in the meantime, this fixes ZeRO2 + Pipelining enough to run a demo. Further profiling
        # needed to decide if it actually breaks everything.
        # (see https://github.com/EleutherAI/gpt-neox/issues/62#issuecomment-761471944)
        if self.zero_optimization_partition_gradients():
            self.optimizer.overlapping_partition_gradients_reduce_epilogue()
        self.module.allreduce_tied_weight_gradients()
        if self.wall_clock_breakdown():
            self.timers('reduce_tied_grads').stop()
            self.timers('comms').stop()

    def _exec_reduce_grads(self):
        if self.wall_clock_breakdown():
            self.timers('reduce_grads').start()
            self.timers('comms').start()

        self._force_grad_boundary = True
<<<<<<< HEAD
        if self.is_data_parallel and self.pipeline_enable_backward_allreduce:
            self.buffered_allreduce_fallback(
                elements_per_buffer=MEMORY_OPT_ALLREDUCE_SIZE)
=======
        if self.pipeline_enable_backward_allreduce:
            self.allreduce_gradients(bucket_size=MEMORY_OPT_ALLREDUCE_SIZE)
>>>>>>> 1fc74cb9
        self._force_grad_boundary = False
        if self.wall_clock_breakdown():
            self.timers('reduce_grads').stop()
            self.timers('comms').stop()

    def _reserve_pipe_buffers(self, num_buffers):
        """Ensure that each pipeline buffer has at least ``num_buffers`` slots.

        This method only reserves slots and does not allocate tensors.

        Args:
            num_buffers (int): The number of buffers to reserve.
        """
        if self.num_pipe_buffers >= num_buffers:
            return

        num_added = num_buffers - self.num_pipe_buffers
        for key in self.pipe_buffers:
            self.pipe_buffers[key].extend([None] * num_added)
        self.num_pipe_buffers = num_buffers

<<<<<<< HEAD
    def train_batch(self, data_iter=None, layers_to_hook=None):
=======
    def reset_activation_shape(self):
        """Reset the buffers when the shape of activation and gradient change.
        For example, for curriculum learning that changes the seqlen of each
        sample, we need to call this whenever the seqlen is going to change.
        """
        self.first_output_send = True
        self.pipe_recv_buf = None
        self.grad_layer = None
        self.meta_buffer = None

    def train_batch(self, data_iter=None):
>>>>>>> 1fc74cb9
        """Progress the pipeline to train the next batch of data. The engine will ingest
        ``self.train_batch_size()`` total samples collectively across all workers.


        An iterator that over training data should be provided as an argument
        unless ``deepspeed.initialize()`` was provided a training set. In that event,
        the training data will automatically be read.


        .. warning::
            A total of ``self.gradient_accumulation_steps()`` entries will be pulled
            from ``data_iter`` by each pipeline. There must be sufficient
            data left in ``data_iter`` or else a ``StopIteration`` will halt training.

            DeepSpeed provides a convenience class :class:`deepspeed.utils.RepeatingLoader`
            that wraps data loaders to automatically restart upon a ``StopIteration``.

        Args:
            data_iter (Iterator, optional): Iterator of training data.

        Returns:
            The arithmetic mean of the losses computed this batch.
        """
        if not torch._C.is_grad_enabled():
            raise RuntimeError(
                f'train_batch() requires gradients enabled. Use eval_batch() instead.')

<<<<<<< HEAD
        if layers_to_hook is not None:
            self.layers_to_hook = layers_to_hook
=======
        # Curriculum learning could change activation shape
        if self.curriculum_enabled():
            new_difficulty = self.curriculum_scheduler.update_difficulty( \
                self.global_steps + 1)
            if self.global_steps == 0 or self.curriculum_scheduler.first_step:
                self.reset_activation_shape()
                self.curriculum_scheduler.first_step = False
            elif new_difficulty != self.curriculum_scheduler.get_difficulty( \
                self.global_steps):
                self.reset_activation_shape()
>>>>>>> 1fc74cb9

        if data_iter:
            self.set_dataiterator(data_iter)
        self.module.train()
        self.total_loss = None
        self._compute_loss = True

        # Do the work
        self.timers('train_batch').start()
        sched = schedule.TrainSchedule(micro_batches=self.micro_batches,
                                       stages=self.num_stages,
                                       stage_id=self.stage_id)
        self._exec_schedule(sched)
        self.agg_train_loss = self._aggregate_total_loss()

        self.timers('train_batch').stop()

        if self.global_steps % self.steps_per_print() == 0:
            elapsed = self.timers('train_batch').elapsed(reset=True)
            if self.global_rank == 0:
                iter_time = elapsed / self.steps_per_print()
                tput = self.train_batch_size() / iter_time
                print(f'steps: {self.global_steps} '
                      f'loss: {self.agg_train_loss:0.4f} '
                      f'iter time (s): {iter_time:0.3f} '
                      f'samples/sec: {tput:0.3f}')

        # Tensorboard
        if self.tensorboard_enabled():
            if self.global_rank == 0:
                self.summary_events = [(f'Train/Samples/train_loss',
                                        self.agg_train_loss.mean().item(),
                                        self.global_samples)]
                for event in self.summary_events:  # write_summary_events
                    self.summary_writer.add_scalar(event[0], event[1], event[2])
                if self.global_steps % self.steps_per_print() == 0:
                    self.summary_writer.flush()

        if self.wall_clock_breakdown(
        ) and self.global_steps % self.steps_per_print() == 0:
                pct_comms = self.timers('comms').elapsed(reset=False) / elapsed * 100
                pct_optimizer_step = self.timers('step').elapsed(reset=False) / elapsed * 100
                pct_fwd = self.timers('forward').elapsed(reset=False) / elapsed * 100
                pct_backward = self.timers('backward').elapsed(reset=False) / elapsed * 100
                timer_values = {'pct_comms': pct_comms, 'pct_optimizer_step': pct_optimizer_step,
                              'pct_fwd': pct_fwd, 'pct_backward': pct_backward}
                print_rank_0(
                    f'%comms: {pct_comms} \n %optimizer_step {pct_optimizer_step} \n %forward: {pct_fwd} \n %backward: {pct_backward}')
                names = list(self.timers.timers.keys())
                timer_values.update(self.timers.log(names))
                self.timer_values = timer_values

        # TODO: should return precisely what loss returned and allow others to be queried?

        if layers_to_hook is not None:
            self.layers_to_hook = []

        return self.agg_train_loss

<<<<<<< HEAD
    def eval_batch(self, data_iter, return_logits=False, layers_to_hook=None):
=======
    def eval_batch(self, data_iter, compute_loss=True, reduce_output='avg'):
>>>>>>> 1fc74cb9
        """Evaluate the pipeline on a batch of data from ``data_iter``. The
        engine will evaluate ``self.train_batch_size()`` total samples
        collectively across all workers.

        This method is equivalent to:

        .. code-block:: python

            module.eval()
            with torch.no_grad():
                output = module(batch)

        .. warning::
            A total of ``self.gradient_accumulation_steps()`` entries will be pulled
            from ``data_iter`` by each pipeline. There must be sufficient
            data left in ``data_iter`` or else a ``StopIteration`` will halt training.

            DeepSpeed provides a convenience class :class:`deepspeed.utils.RepeatingLoader`
            that wraps data loaders to automatically restart upon a ``StopIteration``.

        Args:
            data_iter (Iterator): Iterator of data to evaluate.

        Returns:
            The arithmetic mean of the losses computed this batch.
        """
        self.eval_return_logits = return_logits
        self.module.eval()

        # Curriculum learning could change activation shape
        if self.curriculum_enabled():
            new_difficulty = self.curriculum_scheduler.update_difficulty( \
                self.global_steps + 1)
            if self.global_steps == 0 or self.curriculum_scheduler.first_step:
                self.reset_activation_shape()
                self.curriculum_scheduler.first_step = False
            elif new_difficulty != self.curriculum_scheduler.get_difficulty( \
                self.global_steps):
                self.reset_activation_shape()

        eval_output = None

        self._compute_loss = compute_loss

        if layers_to_hook is not None:
            self.layers_to_hook = layers_to_hook

        # Use the provided data iterator
        train_iterator = self.data_iterator
        self.set_dataiterator(data_iter)

        # Do the work
        sched = schedule.InferenceSchedule(micro_batches=self.micro_batches,
                                           stages=self.num_stages,
                                           stage_id=self.stage_id)
        with torch.no_grad():
            self._exec_schedule(sched)

        if self.is_last_stage():
            eval_output = self._reduce_outputs(self.fwd_outputs, reduce=reduce_output)

        if compute_loss:
            eval_output = self._bcast_pipe_scalar(eval_output)

        if self.tensorboard_enabled():
            if self.global_rank == 0:
                self.summary_events = [(f'Train/Samples/eval_loss',
                                        eval_output.mean().item(),
                                        self.global_samples)]
                for event in self.summary_events:  # write_summary_events
                    self.summary_writer.add_scalar(event[0], event[1], event[2])
                self.summary_writer.flush()

        # Restore the training iterator
        self.set_dataiterator(train_iterator)

        # reset layers to hook to empty
        if layers_to_hook is not None:
            self.layers_to_hook = []

<<<<<<< HEAD
        # Reset any buffers that may have been populated during the forward passes.
        # ds_checkpointing.reset()
        self.eval_return_logits = False
        if return_logits:
            outputs = self.outputs
            self.outputs = None
            return self.agg_eval_loss, outputs
        return self.agg_eval_loss
=======
        return eval_output

    def set_train_batch_size(self, train_batch_size):
        """Adjust the global batch size by increasing or decreasing the number of
        micro-batches (i.e., gradient accumulation steps). The size of each micro-batch
        (i.e., ``train_micro_batch_size_per_gpu``) is not changed.
        Args:
            train_batch_size (int): The new global batch size for training.
        Raises:
            ValueError: if ``train_batch_size`` is not divisible by the
                configured micro-batch size and data parallelism.
        """
        super().set_train_batch_size(train_batch_size)
        self.micro_batches = self.gradient_accumulation_steps()
>>>>>>> 1fc74cb9

    def inference_batch(self, data_iter, layers_to_hook=None):
        """Inference the pipeline on a single batch of data from ``data_iter``.

        This method is equivalent to:

        .. code-block:: python

            module.eval()
            with torch.no_grad():
                output = module(batch)

        .. warning::
            we're assuming that in inference we a) don't want to calculate loss and b) gradient_accum_steps = 0

        Args:
            data_iter (Iterator): Iterator of data to evaluate.
            data_iter should have dummy labels as deepspeed expects it this way

        Returns:
            logits, presents (NB this is not a general purpose function, it's designed specifically to run with
            gpt-neox, which will return logits + presents in inference. This is a massive hack.)
        """
        self.module.eval()
        self.total_loss = None
        if self.micro_batches > 1:
            print_rank_0('WARNING: setting g.a.s to 1 in inference')
            self.micro_batches = 1
        train_batch_fn = self.batch_fn
        self.set_batch_fn(lambda x: x) # we just want to return `data_iter` as is
        # deepspeed sends metadata across pipeline stages only once in the first step, then assumes it will stay
        # constant in inference, the metadata of the tensors being sent across pipe stages may change we need to set
        # these two flags in order for deepspeed to send the metadata every step, otherwise torch.distributed hangs
        # silently.
        self.first_output_send = True
        self.pipe_recv_buf = None
        if self.is_data_parallel:
            raise NotImplementedError('Inference not yet implemented for pipeline + data parellel')

        # Use the provided data iterator
        train_iterator = self.data_iterator
        self.set_dataiterator(data_iter)

        if layers_to_hook is not None:
            self.layers_to_hook = layers_to_hook

        # Do the work
        sched = schedule.InferenceSchedule(micro_batches=self.micro_batches,
                                           stages=self.num_stages,
                                           stage_id=self.stage_id)
        with torch.no_grad():
            self._exec_schedule(sched)

        # the shapes are variable so we need to first broadcast the shapes, then the tensors themselves
        if self.is_last_stage():
            logits, presents = self.total_loss
            logits = logits.clone().detach()
            presents = presents.clone().detach()
            logits_shape = list(logits.shape)
            presents_shape = list(presents.shape)

            logits_shape_tensor = torch.LongTensor(logits_shape).to(self.device)
            presents_shape_tensor = torch.LongTensor(presents_shape).to(self.device)
            dist.broadcast(tensor=logits_shape_tensor,
                           src=self.global_rank)
            dist.broadcast(tensor=presents_shape_tensor,
                           src=self.global_rank)
        else:
            src_rank = self.grid.stage_to_global(self.num_stages - 1)
            logits_shape_tensor = torch.LongTensor([0] * 3).to(self.device)
            presents_shape_tensor = torch.LongTensor([0] * 6).to(self.device)
            dist.broadcast(tensor=logits_shape_tensor,
                           src=src_rank)
            dist.broadcast(tensor=presents_shape_tensor,
                           src=src_rank)
            logits_shape_tensor = logits_shape_tensor.clone().detach()
            presents_shape_tensor = presents_shape_tensor.clone().detach()

        logits_shape = logits_shape_tensor.tolist()
        presents_shape = presents_shape_tensor.tolist()

        if self.is_last_stage():
            if self.precision() == torch.bfloat16 and self.allreduce_always_fp32():
                logits = logits.to(torch.float)
                presents = presents.to(torch.float)
            dist.broadcast(tensor=logits,
                           src=self.global_rank,
                           group=self.mpu.get_pipe_parallel_group())
            dist.broadcast(tensor=presents,
                           src=self.global_rank,
                           group=self.mpu.get_pipe_parallel_group())

        else:
            logits = torch.zeros(logits_shape, dtype=self.precision() if self.precision() != torch.bfloat16 else torch.float32).to(
                self.device)
            presents = torch.zeros(presents_shape, dtype=self.precision() if self.precision() != torch.bfloat16 else torch.float32).to(
                self.device)
            src_rank = self.grid.stage_to_global(self.num_stages - 1)
            assert src_rank in self.grid.pp_group
            dist.broadcast(tensor=logits,
                           src=src_rank,
                           group=self.grid.get_pipe_parallel_group())
            dist.broadcast(tensor=presents,
                           src=src_rank,
                           group=self.grid.get_pipe_parallel_group())
            if self.precision() == torch.bfloat16 and self.allreduce_always_fp32():
                logits, presents = logits.to(self.precision()), presents.to(self.precision())
            logits = logits.clone().detach()
            presents = presents.clone().detach()

        # self.agg_eval_loss = self._aggregate_total_loss()
        if self.tensorboard_enabled():
            if self.global_rank == 0:
                self.summary_events = [(f'Train/Samples/eval_loss',
                                        self.agg_eval_loss.mean().item(),
                                        self.global_samples)]
                for event in self.summary_events:  # write_summary_events
                    self.summary_writer.add_scalar(event[0], event[1], event[2])
                self.summary_writer.flush()

        # Restore the training iterator & batch_fn
        self.set_dataiterator(train_iterator)
        self.set_batch_fn(train_batch_fn)

        # reset layers to hook to empty
        if layers_to_hook is not None:
            self.layers_to_hook = []
            
        return logits, presents

    def is_first_stage(self):
        """True if this process is in the first stage in the pipeline."""
        return self.stage_id == 0

    def is_last_stage(self):
        """True if this process is in the last stage in the pipeline."""
        return self.stage_id == self.num_stages - 1

    def _reduce_outputs(self, outputs, reduce='avg', reduce_dp=True):
        if reduce is None:
            return outputs

        if reduce.lower() == 'avg':
            # first sum over all microbatches
            if torch.is_tensor(outputs[0]):
                reduced = sum(outputs)
            else:
                assert isinstance(outputs, (list, tuple))
                reduced = [torch.zeros_like(o) for o in outputs[0]]
                for idx, out in outputs:
                    reduced[idx] += out

            # Average over the microbatches
            reduced = self._scale_loss_by_gas(reduced)

            # Average over DP groups
            if reduce_dp and self.is_data_parallel:
                if torch.is_tensor(reduced):
                    dist.all_reduce(reduced, group=self.mpu.get_data_parallel_group())
                    reduced /= self.dp_world_size
                else:
                    for idx in range(len(reduced)):
                        dist.all_reduce(reduced[idx],
                                        group=self.mpu.get_data_parallel_group())
                        reduced[idx] /= self.dp_world_size

            return reduced
        else:
            raise NotImplementedError(f'reduction type {reduce} not supported.')

    def _bcast_pipe_scalar(self, data, src_rank=None, dtype=torch.float32):
        # Default to last stage (e.g., for broadcasting loss)
        if src_rank is None:
            src_rank = self.grid.stage_to_global(self.num_stages - 1)
        assert src_rank in self.grid.pp_group

        if self.global_rank == src_rank:
            result = data.clone().detach()
        else:
            result = torch.Tensor([0.]).type(dtype).to(self.device)

        dist.broadcast(tensor=result,
                       src=src_rank,
                       group=self.mpu.get_pipe_parallel_group())

        return result

    def _aggregate_total_loss(self):
        # Scale loss, average among DP ranks, and bcast loss to the rest of my DP group
        if self.is_last_stage():
            loss = self._scale_loss_by_gas(self.total_loss)
            self.dp_group_loss = loss.clone().detach()

            ## Average loss across all data-parallel groups
            agg_loss = self.dp_group_loss.clone().detach()
            # print(f'RANK={self.global_rank} bcast SENDER src={self.global_rank} group={self.grid.pp_group}', flush=True)
            if self.is_data_parallel:
                dist.all_reduce(agg_loss, group=self.mpu.get_data_parallel_group())
                agg_loss /= self.dp_world_size

            assert self.global_rank in self.grid.pp_group
            losses = torch.Tensor([self.dp_group_loss, agg_loss]).to(self.device)
            dist.broadcast(tensor=losses,
                           src=self.global_rank,
                           group=self.mpu.get_pipe_parallel_group())

        else:
            # Get loss from last stage
            src_rank = self.grid.stage_to_global(self.num_stages - 1)
            assert src_rank in self.grid.pp_group
            losses = torch.Tensor([0., 0.]).to(self.device)
            dist.broadcast(tensor=losses,
                           src=src_rank,
                           group=self.grid.get_pipe_parallel_group())
            self.dp_group_loss = losses[0].clone().detach()
            agg_loss = losses[1].clone().detach()

        return agg_loss

    def set_dataloader(self, loader):
        """"""
        if self.is_first_stage() or self.is_last_stage():
            self.training_dataloader = loader
            self.data_iterator = iter(self.training_dataloader)

    def set_dataiterator(self, iterator):
        """ Store an iterator to sample for training data. """
        if self.is_first_stage() or self.is_last_stage():
            self.training_dataloader = None
            self.data_iterator = iterator

    def set_batch_fn(self, fn):
        self.batch_fn = fn

    def is_gradient_accumulation_boundary(self):
        """True if the engine is executing a gradient reduction or optimizer step instruction.

        This is overridden from :class:`DeepSpeedEngine` to force reductions
        and steps when the pipeline engine is instructed to do so.

        Returns:
            bool: whether reductions and optimizer steps should occur.
        """
        return self._force_grad_boundary

    def log_for_device(self, *msg):
        if LOG_STAGE == self.stage_id or LOG_STAGE == -1:
            if DATA_PARALLEL_ID == self.grid.data_parallel_id or DATA_PARALLEL_ID == -1:
                print(
                    f'RANK={dist.get_rank()} '
                    f'PIPE-ID={self.stage_id} '
                    f'DATA-ID={self.grid.data_parallel_id} '
                    f'MBATCH-ID={self.microbatch_id} '
                    f'STEP-ID={self.log_batch_step_id} '
                    '::',
                    *msg,
                    flush=True)

    def tput_log(self, *msg):
        if self.global_rank == 0 and self.global_steps % self.steps_per_print() == 0:
            print(*msg)

    def _next_batch(self):
        # If using 3D parallelism, only some first-stage ranks may do IO
        batch = None
        if self.data_iterator is not None:
            batch = next(self.data_iterator)

        # Any post-processing, like broadcasting across a slice-parallel group.
        if self.batch_fn:
            batch = self.batch_fn(batch)

        return batch

    def _exec_forward_pass(self, buffer_id):
        self.tput_timer.start()
        self.mem_status('BEFORE FWD', reset_max=True)

        if isinstance(self.pipe_buffers['inputs'][buffer_id], tuple):
            inputs = tuple(t.clone() for t in self.pipe_buffers['inputs'][buffer_id])
        else:
            inputs = self.pipe_buffers['inputs'][buffer_id].clone()

        # collect the partitioned input from the previous stage
        if self.is_pipe_partitioned and not self.is_first_stage():
            part_input = PartitionedTensor.from_meta(
                meta=inputs[0],
                local_part=inputs[1],
                group=self.grid.get_slice_parallel_group())

            inputs = (part_input.full(), *inputs[2:])
            inputs[0].requires_grad = True
            # skip mask
            # inputs[1].requires_grad = True
            part_input = None
            inputs = inputs[0] if len(inputs) == 1 else inputs
            self.pipe_buffers['inputs'][buffer_id] = inputs

        # Zero out the gradients each time we use the tensor because only the data in
        # tensor changes across batches
        self._zero_grads(inputs)

        outputs = super().forward(inputs)
        
        # Partition the outputs if we are not the last stage
        if self.is_pipe_partitioned and not self.is_last_stage():
            if isinstance(outputs, tuple):
                first_output = outputs[0]
                # TODO: Improve pipe partitioning to pass multiple tensors that require grads
                assert all([
                    torch.is_tensor(elt) and elt.requires_grad is False
                    for elt in outputs[1:]
                ])
                outputs_tail = outputs[1:]
            elif torch.is_tensor(outputs):
                first_output = outputs
                outputs_tail = []
            else:
                raise ValueError("expecting a tensor or a tuple of tensors")
            part = PartitionedTensor(tensor=first_output,
                                     group=self.grid.get_slice_parallel_group())
            # Clear the large output data, but save the computation graph
            first_output.data = torch.zeros(1)
            self.pipe_buffers['output_tensors'][buffer_id] = first_output
            # Inject the partitioned tensor into the output before sending
            outputs = (part.to_meta(), part.data(), *outputs_tail)
            part = None

        self.pipe_buffers['outputs'][buffer_id] = outputs

        # Optionally compute loss on the last device
        if self.is_last_stage():
            if self._compute_loss and self.loss_model is not None:
                labels = self.pipe_buffers['labels'][buffer_id]
                self.loss = self.loss_model(outputs, labels)
            else:
                # Some models just return loss from forward()
                self.loss = outputs
            if self.eval_return_logits:
                self.outputs = outputs

            if isinstance(self.loss, torch.Tensor):
                self.fwd_outputs.append(self.loss.detach())

                if self.total_loss is None:
                    self.total_loss = torch.zeros_like(self.loss)
                self.total_loss += self.loss.detach()
            else:
                self.fwd_outputs.append([l.detach() for l in self.loss])

                if self.total_loss is None:
                    self.total_loss = [torch.zeros_like(l) for l in self.loss]
                for idx, l in enumerate(self.loss):
                    self.total_loss[idx] += l.detach()

    def _exec_backward_pass(self, buffer_id):
        assert self.optimizer is not None, "must provide optimizer during " \
                                           "init in order to use backward"

        self.mem_status('BEFORE BWD', reset_max=True)

        # The last stage just runs backward on the loss using DeepSpeed's typical
        # mechanisms.
        if self.is_last_stage():
            super().backward(self.loss)
            self.mem_status('AFTER BWD')
            return

        outputs = self.pipe_buffers['outputs'][buffer_id]

        if self.wall_clock_breakdown():
            self.timers('backward').start()

        # Reconstruct if we previously partitioned the output. We must be
        # careful to also restore the computational graph of the tensors we partitioned.
        if self.is_pipe_partitioned:
            if self.is_grad_partitioned:
                part_output = PartitionedTensor.from_meta(
                    meta=outputs[0],
                    local_part=outputs[1],
                    group=self.grid.get_slice_parallel_group())
                self.pipe_buffers['output_tensors'][buffer_id].data = part_output.full()
                outputs = (self.pipe_buffers['output_tensors'][buffer_id], *outputs[2:])
            else:
                # Already restored from partition
                self.pipe_buffers['output_tensors'][buffer_id].data = outputs[0]
                outputs = (self.pipe_buffers['output_tensors'][buffer_id], *outputs[1:])

        grad_tensors = self.grad_layer
        if self.is_grad_partitioned:
            # print(f'RANK={self.global_rank} BEFORE-BWD restoring grad={self.grad_layer[0].size()} {self.grad_layer[1].size()}')
            part_grad = PartitionedTensor.from_meta(
                meta=self.grad_layer[0],
                local_part=self.grad_layer[1],
                group=self.grid.get_slice_parallel_group())
            grad_tensors = (part_grad.full(), *grad_tensors[2:])
            part_grad = None
            # print(f'RANK={self.global_rank} BEFORE-BWD restored grad={self.grad_layer[0].size()} {self.grad_layer[1].size()}')

        # This handles either a single tensor or tuple of tensors.
        if isinstance(outputs, tuple):
            out_tensors = [t for t in outputs if t.is_floating_point()]
            assert len(out_tensors) == len(grad_tensors)
            torch.autograd.backward(tensors=out_tensors, grad_tensors=grad_tensors)
        else:
            torch.autograd.backward(tensors=(outputs,), grad_tensors=(grad_tensors,))

        # Free up the memory from the output of forward()
        self.pipe_buffers['output_tensors'][buffer_id] = None
        self.pipe_buffers['outputs'][buffer_id] = None
        grad_tensors = None

        if self.wall_clock_breakdown():
            self.timers('backward').stop()

        self.mem_status('AFTER BWD')

    def _exec_load_micro_batch(self, buffer_id):
        if self.wall_clock_breakdown():
            self.timers('batch_input').start()

        batch = self._next_batch()

        if self.is_first_stage():
            loaded = None
            if torch.is_tensor(batch[0]):
                loaded = batch[0].clone().to(self.device).detach()
                loaded.requires_grad = loaded.is_floating_point()
            else:
                assert isinstance(batch[0], tuple)
                # Assume list or tuple
                loaded = []
                for x in batch[0]:
                    assert torch.is_tensor(x)
                    mine = x.clone().detach().to(self.device)
                    mine.requires_grad = mine.is_floating_point()
                    loaded.append(mine)
                loaded = tuple(loaded)

            self.pipe_buffers['inputs'][buffer_id] = loaded

        if self.is_last_stage():
            loaded = batch[1]
            if torch.is_tensor(batch[1]):
                loaded = batch[1].to(self.device)
            elif isinstance(batch[1], tuple):
                loaded = []
                for x in batch[1]:
                    assert torch.is_tensor(x)
                    x = x.to(self.device).detach()
                    if self.is_first_stage(): # first stage can also be last stage - need to ensure the inputs require grad
                        x.requires_grad = x.is_floating_point()
                    loaded.append(x)
                loaded = tuple(loaded)

            self.pipe_buffers['labels'][buffer_id] = loaded

        if self.wall_clock_breakdown():
            self.timers('batch_input').stop()

    def _send_tensor_meta(self, buffer, recv_stage):
        """ Communicate metadata about upcoming p2p transfers.

        Metadata is communicated in this order:
            * type (0: tensor, 1: list)
            * num_tensors if type=list
            foreach tensor in buffer:
                * ndims
                * shape
        """
        send_bytes = 0
        if isinstance(buffer, torch.Tensor):
            type_tensor = torch.LongTensor(data=[0]).to(self.device)
            p2p.send(type_tensor, recv_stage)
            send_shape = torch.LongTensor(data=buffer.size()).to(self.device)
            send_ndims = torch.LongTensor(data=[len(buffer.size())]).to(self.device)
            p2p.send(send_ndims, recv_stage)
            p2p.send(send_shape, recv_stage)
            send_bytes += _tensor_bytes(buffer)
        elif isinstance(buffer, list):
            assert (False)
            type_tensor = torch.LongTensor(data=[1]).to(self.device)
            p2p.send(type_tensor, recv_stage)
            count_tensor = torch.LongTensor(data=[len(buffer)]).to(self.device)
            p2p.send(count_tensor, recv_stage)
            for tensor in buffer:
                assert isinstance(tensor, torch.Tensor)
                send_shape = torch.LongTensor(data=tensor.size()).to(self.device)
                send_ndims = torch.LongTensor(data=[len(tensor.size())]).to(self.device)
                p2p.send(send_ndims, recv_stage)
                p2p.send(send_shape, recv_stage)
                send_bytes += _tensor_bytes(tensor)
        elif isinstance(buffer, tuple):
            type_tensor = torch.LongTensor(data=[2]).to(self.device)
            p2p.send(type_tensor, recv_stage)
            count_tensor = torch.LongTensor(data=[len(buffer)]).to(self.device)
            p2p.send(count_tensor, recv_stage)
            for idx, tensor in enumerate(buffer):
                assert isinstance(tensor, torch.Tensor)
                send_shape = torch.LongTensor(data=tensor.size()).to(self.device)
                send_ndims = torch.LongTensor(data=[len(tensor.size())]).to(self.device)
                send_dtype = torch.LongTensor(data=[self.DTYPE_TO_ID[tensor.dtype]]).to(
                    self.device)
                p2p.send(send_dtype, recv_stage)
                p2p.send(send_ndims, recv_stage)
                p2p.send(send_shape, recv_stage)
                # Useful for performance debugging.
                '''
                new_bytes = _tensor_bytes(tensor)
                send_bytes += _tensor_bytes(tensor)
                # Useful for performance debugging.
                if self.grid.data_parallel_id == 0:
                    print(
                        f'STAGE={self.stage_id} pipe-send-volume[{idx}]: shape={send_shape} {new_bytes/1024**2:0.2f}MB'
                    )
                '''
        else:
            raise NotImplementedError(f'Could not send meta type {type(buffer)}')

        # Useful for performance debugging.
        '''
        if self.grid.data_parallel_id == 0:
            print(f'STAGE={self.stage_id} pipe-send-volume: {send_bytes/1024**2:0.2f}MB')
        '''

    def _recv_tensor_meta(self, send_stage):
        """Receive metadata about upcoming p2p transfers and return allocated buffers.

        Metadata is communicated in this order:
            * type (0: tensor, 1: list)
            * num_tensors if type=list
            foreach tensor in buffer:
                * ndims
                * shape

        Returns:
            Allocated buffer for receiving from send_stage.
        """

        type_tensor = torch.LongTensor(data=[0]).to(self.device)
        p2p.recv(type_tensor, send_stage)
        recv_type = type_tensor.item()

        # A single tensor will be sent.
        if recv_type == 0:
            recv_ndims = torch.LongTensor(data=[0]).to(self.device)
            p2p.recv(recv_ndims, send_stage)
            recv_ndims = recv_ndims.item()
            recv_shape = torch.LongTensor([1] * recv_ndims).to(self.device)
            p2p.recv(recv_shape, send_stage)
            recv_shape = recv_shape.tolist()
            return self._allocate_buffer(recv_shape, num_buffers=1)[0]

        # List or tuple of tensors
        elif recv_type == 1 or recv_type == 2:
            count_tensor = torch.LongTensor(data=[0]).to(self.device)
            p2p.recv(count_tensor, send_stage)
            num_tensors = count_tensor.item()
            recv_shapes_and_dtypes = []
            for idx in range(num_tensors):
                recv_dtype = torch.LongTensor(data=[0]).to(self.device)
                p2p.recv(recv_dtype, send_stage)
                recv_dtype = self.ID_TO_DTYPE[recv_dtype.item()]
                recv_ndims = torch.LongTensor(data=[0]).to(self.device)
                p2p.recv(recv_ndims, send_stage)
                recv_ndims = recv_ndims.item()
                recv_shape = torch.LongTensor([1] * recv_ndims).to(self.device)
                p2p.recv(recv_shape, send_stage)
                recv_shapes_and_dtypes.append((recv_shape.tolist(), recv_dtype))

            buffers = self._allocate_buffers(recv_shapes_and_dtypes, num_buffers=1)[0]
            # Convert to tuples if requested.
            if recv_type == 2:
                buffers = tuple(buffers)
            return buffers

        else:
            raise NotImplementedError(f'Could not receive type {type(recv_type)}')

    def _exec_send_activations(self, buffer_id):
        if self.wall_clock_breakdown():
            self.timers('pipe_send_output').start()
            self.timers('comms').start()
        outputs = self.pipe_buffers['outputs'][buffer_id]

        # NCCL does not like to send torch.BoolTensor types, so cast the mask to half().
        # We could do char, but with half() we can eventually flatten with other fp16
        # messages (TODO)
<<<<<<< HEAD
        if self.has_attention_mask:
=======
        if self.module.__class__.__name__ == 'GPT2ModelPipe' or self.has_bool_tensors:
>>>>>>> 1fc74cb9
            outputs = list(outputs)
            outputs[-1] = outputs[-1].half()
            outputs = tuple(outputs)

        if self.first_output_send:
            self.first_output_send = False
            self._send_tensor_meta(outputs, self.next_stage)

        if isinstance(outputs, torch.Tensor):
            p2p.send(outputs, self.next_stage, fp32_comm=self.allreduce_always_fp32())
        elif isinstance(outputs, tuple):
            for idx, buffer in enumerate(outputs):
                p2p.send(buffer, self.next_stage, fp32_comm=self.allreduce_always_fp32())
        else:
            raise NotImplementedError('Could not send output of type '
                                      f'{type(outputs)}')

        # Restore the boolean tensor
<<<<<<< HEAD
        if self.has_attention_mask:
=======
        if self.module.__class__.__name__ == 'GPT2ModelPipe' or self.has_bool_tensors:
>>>>>>> 1fc74cb9
            outputs = list(outputs)
            outputs[-1] = outputs[-1].bool()
            outputs = tuple(outputs)

        if self.wall_clock_breakdown():
            self.timers('pipe_send_output').stop()
            self.timers('comms').stop()

    def _exec_send_grads(self, buffer_id):
        if self.wall_clock_breakdown():
            self.timers('pipe_send_grad').start()

        inputs = self.pipe_buffers['inputs'][buffer_id]

        # Partition the gradient
        if self.is_grad_partitioned:
            if isinstance(inputs, tuple):
                first_input = inputs[0]
                assert all([torch.is_tensor(elt) for elt in inputs[1:]])
                inputs_grad_tail = [
                    elt.grad for elt in inputs[1:] if elt.grad is not None
                ]
            elif torch.is_tensor(inputs):
                first_input = inputs
                inputs_grad_tail = []
            else:
                raise ValueError("expecting a tensor or a tuple of tensors")
            assert torch.is_tensor(first_input)
            part = PartitionedTensor(tensor=first_input.grad,
                                     group=self.grid.get_slice_parallel_group())

            inputs = (part.to_meta(), part.data(), *inputs_grad_tail)

        # XXX Terrible hack
        # Drop the attention mask from the input buffer here. It does not have
        # a grad that needs to be communicated. We free the buffer immediately
        # after, so no need to restore it. The receiver also has a hack that skips
        # the recv. This is because NCCL does not let us send torch.BoolTensor :-(.
<<<<<<< HEAD
        if self.has_attention_mask:
=======
        if self.module.__class__.__name__ == 'GPT2ModelPipe' or self.has_bool_tensors:
>>>>>>> 1fc74cb9
            inputs = list(inputs)
            inputs.pop()
            inputs = tuple(inputs)

        if isinstance(inputs, torch.Tensor):
            assert inputs.grad is not None
            p2p.send(inputs.grad, self.prev_stage, fp32_comm=self.allreduce_always_fp32())
        else:
            # XXX terrible hacky branch
            if self.is_grad_partitioned:
                # First two sends are partitioned gradient
<<<<<<< HEAD
                p2p.send(inputs[0], self.prev_stage, fp32_comm=self.allreduce_always_fp32())
                p2p.send(inputs[1], self.prev_stage, fp32_comm=self.allreduce_always_fp32())
                # XXX hack hack hack
                # p2p.send(inputs[2].grad, self.prev_stage)
=======
                p2p.send(inputs[0], self.prev_stage)
                p2p.send(inputs[1], self.prev_stage)
>>>>>>> 1fc74cb9
            else:
                for idx, buffer in enumerate(inputs):
                    # Skip tensors that will not produce a grad
                    if not buffer.is_floating_point():
                        assert buffer.grad is None
                        continue
                    assert buffer.grad is not None
                    p2p.send(buffer.grad, self.prev_stage, fp32_comm=self.allreduce_always_fp32())

        # We can free up the input buffer now
        self.pipe_buffers['inputs'][buffer_id] = None

        if self.wall_clock_breakdown():
            self.timers('pipe_send_grad').stop()

    def _exec_recv_activations(self, buffer_id):
        if self.wall_clock_breakdown():
            self.timers('pipe_recv_input').start()

        recvd = None
        # Allocate the buffer if necessary
        if self.pipe_recv_buf is None:
            self.pipe_recv_buf = self._recv_tensor_meta(self.prev_stage)

        if isinstance(self.pipe_recv_buf, torch.Tensor):
            p2p.recv(self.pipe_recv_buf, self.prev_stage, fp32_comm=self.allreduce_always_fp32())
            recvd = self.pipe_recv_buf.clone().detach()
            recvd.requires_grad = recvd.is_floating_point()
        else:
            assert isinstance(self.pipe_recv_buf, tuple)
            recvd = [None] * len(self.pipe_recv_buf)
            for idx, buffer in enumerate(self.pipe_recv_buf):
                assert torch.is_tensor(buffer)
                # XXX hardcode meta type
                if self.is_pipe_partitioned and idx == 0 and buffer.dtype != torch.long:
                    if self.meta_buffer is None:
                        self.meta_buffer = torch.zeros(buffer.size(),
                                                       dtype=torch.long,
                                                       device=self.device)
                    buffer = self.meta_buffer

                p2p.recv(buffer, self.prev_stage, fp32_comm=self.allreduce_always_fp32())
                recvd[idx] = buffer.clone().detach()

            # NCCL does not like to send torch.BoolTensor types, so un-cast the
            # attention mask
<<<<<<< HEAD
            if self.has_attention_mask:
=======
            if self.module.__class__.__name__ == 'GPT2ModelPipe' or self.has_bool_tensors:
>>>>>>> 1fc74cb9
                recvd[-1] = recvd[-1].bool()

            recvd = tuple(recvd)

            for buffer in recvd:
                buffer.requires_grad = buffer.is_floating_point()

        self.pipe_buffers['inputs'][buffer_id] = recvd

        if self.wall_clock_breakdown():
            self.timers('pipe_recv_input').stop()

    def _exec_recv_grads(self, buffer_id):
        if self.wall_clock_breakdown():
            self.timers('pipe_recv_grad').start()
            self.timers('comms').start()

        outputs = self.pipe_buffers['outputs'][buffer_id]
        # XXX these shapes are hardcoded for Megatron
        # Restore partitioned output if it was partitioned and we are sending full gradients
        if self.is_pipe_partitioned and not self.is_grad_partitioned:
            part_output = PartitionedTensor.from_meta(
                meta=outputs[0],
                local_part=outputs[1],
                group=self.grid.get_slice_parallel_group())
            outputs[0].data = part_output.full()
            outputs = ([outputs[0], *outputs[2:]])
            # save for backward
            self.pipe_buffers['outputs'][buffer_id] = outputs

        # Allocate gradient if necessary
        if self.grad_layer is None:
            if isinstance(outputs, torch.Tensor):
                s = list(outputs.size())
                self.grad_layer = self._allocate_buffer(s,
                                                        dtype=outputs.dtype,
                                                        num_buffers=1)[0]
            else:
                sizes_and_dtypes = [(list(t.size()),
                                     t.dtype) for t in outputs if t.is_floating_point()]
                self.grad_layer = self._allocate_buffers(sizes_and_dtypes,
                                                         num_buffers=1)[0]

        if isinstance(self.grad_layer, torch.Tensor):
            p2p.recv(self.grad_layer, self.next_stage, fp32_comm=self.allreduce_always_fp32())
        else:
            assert isinstance(outputs, tuple)
            for idx, buffer in enumerate(self.grad_layer):
                # XXX GPT-2 hack
                if self.is_grad_partitioned and idx == 0 and buffer.dtype != torch.long:
                    buffer.data = torch.zeros(buffer.size(),
                                              dtype=torch.long,
                                              device=self.device)
                p2p.recv(buffer, self.next_stage, fp32_comm=self.allreduce_always_fp32())

        if self.wall_clock_breakdown():
            self.timers('pipe_recv_grad').stop()
            self.timers('comms').stop()

    def _exec_optimizer_step(self, lr_kwargs=None):
        if self.wall_clock_breakdown():
            self.timers('step').start()
        self.mem_status('BEFORE STEP', reset_max=True)

        self._force_grad_boundary = True
        self._take_model_step(lr_kwargs)
        self._force_grad_boundary = False

        self.mem_status('AFTER STEP')

        if self.tensorboard_enabled():
            if self.global_rank == 0:
                self.summary_events = [(f'Train/Samples/lr',
                                        self.get_lr()[0],
                                        self.global_samples)]
                if self.fp16_enabled() and hasattr(self.optimizer, 'cur_scale'):
                    self.summary_events.append((f'Train/Samples/loss_scale',
                                                self.optimizer.cur_scale,
                                                self.global_samples))
                for event in self.summary_events:  # write_summary_events
                    self.summary_writer.add_scalar(event[0], event[1], event[2])

        if self.wall_clock_breakdown():
            self.timers('step').stop()

    def _zero_grads(self, inputs):
        if isinstance(inputs, torch.Tensor):
            if inputs.grad is not None:
                inputs.grad.data.zero_()
        else:
            for t in inputs:
                if t.grad is not None:
                    t.grad.data.zero_()

    def _allocate_zeros(self, shape, **kwargs):
        """ Allocate a tensor of zeros on the engine's device.

        Arguments:
            shape: the shape of the tensor to allocate
            kwargs: passed to torch.zeros()

        Returns:
            A tensor from torch.zeros() allocated on self.device.
        """
        if "dtype" not in kwargs and self.fp16_enabled():
            kwargs["dtype"] = torch.half

<<<<<<< HEAD
        precision = self.precision() if self.precision() != torch.bfloat16 else torch.float32
        return torch.zeros(shape, dtype=precision, device=self.device, **kwargs)

=======
        return torch.zeros(shape, device=self.device, **kwargs)
>>>>>>> 1fc74cb9

    def _allocate_buffer(self, shape, num_buffers=-1, **kwargs):
        buffers = []
        if num_buffers == -1:
            num_buffers = self.num_pipe_buffers
        for count in range(num_buffers):
            buffers.append(self._allocate_zeros(shape, **kwargs))
        return buffers

    def _allocate_buffers(self, shapes_and_dtypes, requires_grad=False, num_buffers=-1):
        buffers = []
        if num_buffers == -1:
            num_buffers = self.num_pipe_buffers
        for count in range(num_buffers):
            buffer = []
            for shape, dtype in shapes_and_dtypes:
                buffer.append(
                    self._allocate_zeros(shape,
                                         dtype=dtype,
                                         requires_grad=requires_grad))
            buffers.append(buffer)
        return buffers

    def forward(self, *args, **kwargs):
        """Disabled for pipeline parallel training. See ``train_batch()``. """
        raise PipelineError("Only train_batch() is accessible in pipeline mode.")

    def backward(self, *args, **kwargs):
        """Disabled for pipeline parallel training. See ``train_batch()``. """
        raise PipelineError("Only train_batch() is accessible in pipeline mode.")

    def step(self, *args, **kwargs):
        """Disabled for pipeline parallel training. See ``train_batch()``. """
        raise PipelineError("Only train_batch() is accessible in pipeline mode.")

    def mem_status(self, msg, print_rank=-1, reset_max=False):
        return
        global mem_alloced, mem_cached
        if not self.global_steps == 0 or not self.global_steps == 9:
            # return
            pass
        if self.mpu.get_data_parallel_rank() != 0:
            return

        if self.global_rank != 0:
            return

        rank = self.global_rank
        if print_rank != -1 and rank != print_rank:
            return

        torch.cuda.synchronize()

        if reset_max:
            torch.cuda.reset_max_memory_cached()
            torch.cuda.reset_max_memory_allocated()

        new_alloced = torch.cuda.memory_allocated()
        new_cached = torch.cuda.memory_cached()

        delta_alloced = new_alloced - mem_alloced
        delta_cached = new_cached - mem_cached

        mem_cached = new_cached
        mem_alloced = new_alloced

        max_alloced = torch.cuda.max_memory_allocated()
        max_cached = torch.cuda.max_memory_cached()

        # convert to GB for printing
        new_alloced /= 1024 ** 3
        new_cached /= 1024 ** 3
        delta_alloced /= 1024 ** 3
        delta_cached /= 1024 ** 3
        max_alloced /= 1024 ** 3
        max_cached /= 1024 ** 3

        print(
            f'RANK={rank} STAGE={self.stage_id} STEP={self.global_steps} MEMSTATS',
            msg,
            f'current alloc={new_alloced:0.4f}GB (delta={delta_alloced:0.4f}GB max={max_alloced:0.4f}GB) '
            f'current cache={new_cached:0.4f}GB (delta={delta_cached:0.4f}GB max={max_cached:0.4f}GB)'
        )

    def module_state_dict(self):
        """Override hack to save a pipe model and return the directory path of the save.

        This method should only be called by DeepSpeed's ``save_checkpoint()``. The
        recommended way of saving a ``PipelineModule`` outside of ``save_checkpoint()``
        is ``save_state_dict()``.

        Returns:
            None
        """
        assert isinstance(self.module, PipelineModule)
        assert self._curr_ckpt_path is not None, \
            "PipelineEngine expects module_state_dict() to be called from save_checkpoint()"

        self.module.save_state_dict(self._curr_ckpt_path)
        return None

    def load_module_state_dict(self, state_dict, strict=True):
        """Override hack to instead use a directory path.

        This is important because pipeline models checkpoint by layer instead of rank.

        If ``state_dict`` is not ``None`` or a ``str``, we revert to ``super()`` expecting a ``dict``.

        Args:
            state_dict (str, None): unused
            strict (bool, optional): Strict state loading. Defaults to True.
        """
        if (state_dict is not None) and (not isinstance(state_dict, str)):
            super().load_module_state_dict(state_dict, strict)
            return

        self.module.load_state_dir(load_dir=self._curr_ckpt_path, strict=strict)

    # A map of PipeInstruction types to methods. Each method will be executed with the
    # kwargs provided to the PipeInstruction from the scheduler.
    _INSTRUCTION_MAP = {
        schedule.OptimizerStep: _exec_optimizer_step,
        schedule.ReduceGrads: _exec_reduce_grads,
        schedule.ReduceTiedGrads: _exec_reduce_tied_grads,
        schedule.LoadMicroBatch: _exec_load_micro_batch,
        schedule.ForwardPass: _exec_forward_pass,
        schedule.BackwardPass: _exec_backward_pass,
        schedule.SendActivation: _exec_send_activations,
        schedule.RecvActivation: _exec_recv_activations,
        schedule.SendGrad: _exec_send_grads,
        schedule.RecvGrad: _exec_recv_grads,
    }

    def _exec_schedule(self, pipe_schedule):
        # Reserve and reset buffers.
        self._reserve_pipe_buffers(pipe_schedule.num_pipe_buffers())
        self.fwd_outputs = []

        # For each step in the schedule
        for step_cmds in pipe_schedule:
            # For each instruction in the step
            for cmd in step_cmds:
                if type(cmd) not in self._INSTRUCTION_MAP:
                    raise RuntimeError(
                        f'{self.__class__.__name__} does not understand instruction {repr(cmd)}'
                    )

                # Equivalent to: self._exec_forward_pass(buffer_id=0)
                self._exec_instr = MethodType(self._INSTRUCTION_MAP[type(cmd)], self)
                self._exec_instr(**cmd.kwargs)

    def set_batch_fn(self, fn):
        """Execute a post-processing function on input data.

        Args:
            fn (function): The function to run.
        """
        self.batch_fn = fn<|MERGE_RESOLUTION|>--- conflicted
+++ resolved
@@ -56,10 +56,6 @@
     This engine is created by ``deepspeed.initialize()`` when a :class:`PipelineModule`
     is provided.
     """
-<<<<<<< HEAD
-
-    def __init__(self, *super_args, **super_kwargs):
-=======
     ID_TO_DTYPE = [
         torch.float32,
         torch.float64,
@@ -77,7 +73,6 @@
     DTYPE_TO_ID = {dtype: id_ for id_, dtype in enumerate(ID_TO_DTYPE)}
 
     def __init__(self, has_bool_tensors=False, *super_args, **super_kwargs):
->>>>>>> 1fc74cb9
         super().__init__(*super_args, **super_kwargs)
         assert isinstance(self.module, PipelineModule), "model must base PipelineModule"
 
@@ -85,12 +80,9 @@
 
         # We schedule the all-reduces, so disable it in super().backward()
         self.enable_backward_allreduce = False
-<<<<<<< HEAD
         self.eval_return_logits = False
         self.outputs = None
-=======
         self.has_bool_tensors = has_bool_tensors
->>>>>>> 1fc74cb9
 
         # used to disable the pipeline all-reduce when used with 1-bit Adam/1-bit LAMB
         self.pipeline_enable_backward_allreduce = True
@@ -263,14 +255,8 @@
             self.timers('comms').start()
 
         self._force_grad_boundary = True
-<<<<<<< HEAD
-        if self.is_data_parallel and self.pipeline_enable_backward_allreduce:
-            self.buffered_allreduce_fallback(
-                elements_per_buffer=MEMORY_OPT_ALLREDUCE_SIZE)
-=======
         if self.pipeline_enable_backward_allreduce:
             self.allreduce_gradients(bucket_size=MEMORY_OPT_ALLREDUCE_SIZE)
->>>>>>> 1fc74cb9
         self._force_grad_boundary = False
         if self.wall_clock_breakdown():
             self.timers('reduce_grads').stop()
@@ -292,9 +278,6 @@
             self.pipe_buffers[key].extend([None] * num_added)
         self.num_pipe_buffers = num_buffers
 
-<<<<<<< HEAD
-    def train_batch(self, data_iter=None, layers_to_hook=None):
-=======
     def reset_activation_shape(self):
         """Reset the buffers when the shape of activation and gradient change.
         For example, for curriculum learning that changes the seqlen of each
@@ -305,8 +288,7 @@
         self.grad_layer = None
         self.meta_buffer = None
 
-    def train_batch(self, data_iter=None):
->>>>>>> 1fc74cb9
+    def train_batch(self, data_iter=None, layers_to_hook=None):
         """Progress the pipeline to train the next batch of data. The engine will ingest
         ``self.train_batch_size()`` total samples collectively across all workers.
 
@@ -334,10 +316,8 @@
             raise RuntimeError(
                 f'train_batch() requires gradients enabled. Use eval_batch() instead.')
 
-<<<<<<< HEAD
         if layers_to_hook is not None:
             self.layers_to_hook = layers_to_hook
-=======
         # Curriculum learning could change activation shape
         if self.curriculum_enabled():
             new_difficulty = self.curriculum_scheduler.update_difficulty( \
@@ -348,7 +328,6 @@
             elif new_difficulty != self.curriculum_scheduler.get_difficulty( \
                 self.global_steps):
                 self.reset_activation_shape()
->>>>>>> 1fc74cb9
 
         if data_iter:
             self.set_dataiterator(data_iter)
@@ -408,11 +387,7 @@
 
         return self.agg_train_loss
 
-<<<<<<< HEAD
-    def eval_batch(self, data_iter, return_logits=False, layers_to_hook=None):
-=======
-    def eval_batch(self, data_iter, compute_loss=True, reduce_output='avg'):
->>>>>>> 1fc74cb9
+    def eval_batch(self, data_iter, return_logits=False, layers_to_hook=None, compute_loss=True, reduce_output='avg'):
         """Evaluate the pipeline on a batch of data from ``data_iter``. The
         engine will evaluate ``self.train_batch_size()`` total samples
         collectively across all workers.
@@ -493,7 +468,6 @@
         if layers_to_hook is not None:
             self.layers_to_hook = []
 
-<<<<<<< HEAD
         # Reset any buffers that may have been populated during the forward passes.
         # ds_checkpointing.reset()
         self.eval_return_logits = False
@@ -501,8 +475,6 @@
             outputs = self.outputs
             self.outputs = None
             return self.agg_eval_loss, outputs
-        return self.agg_eval_loss
-=======
         return eval_output
 
     def set_train_batch_size(self, train_batch_size):
@@ -517,7 +489,6 @@
         """
         super().set_train_batch_size(train_batch_size)
         self.micro_batches = self.gradient_accumulation_steps()
->>>>>>> 1fc74cb9
 
     def inference_batch(self, data_iter, layers_to_hook=None):
         """Inference the pipeline on a single batch of data from ``data_iter``.
@@ -1106,11 +1077,7 @@
         # NCCL does not like to send torch.BoolTensor types, so cast the mask to half().
         # We could do char, but with half() we can eventually flatten with other fp16
         # messages (TODO)
-<<<<<<< HEAD
-        if self.has_attention_mask:
-=======
-        if self.module.__class__.__name__ == 'GPT2ModelPipe' or self.has_bool_tensors:
->>>>>>> 1fc74cb9
+        if self.has_attention_mask or self.has_bool_tensors:
             outputs = list(outputs)
             outputs[-1] = outputs[-1].half()
             outputs = tuple(outputs)
@@ -1129,11 +1096,7 @@
                                       f'{type(outputs)}')
 
         # Restore the boolean tensor
-<<<<<<< HEAD
-        if self.has_attention_mask:
-=======
-        if self.module.__class__.__name__ == 'GPT2ModelPipe' or self.has_bool_tensors:
->>>>>>> 1fc74cb9
+        if self.has_attention_mask or self.has_bool_tensors:
             outputs = list(outputs)
             outputs[-1] = outputs[-1].bool()
             outputs = tuple(outputs)
@@ -1172,11 +1135,7 @@
         # a grad that needs to be communicated. We free the buffer immediately
         # after, so no need to restore it. The receiver also has a hack that skips
         # the recv. This is because NCCL does not let us send torch.BoolTensor :-(.
-<<<<<<< HEAD
-        if self.has_attention_mask:
-=======
-        if self.module.__class__.__name__ == 'GPT2ModelPipe' or self.has_bool_tensors:
->>>>>>> 1fc74cb9
+        if self.has_attention_mask or self.has_bool_tensors:
             inputs = list(inputs)
             inputs.pop()
             inputs = tuple(inputs)
@@ -1188,15 +1147,8 @@
             # XXX terrible hacky branch
             if self.is_grad_partitioned:
                 # First two sends are partitioned gradient
-<<<<<<< HEAD
                 p2p.send(inputs[0], self.prev_stage, fp32_comm=self.allreduce_always_fp32())
                 p2p.send(inputs[1], self.prev_stage, fp32_comm=self.allreduce_always_fp32())
-                # XXX hack hack hack
-                # p2p.send(inputs[2].grad, self.prev_stage)
-=======
-                p2p.send(inputs[0], self.prev_stage)
-                p2p.send(inputs[1], self.prev_stage)
->>>>>>> 1fc74cb9
             else:
                 for idx, buffer in enumerate(inputs):
                     # Skip tensors that will not produce a grad
@@ -1243,11 +1195,7 @@
 
             # NCCL does not like to send torch.BoolTensor types, so un-cast the
             # attention mask
-<<<<<<< HEAD
-            if self.has_attention_mask:
-=======
-            if self.module.__class__.__name__ == 'GPT2ModelPipe' or self.has_bool_tensors:
->>>>>>> 1fc74cb9
+            if self.has_attention_mask or self.has_bool_tensors:
                 recvd[-1] = recvd[-1].bool()
 
             recvd = tuple(recvd)
@@ -1355,13 +1303,9 @@
         if "dtype" not in kwargs and self.fp16_enabled():
             kwargs["dtype"] = torch.half
 
-<<<<<<< HEAD
         precision = self.precision() if self.precision() != torch.bfloat16 else torch.float32
         return torch.zeros(shape, dtype=precision, device=self.device, **kwargs)
 
-=======
-        return torch.zeros(shape, device=self.device, **kwargs)
->>>>>>> 1fc74cb9
 
     def _allocate_buffer(self, shape, num_buffers=-1, **kwargs):
         buffers = []
