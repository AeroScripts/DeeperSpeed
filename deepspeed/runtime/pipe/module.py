--- conflicted
+++ resolved
@@ -568,12 +568,6 @@
             model_ckpt_path = self.ckpt_layer_path(save_dir, idx)
             if not hasattr(layer, 'state_dict'):
                 continue
-<<<<<<< HEAD
-            
-            # for some reason torch is saving lots of unnecessary information
-            # this line forces a copy of the tensor in order to get rid of temporary stuff
-            torch.save({k: (v.cpu() if torch.is_tensor(v) else v) for k, v in layer.state_dict().items()}, model_ckpt_path)
-=======
             # We pass cloned tensors to torch.save() to avoid checkpoint bloat which occurs because torch.save()
             # saves the underlying storage rather than the slice of the storage corresponding to individual tensors.
             # This is a problem in DeepSpeed because we often allocate tensors using slices of large flattened buffers.
@@ -586,7 +580,6 @@
                  for k,
                  v in orig_state_dict.items()})
             torch.save(final_state_dict, model_ckpt_path)
->>>>>>> 1fc74cb9
 
     def load_state_dir(self, load_dir, strict=True):
         for idx, layer in enumerate(self.forward_funcs):
@@ -594,17 +587,6 @@
             if not hasattr(layer, 'load_state_dict'):
                 continue
 
-<<<<<<< HEAD
-            model_ckpt_path = self.ckpt_layer_path(load_dir, idx)
-            layer.load_state_dict(torch.load(model_ckpt_path,
-                                             map_location=lambda storage,
-                                                                 loc: storage),
-                                  strict=strict)
-            if self._grid.data_parallel_id == 0:
-                logger.info(
-                    f'RANK={self.global_rank} Loaded layer={idx + layer_offset} file={model_ckpt_path}'
-                )
-=======
             # get all checkpoint files for the layer.
             model_ckpt_list = self.ckpt_layer_path_list(load_dir, idx)
             mp_rank = self._grid.get_slice_parallel_rank()
@@ -619,18 +601,10 @@
             #     logger.info(
             #         f'RANK={self.global_rank} Loaded layer={idx+self._local_start} file={load_path}'
             #     )
->>>>>>> 1fc74cb9
 
         self._synchronize_tied_weights()
 
     def _is_checkpointable(self, funcs):
-<<<<<<< HEAD
-        if self.checkpointable_layers is not None:
-            return all(f.__class__.__name__ in self.checkpointable_layers for f in funcs)
-        elif self.__class__.__name__ == 'GPT2ModelPipe':
-            return all('ParallelTransformerLayerPipe' in f.__class__.__name__
-                       for f in funcs)
-=======
         # This is an unfortunate hack related to torch and deepspeed activation checkpoint implementations.
         # Some layers like torch.nn.Embedding will not receive grads if checkpointed, which breaks things.
         # I presume it's related to the discrete inputs that cannot require_grad? Need to revisit.
@@ -640,6 +614,5 @@
         if self.checkpointable_layers is not None:
             return all(f.__class__.__name__ in self.checkpointable_layers for f in funcs)
 
->>>>>>> 1fc74cb9
         params = [f.parameters() for f in funcs if isinstance(f, torch.nn.Module)]
         return any(len(list(p)) > 0 for p in params)