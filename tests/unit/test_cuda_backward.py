--- conflicted
+++ resolved
@@ -268,14 +268,6 @@
 # 3-128-54-2-24-False-True-0.2
 @pytest.mark.parametrize('batch_size, hidden_size, seq_len, heads, num_layers, is_preln, use_fp16, atol',
                          [
-<<<<<<< HEAD
-                             (8,1600,128,25,3,True,True, 0.05),
-                             (8,160,128,2,3,True,True, 0.1),
-                             (8,1600,128,2,3,True,True, 0.05),
-                             (3,1024,119,16,24,True,False, 0.05),
-                             (3,1024,115,16,24,True,True, 0.05),
-                             (1024,128,10,2,2,False,False, 0.1),
-=======
                              (64,160,128,2,24,False,True, 0.2),
                              (64,1600,128,2,4,False,True, 0.2),
                              (8,1600,128,25,3,True,True, 0.05),
@@ -284,7 +276,6 @@
                              #(3,1024,119,16,24,True,False, 0.05),
                              #(3,1024,115,16,24,True,True, 0.05),
                              #(1024,128,10,2,2,False,False, 0.1),
->>>>>>> a85dce07
                              #(3,1024,52,16,24,False,True, 0.2),
                              #(3,128,51,2,24,False,False, 0.1),
                              #(3,128,54,2,24,False,True, 0.2),
@@ -315,11 +306,7 @@
     ds_config.initializer_range = 0.02
     ds_config.fp16 = use_fp16
 
-<<<<<<< HEAD
-    run_backward(ds_config, seq_len, atol=atol, verbose=False)
-=======
     run_backward(ds_config, seq_len, atol=atol, verbose=True)
->>>>>>> a85dce07
 
 
 #@pytest.mark.parametrize('batch_size, hidden_size, seq_len, heads, num_layers, is_preln, use_fp16, atol',
