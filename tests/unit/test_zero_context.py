import os
import sys
from types import SimpleNamespace

import torch
import pytest

import deepspeed
from deepspeed.runtime.zero.partition_parameters import ZeroParamStatus, partitioned_param_data_shape

from common import distributed_test


def setup_serial_env():
    # Setup for a serial run
    os.environ['MASTER_ADDR'] = '127.0.0.1'
    os.environ['MASTER_PORT'] = '29503'
    os.environ['LOCAL_RANK'] = '0'
    os.environ['RANK'] = '0'
    os.environ['WORLD_SIZE'] = '1'


def test_scattered_init_dist():
    setup_serial_env()
    assert not torch.distributed.is_initialized()
    with deepspeed.zero.Init():
        assert torch.distributed.is_initialized()


@distributed_test(world_size=2)
def test_scatter_gather():
    with deepspeed.zero.Init():
        l = torch.nn.Linear(6, 3)
    assert l.weight.ds_status == ZeroParamStatus.NOT_AVAILABLE
    assert l.weight.shape == torch.Size(partitioned_param_data_shape)

    # Ensure there is no impact outside the context
    l2 = torch.nn.Linear(6, 3)
    assert not hasattr(l2.weight, 'ds_status')
    assert l2.weight.numel() == l2.in_features * l2.out_features

    with deepspeed.zero.GatheredParameters(l.weight):
        assert l.weight.ds_status == ZeroParamStatus.AVAILABLE
        assert l.weight.numel() == l.in_features * l.out_features


@distributed_test(world_size=2)
def test_gather_update():
    with deepspeed.zero.Init():
        l = torch.nn.Linear(4, 2)
    assert l.weight.ds_status == ZeroParamStatus.NOT_AVAILABLE

    # Gather and make a change
    with deepspeed.zero.GatheredParameters(l.weight, modifier_rank=1):
        assert l.weight.ds_status == ZeroParamStatus.AVAILABLE
        if torch.distributed.get_rank() == 1:
            with torch.no_grad():
                l.weight.zero_()

    # should now be scattered again

    # Now gather again and ensure the change is global
    with deepspeed.zero.GatheredParameters(l.weight):
        # all ranks compare
        assert torch.equal(l.weight, torch.zeros_like(l.weight))


<<<<<<< HEAD
config_dict = {
=======
config = {
>>>>>>> 1fc74cb9
    "train_batch_size": 1,
    "steps_per_print": 1,
    "optimizer": {
        "type": "Adam",
        "params": {
            "lr": 0.00015
        }
    },
    "fp16": {
        "enabled": True,
        "loss_scale": 138.
    },
    "zero_optimization": {
        "stage": 3,
        "stage3_param_persistence_threshold": 1,
    }
}


def test_ext_param_getattr():
    setup_serial_env()

    class ExtLinear(torch.nn.Module):
        def __init__(self, dim=16):
            super().__init__()
            self.dim = dim
            self.linear1 = torch.nn.Linear(dim, dim)
            self.linear2 = torch.nn.Linear(dim, dim)

        def forward(self, input):
            A = self.linear1(input)
            B = self.linear2(A)
<<<<<<< HEAD

            # external use of self.linear1.weight
            C = torch.nn.functional.linear(B, self.linear1.weight)
            return C.sum()

    net = ExtLinear()

    args = SimpleNamespace(local_rank=0)
    engine, optim, _, _ = deepspeed.initialize(args=args,
                                               model=net,
                                               model_parameters=net.parameters(),
                                               config_params=config_dict)

=======

            # external use of self.linear1.weight
            C = torch.nn.functional.linear(B, self.linear1.weight)
            return C.sum()

    net = ExtLinear()

    args = SimpleNamespace(local_rank=0)
    engine, optim, _, _ = deepspeed.initialize(args=args,
                                               model=net,
                                               model_parameters=net.parameters(),
                                               config=config)

>>>>>>> 1fc74cb9
    with deepspeed.zero.GatheredParameters(net.linear1.weight):
        assert net.linear1.weight.numel() == net.dim**2

    input = torch.rand(net.dim).to(engine.device).half()
    loss = engine(input)
    engine.backward(loss)
    engine.step()


def test_scatter_halftype():
    setup_serial_env()

    with deepspeed.zero.Init():
        l = torch.nn.Linear(10, 10)
        assert l.weight.ds_tensor.dtype == torch.float16

        y = torch.LongTensor([3, 3])
        assert y.dtype == torch.long


class DanglingBias(torch.nn.Linear):
    def forward(self, *inputs):
        out = super().forward(*inputs)
        # return the bias to trigger a dangling external param
        return out, self.bias


class DataClass:
    """Just wraps data in an object. """
    def __init__(self, out=None, bias=None):
        self.out = out
        self.bias = bias


class DanglingBiasClass(DanglingBias):
    def forward(self, *inputs):
        out, bias = super().forward(*inputs)
        return DataClass(out=out, bias=bias)


class DanglingAttention(torch.nn.Linear):
    def __init__(self, dim=16, return_obj=False):
        super().__init__(dim, dim)
        self.dim = dim
        self.return_obj = return_obj
        if return_obj:
            self.d_linear = DanglingBiasClass(dim, dim)
        else:
            self.d_linear = DanglingBias(dim, dim)

    def forward(self, input):
        out = super().forward(input)
        if self.return_obj:
            out_obj = self.d_linear(out)
            assert out_obj.bias.ds_status == ZeroParamStatus.AVAILABLE
            # forward the external param
            return out_obj.out, out_obj.bias
        else:
            out, bias = self.d_linear(out)
            assert bias.ds_status == ZeroParamStatus.AVAILABLE
            return out, bias


class ModelContainer(torch.nn.Module):
    def __init__(self, dim=16, return_obj=False):
        super().__init__()
        self.dim = dim
        self.linear1 = torch.nn.Linear(dim, dim)
        self.dangler = DanglingAttention(dim, return_obj=return_obj)

    def forward(self, input):
        act1 = self.linear1(input)
        # bias is actually dangler.d_linear1.bias
        act2, bias = self.dangler(act1)
        assert bias.ds_status == ZeroParamStatus.AVAILABLE
        return (act2 + bias).sum()


class DanglingExt(torch.nn.Module):
    def __init__(self, dim=16):
        super().__init__()
        self.dim = dim
        self.container = ModelContainer(dim)

    def forward(self, input):
        out = self.container(input)

        # Make sure it's at the right level of the stack
        assert len(self._external_params) == 0
        assert len(self.container._external_params) == 1
        assert len(self.container.dangler._external_params) == 0
        return out


def test_ext_param_return():
    setup_serial_env()

    net = DanglingExt()

    args = SimpleNamespace(local_rank=0)
    engine, optim, _, _ = deepspeed.initialize(args=args,
                                               model=net,
                                               model_parameters=net.parameters(),
<<<<<<< HEAD
                                               config_params=config_dict)
=======
                                               config=config)
>>>>>>> 1fc74cb9

    for _ in range(5):
        input = torch.rand(net.dim).to(engine.device).half()
        loss = engine(input)
        engine.backward(loss)
        engine.step()


@pytest.mark.skip('WIP')
def test_ext_param_returnobj():
    setup_serial_env()
    print()

    net = ModelContainer(return_obj=True)

    args = SimpleNamespace(local_rank=0)
    engine, optim, _, _ = deepspeed.initialize(args=args,
                                               model=net,
                                               model_parameters=net.parameters(),
<<<<<<< HEAD
                                               config_params=config_dict)
=======
                                               config=config)
>>>>>>> 1fc74cb9

    for _ in range(5):
        input = torch.rand(net.dim).to(engine.device).half()
        loss = engine(input)
        assert len(net._external_params) == 1
        assert len(net.dangler._external_params) == 0
        engine.backward(loss)
<<<<<<< HEAD
        engine.step()
=======
        engine.step()


class ModelContainerVariableOutputType(ModelContainer):
    def __init__(self, dim=16, output_type=dict):
        super().__init__()
        self.output_type = output_type
        self.dim = dim
        self.linear1 = torch.nn.Linear(dim, dim)

    def forward(self, input):
        act1 = self.linear1(input)
        if self.output_type is dict:
            return {'loss': act1.sum()}
        if self.output_type is torch.tensor:
            return act1.sum()


@pytest.mark.parametrize('output_type', [torch.tensor, dict, None])
def test_stage_3_output_type(output_type):
    setup_serial_env()
    print()

    net = ModelContainerVariableOutputType(output_type=output_type)

    args = SimpleNamespace(local_rank=0)
    engine, optim, _, _ = deepspeed.initialize(args=args,
                                               model=net,
                                               model_parameters=net.parameters(),
                                               config=config)

    for _ in range(1):
        input = torch.rand(net.dim).to(engine.device).half()
        loss = engine(input)
        if loss is not None:
            if isinstance(loss, dict):
                loss = loss['loss']
            engine.backward(loss)
            engine.step()


# Test that no sub-class or super-class is missed
class ConvX(torch.nn.Conv1d):
    def __init__(self, *args):
        super().__init__(*args)
        # This would not be partitioned before bugfix 5ca8167
        self.param_in = torch.nn.Parameter(torch.FloatTensor(5).uniform_())

    def forward(self, x):
        return x


class ConvNet(torch.nn.Module):
    def __init__(self):
        super().__init__()
        self.conv1 = ConvX(1, 3, 4)
        self.param = torch.nn.Parameter(torch.FloatTensor(5).uniform_())

    def forward(self, x):
        return x


def test_subclass_param():
    setup_serial_env()
    with deepspeed.zero.Init(config=config):
        model = ConvNet()

    assert model.param.ds_status == ZeroParamStatus.NOT_AVAILABLE
    assert model.conv1.param_in.ds_status == ZeroParamStatus.NOT_AVAILABLE


# test that sub-classes get params that aren't prematurely partitioned and thus requiring gathering
# fixed by https://github.com/microsoft/DeepSpeed/pull/1202
class GrandPa(torch.nn.Module):
    def __init__(self, *args):
        super().__init__(*args)
        self.param_grandpa = torch.nn.Parameter(torch.ones(5))
        self.param_grandpa.data = (self.param_grandpa.data +
                                   1).data  # test param is not yet partitioned


class Pa(GrandPa):
    def __init__(self, *args):
        super().__init__(*args)
        self.param_pa = torch.nn.Parameter(torch.ones(5))
        self.param_pa.data = (self.param_pa.data +
                              1).data  # test param is not yet partitioned
        self.param_grandpa.data = (self.param_grandpa.data +
                                   1).data  # test param is not yet partitioned


class Son(Pa):
    def __init__(self):
        super().__init__()
        self.param = torch.nn.Parameter(torch.ones(5))
        self.param.data = (self.param.data + 1).data  # test param is not yet partitioned
        self.param_pa.data = (self.param_pa.data +
                              1).data  # test param is not yet partitioned
        self.param_grandpa.data = (self.param_grandpa.data +
                                   1).data  # test param is not yet partitioned


def test_subclass_param_init():
    setup_serial_env()
    with deepspeed.zero.Init(config=config):
        model = Son().cpu()

    # test that all params have been partitioned
    assert model.param_grandpa.ds_status == ZeroParamStatus.NOT_AVAILABLE
    assert model.param_pa.ds_status == ZeroParamStatus.NOT_AVAILABLE
    assert model.param.ds_status == ZeroParamStatus.NOT_AVAILABLE

    # test that the weights manipulation during each __init__ worked in all w/o needing gathering
    ones = torch.ones(5).half().cuda()
    with deepspeed.zero.GatheredParameters(list(model.parameters(recurse=False))):
        assert torch.equal(model.param, ones + 1)
        assert torch.equal(model.param_pa, ones + 2)
        assert torch.equal(model.param_grandpa, ones + 3)
>>>>>>> 1fc74cb9
<|MERGE_RESOLUTION|>--- conflicted
+++ resolved
@@ -65,11 +65,7 @@
         assert torch.equal(l.weight, torch.zeros_like(l.weight))
 
 
-<<<<<<< HEAD
-config_dict = {
-=======
 config = {
->>>>>>> 1fc74cb9
     "train_batch_size": 1,
     "steps_per_print": 1,
     "optimizer": {
@@ -102,21 +98,6 @@
         def forward(self, input):
             A = self.linear1(input)
             B = self.linear2(A)
-<<<<<<< HEAD
-
-            # external use of self.linear1.weight
-            C = torch.nn.functional.linear(B, self.linear1.weight)
-            return C.sum()
-
-    net = ExtLinear()
-
-    args = SimpleNamespace(local_rank=0)
-    engine, optim, _, _ = deepspeed.initialize(args=args,
-                                               model=net,
-                                               model_parameters=net.parameters(),
-                                               config_params=config_dict)
-
-=======
 
             # external use of self.linear1.weight
             C = torch.nn.functional.linear(B, self.linear1.weight)
@@ -130,7 +111,6 @@
                                                model_parameters=net.parameters(),
                                                config=config)
 
->>>>>>> 1fc74cb9
     with deepspeed.zero.GatheredParameters(net.linear1.weight):
         assert net.linear1.weight.numel() == net.dim**2
 
@@ -234,11 +214,7 @@
     engine, optim, _, _ = deepspeed.initialize(args=args,
                                                model=net,
                                                model_parameters=net.parameters(),
-<<<<<<< HEAD
-                                               config_params=config_dict)
-=======
                                                config=config)
->>>>>>> 1fc74cb9
 
     for _ in range(5):
         input = torch.rand(net.dim).to(engine.device).half()
@@ -258,11 +234,7 @@
     engine, optim, _, _ = deepspeed.initialize(args=args,
                                                model=net,
                                                model_parameters=net.parameters(),
-<<<<<<< HEAD
-                                               config_params=config_dict)
-=======
                                                config=config)
->>>>>>> 1fc74cb9
 
     for _ in range(5):
         input = torch.rand(net.dim).to(engine.device).half()
@@ -270,9 +242,6 @@
         assert len(net._external_params) == 1
         assert len(net.dangler._external_params) == 0
         engine.backward(loss)
-<<<<<<< HEAD
-        engine.step()
-=======
         engine.step()
 
 
@@ -390,5 +359,4 @@
     with deepspeed.zero.GatheredParameters(list(model.parameters(recurse=False))):
         assert torch.equal(model.param, ones + 1)
         assert torch.equal(model.param_pa, ones + 2)
-        assert torch.equal(model.param_grandpa, ones + 3)
->>>>>>> 1fc74cb9
+        assert torch.equal(model.param_grandpa, ones + 3)