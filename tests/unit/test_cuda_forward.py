import argparse
import numpy as np
import torch
import torch.nn.functional as F
import pytest
import json
import random
import time
import copy
from torch import nn
from modelingpreln import BertEncoder as BertEncoderPreln
from modeling import BertEncoder as BertEncoderPostln
from modeling import BertLayerNorm, BertConfig
from deepspeed import DeepSpeedTransformerLayer, DeepSpeedTransformerConfig
import deepspeed

import sys

#if not deepspeed.ops.__installed_ops__['transformer']:
#    pytest.skip("transformer kernels are not installed", allow_module_level=True)


def check_equal(first, second, atol=1e-2, verbose=False):
    if verbose:
        print()
    for i, (x, y) in enumerate(zip(first, second)):
        x = x[0].cpu().detach().numpy()
        y = y[0].cpu().detach().numpy()
        if verbose:
            print("x = {}".format(x.flatten()))
            print("y = {}".format(y.flatten()))
            print('-' * 80)
        np.testing.assert_allclose(x, y, err_msg="Index: {}".format(i), atol=atol)


def zero_grad(variables):
    for variable in variables:
        variable.grad.zero_()


device = torch.device("cuda")
kwargs_fp32 = {'dtype': torch.float, 'device': device, 'requires_grad': True}
kwargs_fp16 = {'dtype': torch.half, 'device': device, 'requires_grad': True}


class DSEncoder(nn.Module):
    def __init__(self, config, weights, biases):
        super(DSEncoder, self).__init__()
        self.FinalLayerNorm = BertLayerNorm(config.hidden_size, eps=1e-12)
        self.layer = nn.ModuleList([
            copy.deepcopy(DeepSpeedTransformerLayer(config,
                                                    weights,
                                                    biases))
            for _ in range(config.num_hidden_layers)
        ])
        self.grads = []
        self.pre_or_post = config.pre_layer_norm

    def forward(self,
                hidden_states,
                attention_mask,
                output_all_encoded_layers=True,
                checkpoint_activations=False):
        all_encoder_layers = []

        def custom(start, end):
            def custom_forward(*inputs):
                layers = self.layer[start:end]
                x_ = inputs[0]
                for layer in layers:
                    x_ = layer(x_, inputs[1])
                return x_

            return custom_forward

        if checkpoint_activations:
            l = 0
            num_layers = len(self.layer)
            chunk_length = math.ceil(math.sqrt(num_layers))
            while l < num_layers:
                hidden_states = checkpoint.checkpoint(custom(l,
                                                             l + chunk_length),
                                                      hidden_states,
                                                      attention_mask * 1)
                l += chunk_length
            # decoder layers
        else:
            for i, layer_module in enumerate(self.layer):
                hidden_states = layer_module(hidden_states, attention_mask)

                if output_all_encoded_layers:
                    all_encoder_layers.append(hidden_states)

        if not output_all_encoded_layers or checkpoint_activations:
            if (self.pre_or_post):
                hidden_states = self.FinalLayerNorm(hidden_states)
            all_encoder_layers.append(hidden_states)
        return all_encoder_layers


def create_models(ds_config):
    bert_config = BertConfig(vocab_size_or_config_json_file=119547,
                             hidden_size=ds_config.hidden_size,
                             num_hidden_layers=ds_config.num_hidden_layers,
                             num_attention_heads=ds_config.heads,
                             batch_size=ds_config.batch_size,
                             intermediate_size=ds_config.intermediate_size,
                             hidden_act="gelu",
                             hidden_dropout_prob=ds_config.hidden_dropout_ratio,
                             attention_probs_dropout_prob=ds_config.attn_dropout_ratio,
                             max_position_embeddings=512,
                             type_vocab_size=2,
                             initializer_range=ds_config.initializer_range,
                             fp16=ds_config.fp16)

    weights = []
    biases = []

    for i in range(4):
        weights.append(
            nn.Parameter(torch.Tensor(ds_config.hidden_size,
                                      ds_config.hidden_size)))
        weights[i].data.normal_(mean=0.0, std=ds_config.initializer_range)

    weights.append(nn.Parameter(torch.Tensor(ds_config.hidden_size)))
    weights[4].data.fill_(1.0)
    weights.append(
        nn.Parameter(torch.Tensor(ds_config.intermediate_size,
                                  ds_config.hidden_size)))
    weights[5].data.normal_(mean=0.0, std=ds_config.initializer_range)
    weights.append(
        nn.Parameter(torch.Tensor(ds_config.hidden_size,
                                  ds_config.intermediate_size)))
    weights[6].data.normal_(mean=0.0, std=ds_config.initializer_range)
    weights.append(nn.Parameter(torch.Tensor(ds_config.hidden_size)))
    weights[7].data.fill_(1.0)

    biases.append(nn.Parameter(torch.Tensor(ds_config.hidden_size)))
    biases[0].data.zero_()
    for i in range(4):
        biases.append(nn.Parameter(torch.Tensor(ds_config.hidden_size)))
        biases[i + 1].data.zero_()
    biases.append(nn.Parameter(torch.Tensor(ds_config.intermediate_size)))
    biases[5].data.zero_()
    biases.append(nn.Parameter(torch.Tensor(ds_config.hidden_size)))
    biases[6].data.zero_()
    biases.append(nn.Parameter(torch.Tensor(ds_config.hidden_size)))
    biases[7].data.zero_()

    if (ds_config.pre_layer_norm):
        bert_encoder = BertEncoderPreln(bert_config, weights, biases)
    else:
        bert_encoder = BertEncoderPostln(bert_config, weights, biases)
    ds_encoder = DSEncoder(ds_config, weights, biases)

    if ds_config.fp16:
        bert_encoder.half()
        ds_encoder.half()

    bert_encoder.cuda()
    ds_encoder.cuda()

    return bert_encoder, ds_encoder


def set_seed(seed):
    random.seed(seed)
    np.random.seed(seed)
    torch.manual_seed(seed)


def run_forward(ds_config, seq_len, atol=1e-2, verbose=False, test_bsz=None):
    set_seed(123)
    bert_encoder, ds_encoder = create_models(ds_config)

    bsz = ds_config.batch_size if test_bsz is None else test_bsz

    # prepare test data
    kwargs = kwargs_fp16 if ds_config.fp16 else kwargs_fp32
    hidden_states = torch.randn(bsz, seq_len, ds_config.hidden_size, **kwargs)
    input_mask = torch.randn(bsz, 1, 1, seq_len, **kwargs)

    # run baseline
    base_results = bert_encoder(hidden_states,
                                input_mask,
                                output_all_encoded_layers=False,
                                checkpoint_activations=False)

    # run ds
    ds_results = ds_encoder(hidden_states,
                            input_mask,
                            output_all_encoded_layers=False,
                            checkpoint_activations=False)

    # check forward evaluation
    check_equal(base_results, ds_results, atol=atol, verbose=verbose)


# FP16 test cases can only run on the devices support FP16.
@pytest.mark.parametrize('batch_size, hidden_size, seq_len, heads, num_layers, is_preln, use_fp16',
                         [
<<<<<<< HEAD
=======
                             #(8,2048,2048,32,1,True,True),
>>>>>>> 1fc74cb9
                             (8,160,128,2,3,True,True),
                             (8,160,128,2,3,False,True),
                             (8,1600,128,2,3,True,True),
                             (8,1600,128,25,3,True,True),
                             (8,1600,128,25,3,False,True),
                             (8,256,52,4,3,True,True),
                             (3,1024,51,16,3,True,False),
                             (3,1024,54,16,3,True,True),
                             (8,1024,381,16,3,True,False),
                             (8,1024,384,16,3,True,True),
                             (8,1024,384,16,3,True,True),
                             (8,1024,119,16,3,True,False),
                             (8,1024,120,16,3,True,True),
                             (8,1024,509,16,3,True,False),
                             (8,1024,512,16,3,True,True),
                             (64,1024,56,16,3,False,False),
                             (64,1024,53,16,3,False,True),
                             (64,1024,24,16,3,False,False),
                             (64,1024,21,16,3,False,True),
                             (8,1024,384,16,3,False,False),
                             (8,1024,384,16,3,False,True),
                             (8,1024,512,16,3,False,False),
                             (8,1024,511,16,3,False,True),
                             (8,1536,128,24,3,False,False),
                             (8,1536,128,24,3,False,True),
                             (8,2048,128,32,3,False,False),
                             (8,2048,128,32,3,False,True),
                             (8,2560,128,40,3,False,False),
                             (8,2560,128,40,3,False,True),
                             (8,128,128,2,3,True,False),
                             (8,128,128,2,3,True,True),
                             (8,4096,128,64,3,True,True),
                             (8,8192,128,64,3,False,True),
                             (1,256,2048,32,3,True,True),
                         ]) # yapf: disable
def test_forward(batch_size,
                 hidden_size,
                 seq_len,
                 heads,
                 num_layers,
                 is_preln,
                 use_fp16):
    # Only run fp16 test cases on devices with 7+ capability.
    major, _ = torch.cuda.get_device_capability()
    if major < 7 and use_fp16 is True:
        return

    ds_config = DeepSpeedTransformerConfig()
    ds_config.layer_id = None
    ds_config.batch_size = batch_size
    ds_config.hidden_size = hidden_size
    ds_config.intermediate_size = 4 * hidden_size
    ds_config.heads = heads
    ds_config.attn_dropout_ratio = 0.0
    ds_config.hidden_dropout_ratio = 0.0
    ds_config.num_hidden_layers = num_layers
    ds_config.pre_layer_norm = is_preln
    ds_config.initializer_range = 0.02
    ds_config.fp16 = use_fp16

    run_forward(ds_config, seq_len, atol=3e-2)


@pytest.mark.parametrize('batch_size, small_bsz, hidden_size, seq_len, heads, num_layers, is_preln, use_fp16',
                         [
                             #(8,3,1024,512,16,3,True,False),
                             #(8,7,1024,512,16,3,True,True),
                             #(8,3,1024,512,16,3,False,False),
                             #(8,7,1024,512,16,3,False,True),
                         ]) # yapf: disable
def test_forward_with_small_bsz(batch_size,
                                small_bsz,
                                hidden_size,
                                seq_len,
                                heads,
                                num_layers,
                                is_preln,
                                use_fp16):
    # Only run fp16 test cases on devices with 7+ capability.
    major, _ = torch.cuda.get_device_capability()
    if major < 7 and use_fp16 is True:
        return

    ds_config = DeepSpeedTransformerConfig()
    ds_config.layer_id = None
    ds_config.batch_size = batch_size
    ds_config.hidden_size = hidden_size
    ds_config.intermediate_size = 4 * hidden_size
    ds_config.heads = heads
    ds_config.attn_dropout_ratio = 0.0
    ds_config.hidden_dropout_ratio = 0.0
    ds_config.num_hidden_layers = num_layers
    ds_config.pre_layer_norm = is_preln
    ds_config.initializer_range = 0.02
    ds_config.fp16 = use_fp16

    run_forward(ds_config, seq_len, atol=3e-2, test_bsz=small_bsz)

@pytest.mark.parametrize('batch_size, hidden_size, seq_len, heads, num_layers, is_preln, use_fp16',
                         [
                             #(64,1024,128,16,3,True,False),
                             #(64,1024,128,16,3,True,True),
                             #(64,1024,128,16,3,False,False),
                             #(64,1024,128,16,3,False,True),
                         ]) # yapf: disable
def test_forward_stochastic(batch_size,
                            hidden_size,
                            seq_len,
                            heads,
                            num_layers,
                            is_preln,
                            use_fp16):
    # Only run fp16 test cases on devices with 7+ capability.
    major, _ = torch.cuda.get_device_capability()
    if major < 7 and use_fp16 is True:
        return

    ds_config = DeepSpeedTransformerConfig()
    ds_config.layer_id = None
    ds_config.batch_size = batch_size
    ds_config.hidden_size = hidden_size
    ds_config.intermediate_size = 4 * hidden_size
    ds_config.heads = heads
    ds_config.attn_dropout_ratio = 0.0
    ds_config.hidden_dropout_ratio = 0.0
    ds_config.num_hidden_layers = num_layers
    ds_config.pre_layer_norm = is_preln
    ds_config.initializer_range = 0.02
    ds_config.fp16 = use_fp16
    ds_config.stochastic_mode = True

    run_forward(ds_config, seq_len, atol=7e-2)<|MERGE_RESOLUTION|>--- conflicted
+++ resolved
@@ -199,10 +199,7 @@
 # FP16 test cases can only run on the devices support FP16.
 @pytest.mark.parametrize('batch_size, hidden_size, seq_len, heads, num_layers, is_preln, use_fp16',
                          [
-<<<<<<< HEAD
-=======
                              #(8,2048,2048,32,1,True,True),
->>>>>>> 1fc74cb9
                              (8,160,128,2,3,True,True),
                              (8,160,128,2,3,False,True),
                              (8,1600,128,2,3,True,True),
