--- conflicted
+++ resolved
@@ -61,11 +61,7 @@
 
     if DeepSpeedZeroOptimizer_Stage3 is not None and isinstance(
             saved_model.optimizer,
-<<<<<<< HEAD
-            FP16_DeepSpeedZeroOptimizer_Stage3):
-=======
             DeepSpeedZeroOptimizer_Stage3):
->>>>>>> a85dce07
         for p0, p1 in zip(saved_model.optimizer.fp32_partitioned_groups_flat, loaded_model.optimizer.fp32_partitioned_groups_flat):
             assert torch.allclose(p0, p1, atol=1e-07), f"Fp32 model states {p0} is not equal to {p1}"
 
@@ -441,13 +437,8 @@
                                            hidden_dim,
                                            load_optimizer_states):
         if zero_stage == 3:
-<<<<<<< HEAD
-            global FP16_DeepSpeedZeroOptimizer_Stage3
-            from deepspeed.runtime.zero.stage3 import FP16_DeepSpeedZeroOptimizer_Stage3
-=======
             global DeepSpeedZeroOptimizer_Stage3
             from deepspeed.runtime.zero.stage3 import DeepSpeedZeroOptimizer_Stage3
->>>>>>> a85dce07
             with deepspeed.zero.Init():
                 models = [SimpleModel(hidden_dim, empty_grad=False) for _ in range(2)]
         else:
@@ -527,13 +518,8 @@
                                       load_optimizer_states,
                                       load_lr_scheduler_states):
         if zero_stage == 3:
-<<<<<<< HEAD
-            global FP16_DeepSpeedZeroOptimizer_Stage3
-            from deepspeed.runtime.zero.stage3 import FP16_DeepSpeedZeroOptimizer_Stage3
-=======
             global DeepSpeedZeroOptimizer_Stage3
             from deepspeed.runtime.zero.stage3 import DeepSpeedZeroOptimizer_Stage3
->>>>>>> a85dce07
             with deepspeed.zero.Init():
                 models = [SimpleModel(hidden_dim, empty_grad=False) for _ in range(2)]
         else:
