--- conflicted
+++ resolved
@@ -26,15 +26,12 @@
         #required_commands = ['llvm-config|llvm-config-9', 'cmake']
         #command_status = list(map(self.command_exists, required_commands))
         #deps_compatible = all(command_status)
-<<<<<<< HEAD
-=======
 
         try:
             import torch
         except ImportError:
             self.warning(f"unable to import torch, please install it first")
             return False
->>>>>>> 1fc74cb9
 
         # torch-cpu will not have a cuda version
         if torch.version.cuda is None:
