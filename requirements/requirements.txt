<<<<<<< HEAD
torch>=1.2
tqdm
tensorboardX==1.8
=======
hjson
>>>>>>> a85dce07
ninja
numpy
packaging
psutil
py-cpuinfo
torch
tqdm<|MERGE_RESOLUTION|>--- conflicted
+++ resolved
@@ -1,10 +1,4 @@
-<<<<<<< HEAD
-torch>=1.2
-tqdm
-tensorboardX==1.8
-=======
 hjson
->>>>>>> a85dce07
 ninja
 numpy
 packaging
