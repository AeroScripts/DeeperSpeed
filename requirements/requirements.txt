<<<<<<< HEAD
torch>=1.2
=======
torch
>>>>>>> 1fc74cb9
tqdm
tensorboardX==1.8
ninja
numpy
psutil
packaging<|MERGE_RESOLUTION|>--- conflicted
+++ resolved
@@ -1,8 +1,4 @@
-<<<<<<< HEAD
-torch>=1.2
-=======
 torch
->>>>>>> 1fc74cb9
 tqdm
 tensorboardX==1.8
 ninja
