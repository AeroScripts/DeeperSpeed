--- conflicted
+++ resolved
@@ -80,10 +80,6 @@
         url: /tutorials/pipeline/
       - title: "Progressive Layer Dropping"
         url: /tutorials/progressive_layer_dropping/
-<<<<<<< HEAD
-      - title: "Flops Profiler"
-        url: /tutorials/flops-profiler/
-=======
       - title: "Sparse Attention"
         url: /tutorials/sparse-attention/
       - title: "Transformer Kernel"
@@ -92,6 +88,5 @@
         url: /tutorials/zero-offload/
       - title: "ZeRO Redundancy Optimizer (ZeRO)"
         url: /tutorials/zero/
->>>>>>> 937c5cee
   - title: "Contributing"
     url: /contributing/