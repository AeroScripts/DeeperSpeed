main:
  - title: "Getting Started"
    url: /getting-started/
  - title: "News"
    url: /news/
  - title: "Tutorials"
    url: /tutorials/
  - title: "Documentation"
    url: https://deepspeed.readthedocs.io/
  - title: "GitHub"
    url: https://github.com/microsoft/DeepSpeed

lnav:
  - title: "Feature Overview"
    url: /features/
  - title: "Getting Started"
    url: /getting-started/
    children:
      - title: "Installation"
        url: /getting-started/#installation
      - title: "Writing models"
        url: /getting-started/#writing-deepspeed-models
      - title: "Training"
        url: /getting-started/#training
      - title: "Launching"
        url: /getting-started/#launching-deepspeed-training
  - title: "Configuration"
    url: /docs/config-json/
    children:
      - title: "Batch size"
        url: /docs/config-json/#batch-size-related-parameters
      - title: "Optimizer"
        url: /docs/config-json/#optimizer-parameters
      - title: "Scheduler"
        url: /docs/config-json/#scheduler-parameters
      - title: "Communication"
        url: /docs/config-json/#communication-options
      - title: "FP16"
        url: /docs/config-json/#fp16-training-options
      - title: "Gradient Clipping"
        url: /docs/config-json/#gradient-clipping
      - title: "ZeRO optimizations"
        url: /docs/config-json/#zero-optimizations-for-fp16-training
      - title: "Parameter Offloading"
        url: /docs/config-json/#parameter-offloading
      - title: "Optimizer Offloading"
        url: /docs/config-json/#optimizer-offloading
<<<<<<< HEAD
=======
      - title: "Asynchronous I/O"
        url: /docs/config-json/#asynchronous-io
>>>>>>> 1fc74cb9
      - title: "Logging"
        url: /docs/config-json/#logging
      - title: "Flops Profiler"
        url: /docs/config-json/#flops-profiler
      - title: "PyTorch Profiler"
        url: /docs/config-json/#pytorch-profiler
      - title: "Activation checkpointing"
        url: /docs/config-json/#activation-checkpointing
      - title: "Sparse Attention"
        url: /docs/config-json/#sparse-attention
  - title: "Tutorials"
    url: /tutorials/
    children:
      - title: "Getting started"
        url: /getting-started/
      - title: "Getting started on Azure"
        url: /tutorials/azure/
      - title: "BingBertSQuAD Fine-tuning"
        url: /tutorials/bert-finetuning/
      - title: "BERT Pre-training"
        url: /tutorials/bert-pretraining/
      - title: "CIFAR-10"
        url: /tutorials/cifar-10/
      - title: "Curriculum Learning"
        url: /tutorials/curriculum-learning/
      - title: "Flops Profiler"
        url: /tutorials/flops-profiler/
      - title: "PyTorch Profiler"
        url: /tutorials/pytorch-profiler/
      - title: "GAN"
        url: /tutorials/gan/
      - title: "Inference"
        url: /tutorials/inference-tutorial/
      - title: "Learning Rate Range Test"
        url: /tutorials/lrrt/
      - title: "Megatron-LM GPT2"
        url: /tutorials/megatron/
      - title: "Mixture-of-Experts (MoE)"
        url: /tutorials/mixture-of-experts/
      - title: "Mixture-of-Quantization"
        url: /tutorials/MoQ-tutorial/
      - title: "One-Cycle Schedule"
        url: /tutorials/one-cycle/
      - title: "One-Bit Adam"
        url: /tutorials/onebit-adam/
      - title: "One-Bit LAMB"
        url: /tutorials/onebit-lamb/
      - title: "Pipeline Parallelism"
        url: /tutorials/pipeline/
      - title: "Progressive Layer Dropping"
        url: /tutorials/progressive_layer_dropping/
      - title: "Sparse Attention"
        url: /tutorials/sparse-attention/
      - title: "Transformer Kernel"
        url: /tutorials/transformer_kernel/
      - title: "ZeRO-Offload"
        url: /tutorials/zero-offload/
      - title: "ZeRO Redundancy Optimizer (ZeRO)"
        url: /tutorials/zero/
  - title: "Contributing"
    url: /contributing/<|MERGE_RESOLUTION|>--- conflicted
+++ resolved
@@ -45,11 +45,8 @@
         url: /docs/config-json/#parameter-offloading
       - title: "Optimizer Offloading"
         url: /docs/config-json/#optimizer-offloading
-<<<<<<< HEAD
-=======
       - title: "Asynchronous I/O"
         url: /docs/config-json/#asynchronous-io
->>>>>>> 1fc74cb9
       - title: "Logging"
         url: /docs/config-json/#logging
       - title: "Flops Profiler"
