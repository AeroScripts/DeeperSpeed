--- conflicted
+++ resolved
@@ -12,10 +12,7 @@
 | Value                                                                                                                                                                                                                                                                                                                                                                             | Example |
 | --------------------------------------------------------------------------------------------------------------------------------------------------------------------------------------------------------------------------------------------------------------------------------------------------------------------------------------------------------------------------------- | ------- |
 | The effective training batch size. This is the amount of data samples that leads to one step of model update. ***train\_batch\_size*** is aggregated by the batch size that a single GPU processes in one forward/backward pass (a.k.a., ***train\_step\_batch\_size***),  the gradient accumulation steps (a.k.a., ***gradient\_accumulation\_steps***), and the number of GPUs. | `32`    |
-
-
 ***train\_micro\_batch\_size\_per\_gpu***: [integer]
-
 | Description                                                                                                                                                                                                                                                                                                                    | Default                        |
 | ------------------------------------------------------------------------------------------------------------------------------------------------------------------------------------------------------------------------------------------------------------------------------------------------------------------------------ | ------------------------------ |
 | Batch size to be processed by one GPU in one step (without gradient accumulation). When specified, ***gradient\_accumulation\_steps*** is automatically calculated using ***train\_batch\_size*** and number of GPUs. Should not be concurrently specified with ***gradient\_accumulation\_steps*** in the configuration JSON. | ***train\_batch\_size*** value |
@@ -162,18 +159,9 @@
 | ***loss\_scale*** is a ***fp16*** parameter representing the loss scaling value for FP16 training. The default value of 0.0 results in dynamic loss scaling, otherwise the value will be used for static fixed loss scaling. | `0.0`   |
 
 ***fp16:initial\_scale\_power***: [integer]
-
-<<<<<<< HEAD
-| Description                                                                                                                                                                                                   | Default |
-| ------------------------------------------------------------------------------------------------------------------------------------------------------------------------------------------------------------- | ------- |
-| ***initial\_loss\_scale\_power*** is a **fp16** parameter representing the power of the initial dynamic loss scale value. The actual loss scale is computed as 2<sup>***initial\_loss\_scale\_power***</sup>. | `32`    
-=======
 | Description                                                                                                                                                                                       | Default |
 | ------------------------------------------------------------------------------------------------------------------------------------------------------------------------------------------------- | ------- |
-| ***initial\_scale\_power*** is a **fp16** parameter representing the power of the initial dynamic loss scale value. The actual loss scale is computed as 2<sup>***initial\_scale\_power***</sup>. | `32`    |
->>>>>>> 311795d0
-
-***fp16:loss\_scale\_window***: [integer]
+| ***initial\_scale\_power*** is a **fp16** parameter representing the power of the initial dynamic loss scale value. The actual loss scale is computed as 2<sup>***initial\_scale\_power***</sup>. | `32`    | ***fp16:loss\_scale\_window***: [integer]
 
 | Description                                                                                                                       | Default |
 | --------------------------------------------------------------------------------------------------------------------------------- | ------- |
