--- conflicted
+++ resolved
@@ -4,39 +4,18 @@
 
 ### Batch Size Related Parameters
 
-<<<<<<< HEAD
-**Note:** configuring <i>**train_batch_size**</i> is required.
-=======
 **Note:** <i>**train_batch_size**</i> must be equal to  <i>**train_micro_batch_size_per_gpu**</i> * <i>**gradient_accumulation**</i> * number of GPUs. For simplicity, you can choose to only specify two of the three parameters, the last one will be inferred automatically by DeepSpeed.
->>>>>>> a85dce07
 {: .notice--warning}
 
 <i>**train_batch_size**</i>: [integer]
 
-<<<<<<< HEAD
-| Value                                                                                                                                                                                                                                                                                                                                                                             | Example |
-| --------------------------------------------------------------------------------------------------------------------------------------------------------------------------------------------------------------------------------------------------------------------------------------------------------------------------------------------------------------------------------- | ------- |
-| The effective training batch size. This is the amount of data samples that leads to one step of model update. <i>**train_batch_size**</i> is aggregated by the batch size that a single GPU processes in one forward/backward pass (a.k.a., <i>**train_step_batch_size**</i>),  the gradient accumulation steps (a.k.a., <i>**gradient_accumulation_steps**</i>), and the number of GPUs. | `32`    |
-=======
 | Value                                                                                                                                                                                                                                                                                                                                                                                                                                                                                                                        | Example |
 | ---------------------------------------------------------------------------------------------------------------------------------------------------------------------------------------------------------------------------------------------------------------------------------------------------------------------------------------------------------------------------------------------------------------------------------------------------------------------------------------------------------------------------- | ------- |
 | The effective training batch size. This is the amount of data samples that leads to one step of model update. <i>**train_batch_size**</i> is aggregated by the batch size that a single GPU processes in one forward/backward pass (a.k.a., <i>**train_micro_batch_size_per_gpu**</i>),  the gradient accumulation steps (a.k.a., <i>**gradient_accumulation_steps**</i>), and the number of GPUs. Can be omitted if both <i>**train_micro_batch_size_per_gpu**</i> and <i>**gradient_accumulation_steps**</i> are provided. | `32`    |
->>>>>>> a85dce07
 
 
 <i>**train_micro_batch_size_per_gpu**</i>: [integer]
 
-<<<<<<< HEAD
-| Description                                                                                                                                                                                                                                                                                                                    | Default                        |
-| ------------------------------------------------------------------------------------------------------------------------------------------------------------------------------------------------------------------------------------------------------------------------------------------------------------------------------ | ------------------------------ |
-| Batch size to be processed by one GPU in one step (without gradient accumulation). When specified, <i>**gradient_accumulation_steps**</i> is automatically calculated using <i>**train_batch_size**</i> and number of GPUs. Should not be concurrently specified with <i>**gradient_accumulation_steps**</i> in the configuration JSON. | <i>**train_batch_size**</i> value |
-
-<i>**gradient_accumulation_steps**</i>: [integer]
-
-| Description                                                                                                                                                                                                                                                                                                                                                                                                                                                                                                                                        | Default |
-| -------------------------------------------------------------------------------------------------------------------------------------------------------------------------------------------------------------------------------------------------------------------------------------------------------------------------------------------------------------------------------------------------------------------------------------------------------------------------------------------------------------------------------------------------- | ------- |
-| Number of training steps to accumulate gradients before averaging and applying them. This feature is sometimes useful to improve scalability since it results in less frequent communication of gradients between steps. Another impact of this feature is the ability to train with larger batch sizes per GPU. When specified, <i>**train_step_batch_size**</i> is automatically calculated using <i>**train_batch_size**</i> and number of GPUs. Should not be concurrently specified with <i>**train_step_batch_size**</i> in the configuration JSON. | `1`     |
-=======
 | Description                                                                                                                                                                                    | Default                           |
 | ---------------------------------------------------------------------------------------------------------------------------------------------------------------------------------------------- | --------------------------------- |
 | Batch size to be processed by one GPU in one step (without gradient accumulation). Can be omitted if both <i>**train_batch_size**</i> and <i>**gradient_accumulation_steps**</i> are provided. | <i>**train_batch_size**</i> value |
@@ -46,7 +25,6 @@
 | Description                                                                                                                                                                                                                                                                                                                                                                                                                     | Default |
 | ------------------------------------------------------------------------------------------------------------------------------------------------------------------------------------------------------------------------------------------------------------------------------------------------------------------------------------------------------------------------------------------------------------------------------- | ------- |
 | Number of training steps to accumulate gradients before averaging and applying them. This feature is sometimes useful to improve scalability since it results in less frequent communication of gradients between steps. Another impact of this feature is the ability to train with larger batch sizes per GPU. Can be omitted if both <i>**train_batch_size**</i> and <i>**train_micro_batch_size_per_gpu**</i> are provided. | `1`     |
->>>>>>> a85dce07
 
 
 
@@ -54,17 +32,10 @@
 
 <i>**optimizer**</i>: [dictionary]
 
-<<<<<<< HEAD
-| Fields | Value                                                                                                                                                                                                                                                                                        | Example                      |
-| ------ | -------------------------------------------------------------------------------------------------------------------------------------------------------------------------------------------------------------------------------------------------------------------------------------------- | ---------------------------- |
-| type   | The optimizer name. DeepSpeed natively supports **Adam**, **AdamW**, **OneBitAdam**, **Lamb**, and **OneBitLamb** optimizers (See [here](https://deepspeed.readthedocs.io/en/latest/optimizers.html) for details) and will import other optimizers from [torch](https://pytorch.org/docs/stable/optim.html). | `"Adam"`                     |
-| params | Dictionary of parameters to instantiate optimizer. The parameter names must match the optimizer constructor signature (e.g., for [Adam](https://pytorch.org/docs/stable/optim.html#torch.optim.Adam)).                                                                                       | `{"lr": 0.001, "eps": 1e-8}` |
-=======
 | Fields | Value                                                                                                                                                                                                                                                                                                        | Example                      |
 | ------ | ------------------------------------------------------------------------------------------------------------------------------------------------------------------------------------------------------------------------------------------------------------------------------------------------------------ | ---------------------------- |
 | type   | The optimizer name. DeepSpeed natively supports **Adam**, **AdamW**, **OneBitAdam**, **Lamb**, and **OneBitLamb** optimizers (See [here](https://deepspeed.readthedocs.io/en/latest/optimizers.html) for details) and will import other optimizers from [torch](https://pytorch.org/docs/stable/optim.html). | `"Adam"`                     |
 | params | Dictionary of parameters to instantiate optimizer. The parameter names must match the optimizer constructor signature (e.g., for [Adam](https://pytorch.org/docs/stable/optim.html#torch.optim.Adam)).                                                                                                       | `{"lr": 0.001, "eps": 1e-8}` |
->>>>>>> a85dce07
 
   Example of <i>**optimizer**</i> with Adam
 
@@ -141,19 +112,6 @@
 
 The 1-bit LAMB optimizer supports the following params keys/values in addition to the standard LAMB (learn more in our [tutorial](/tutorials/onebit-lamb/)):
 
-<<<<<<< HEAD
-| "params" key  | Description                                                                 | Default |
-| ------------- | --------------------------------------------------------------------------- | ------- |
-| max\_coeff   | Scaling coefficient upper bound for original LAMB algorithm and 1-bit LAMB's warmup stage   | 10.0   |
-| min\_coeff   | Scaling coefficient lower bound for original LAMB algorithm and 1-bit LAMB's warmup stage   | 0.01   |
-| freeze\_step   | Number of warm up steps before 1-bit compression gets applied to the communication   | 100000   |
-| cuda\_aware | To indicate that the underlying MPI library supports CUDA-Aware communication           | false    |
-| comm\_backend\_name | To indicate which backend implementation to use                                 | "nccl"   |
-| coeff\_beta | Coefficient used for computing running averages of lamb coefficient                     | 0.9      |
-| factor\_max | Maximum value of scaling factor to the frozen lamb coefficient during compression stage | 4.0      |
-| factor\_min | Minimum value of scaling factor to the frozen lamb coefficient during compression stage | 0.5      |
-| factor\_threshold | Threshold of how much the scaling factor can fluctuate between steps              | 0.1      |
-=======
 | "params" key        | Description                                                                               | Default |
 | ------------------- | ----------------------------------------------------------------------------------------- | ------- |
 | max\_coeff          | Scaling coefficient upper bound for original LAMB algorithm and 1-bit LAMB's warmup stage | 10.0    |
@@ -165,7 +123,6 @@
 | factor\_max         | Maximum value of scaling factor to the frozen lamb coefficient during compression stage   | 4.0     |
 | factor\_min         | Minimum value of scaling factor to the frozen lamb coefficient during compression stage   | 0.5     |
 | factor\_threshold   | Threshold of how much the scaling factor can fluctuate between steps                      | 0.1     |
->>>>>>> a85dce07
 
 ### Scheduler Parameters
 
@@ -194,11 +151,7 @@
 
 ### Communication options
 
-<<<<<<< HEAD
-<i>**fp32_allreduce**</i>: [boolean]
-=======
 <i>**communication_data_type**</i>: [boolean]
->>>>>>> a85dce07
 
 | Description                                                                                                                   | Default |
 | ----------------------------------------------------------------------------------------------------------------------------- | ------- |
@@ -246,61 +199,30 @@
 
 <i>**fp16:enabled**</i>: [boolean]
 
-<<<<<<< HEAD
-| Description                                                                            | Default |
-| -------------------------------------------------------------------------------------- | ------- |
-=======
 | Description                                                                                 | Default |
 | ------------------------------------------------------------------------------------------- | ------- |
->>>>>>> a85dce07
 | <i>**enabled**</i> is a **fp16** parameter indicating whether or not FP16 training enabled. | `false` |
 
 <i>**fp16:loss_scale**</i>: [float]
 
-<<<<<<< HEAD
-| Description                                                                                                                                                                                                                  | Default |
-| ---------------------------------------------------------------------------------------------------------------------------------------------------------------------------------------------------------------------------- | ------- |
-=======
 | Description                                                                                                                                                                                                                           | Default |
 | ------------------------------------------------------------------------------------------------------------------------------------------------------------------------------------------------------------------------------------- | ------- |
->>>>>>> a85dce07
 | <i>**loss_scale**</i> is a <i>**fp16**</i> parameter representing the loss scaling value for FP16 training. The default value of 0.0 results in dynamic loss scaling, otherwise the value will be used for static fixed loss scaling. | `0.0`   |
 
 <i>**fp16:initial_scale_power**</i>: [integer]
 
-<<<<<<< HEAD
-| Description                                                                                                                                                                                                   | Default |
-| ------------------------------------------------------------------------------------------------------------------------------------------------------------------------------------------------------------- | ------- |
-=======
 | Description                                                                                                                                                                                             | Default |
 | ------------------------------------------------------------------------------------------------------------------------------------------------------------------------------------------------------- | ------- |
->>>>>>> a85dce07
 | <i>**initial_scale_power**</i> is a **fp16** parameter representing the power of the initial dynamic loss scale value. The actual loss scale is computed as 2<sup><i>**initial_scale_power**</i></sup>. | `32`    |
 
 <i>**fp16:loss_scale_window**</i>: [integer]
 
-<<<<<<< HEAD
-| Description                                                                                                                       | Default |
-| --------------------------------------------------------------------------------------------------------------------------------- | ------- |
-=======
 | Description                                                                                                                          | Default |
 | ------------------------------------------------------------------------------------------------------------------------------------ | ------- |
->>>>>>> a85dce07
 | <i>**loss_scale_window**</i> is a **fp16** parameter representing the window over which to raise/lower the dynamic loss scale value. | `1000`  |
 
 <i>**fp16:hysteresis**</i>: [integer]
 
-<<<<<<< HEAD
-| Description                                                                                    | Default |
-| ---------------------------------------------------------------------------------------------- | ------- |
-| <i>**hysteresis**</i> is a **fp16** parameter representing the delay shift in dynamic loss scaling. | `2`     |
-
-<i>**fp16:min_loss_scale**</i>: [integer]
-
-| Description                                                                                        | Default |
-| -------------------------------------------------------------------------------------------------- | ------- |
-| <i>**min_loss_scale**</i> is  a **fp16** parameter representing the minimum dynamic loss scale value. | `1000`  |
-=======
 | Description                                                                                         | Default |
 | --------------------------------------------------------------------------------------------------- | ------- |
 | <i>**hysteresis**</i> is a **fp16** parameter representing the delay shift in dynamic loss scaling. | `2`     |
@@ -340,7 +262,6 @@
 | ------------------------------------------------------------------------------------------- | ------- |
 | <i>**enabled**</i> is a **bfloat16** parameter indicating whether or not BFLOAT16 training enabled. | `false` |
 
->>>>>>> a85dce07
 
 ### Automatic mixed precision (AMP) training options
 
@@ -364,13 +285,8 @@
 
 <i>**amp:enabled**</i>: [boolean]
 
-<<<<<<< HEAD
-| Description                                                                              | Default |
-| ---------------------------------------------------------------------------------------- | ------- |
-=======
 | Description                                                                                   | Default |
 | --------------------------------------------------------------------------------------------- | ------- |
->>>>>>> a85dce07
 | <i>**enabled**</i> is an **amp** parameter indicating whether or not AMP training is enabled. | `false` |
 
 ***amp params***: [various]
@@ -413,13 +329,9 @@
     "stage3_param_persistence_threshold" : 1e6,
     "sub_group_size" : 1e12,
     "elastic_checkpoint" : [true|false],
-<<<<<<< HEAD
-    "stage3_gather_fp16_weights_on_model_save": [true|false]
-=======
     "stage3_gather_fp16_weights_on_model_save": [true|false],
     "ignore_unused_parameters": [true|false]
     "round_robin_gradients": [true|false]
->>>>>>> a85dce07
     }
 ```
 
@@ -471,20 +383,6 @@
 | ------------------------------------------------------------------------------------------------------------------- | ------- |
 | Copies the gradients to a contiguous buffer as they are produced. Avoids memory fragmentation during backward pass. | `True`  |
 
-<<<<<<< HEAD
-
-***offload_param***: [dictionary]
-
-| Description                                                                                                                       | Default |
-| --------------------------------------------------------------------------------------------------------------------------------- | ------- |
-| Enable offloading of model parameters to CPU or NVMe. This frees up GPU memory for larger models or batch sizes. Valid only with stage 3. See [here](#parameter-offloading) for more details. | `False` |
-
-***offload_optimizer***: [dictionary]
-
-| Description                                                                               | Default |
-| ----------------------------------------------------------------------------------------- | ------- |
-| Enable offloading of optimizer state to CPU or NVMe, and optimizer computation to CPU. This frees up GPU memory for larger models or batch sizes. Valid only with stage 3. See [here](#optimizer-offloading) for more details. | `False` |
-=======
 <i>**grad_hooks**</i>: [boolean]
 
 | Description                                                                                                                               | Default |
@@ -508,7 +406,6 @@
 | Description                                                                                                                                                                                                                          | Default |
 | ------------------------------------------------------------------------------------------------------------------------------------------------------------------------------------------------------------------------------------ | ------- |
 | Enable offloading of optimizer state to CPU or NVMe, and optimizer computation to CPU. This frees up GPU memory for larger models or batch sizes. Valid only with stage 2 and 3. See [here](#optimizer-offloading) for more details. | `False` |
->>>>>>> a85dce07
 
 ***stage3_max_live_parameters***: [integer]
 
@@ -538,20 +435,6 @@
 
 ***stage3_gather_fp16_weights_on_model_save***: [boolean]
 
-<<<<<<< HEAD
-| Description                                                                                                                                                          | Default |
-| -------------------------------------------------------------------------------------------------------------------------------------------------------------------- | ------- |
-| Consolidate the weights before saving the model by `save_fp16_model()`. Since the weights are partitioned across GPUs, they aren't part of `state_dict`, so this function automatically gather the weights when this option is enabled and then saves the fp16 model weights. | `False` |
-
-***cpu_offload***: [boolean]
-
-**Deprecated:** **cpu_offload** is disabled and will be removed in future, please use `offload_optimizer` instead.
-{: .notice--warning}
-
-| Description                                                                                                              | Default |
-| ------------------------------------------------------------------------------------------------------------------------ | ------- |
-| Enable offloading of optimizer memory and computation to CPU. This frees up GPU memory for larger models or batch sizes. Valid only with stage 2.| `False` |
-=======
 | Description                                                                                                                                                                                                                                                                    | Default |
 |--------------------------------------------------------------------------------------------------------------------------------------------------------------------------------------------------------------------------------------------------------------------------------| ------- |
 | Consolidate the weights before saving the model by `save_fp16_model()`. Since the weights are partitioned across GPUs, they aren't part of `state_dict`, so this function automatically gathers the weights when this option is enabled and then saves the fp16 model weights. | `False` |
@@ -565,17 +448,10 @@
 | Description                                                                                                                                       | Default |
 | ------------------------------------------------------------------------------------------------------------------------------------------------- | ------- |
 | Enable offloading of optimizer memory and computation to CPU. This frees up GPU memory for larger models or batch sizes. Valid only with stage 2. | `False` |
->>>>>>> a85dce07
 
 
 ### Parameter offloading
 Enabling and configuring ZeRO optimization of parameter offloading to CPU/NVMe. Available only with ZeRO stage 3.
-<<<<<<< HEAD
-```json
-  "offload_param": {
-    "device": "[none|cpu|nvme]",
-    "nvme_path": "/local_nvme",
-=======
 Note that if the value of "device" is not specified or not supported, an assertion will be triggered.
 
 ```json
@@ -583,7 +459,6 @@
     "device": "[cpu|nvme]",
     "nvme_path": "/local_nvme",
     "pin_memory": [true|false],
->>>>>>> a85dce07
     "buffer_count": 5,
     "buffer_size": 1e8,
     "max_in_cpu": 1e9
@@ -591,28 +466,12 @@
 ```
 ***device***: [string]
 
-<<<<<<< HEAD
-| Description                                                                                                                           | Default |
-| ------------------------------------------------------------------------------------------------------------------------------------- | ------- |
-=======
 | Description                                                                        | Default |
 | ---------------------------------------------------------------------------------- | ------- |
->>>>>>> a85dce07
 | Device memory to offload model parameters. Supported options are `cpu` and `nvme`. | `cpu`   |
 
 ***nvme_path***: [string]
 
-<<<<<<< HEAD
-| Description                                                                                                                           | Default |
-| ------------------------------------------------------------------------------------------------------------------------------------- | ------- |
-| Filesystem path for NVMe device for parameter offloading. | `/local_nvme`   |
-
-***buffer_count***: [integer]
-
-| Description                                                                                                                           | Default |
-| ------------------------------------------------------------------------------------------------------------------------------------- | ------- |
-| Number of buffers in buffer pool for parameter offloading to NVMe. | 5  |
-=======
 | Description                                               | Default       |
 | --------------------------------------------------------- | ------------- |
 | Filesystem path for NVMe device for parameter offloading. | `/local_nvme` |
@@ -628,31 +487,10 @@
 | Description                                                        | Default |
 | ------------------------------------------------------------------ | ------- |
 | Number of buffers in buffer pool for parameter offloading to NVMe. | 5       |
->>>>>>> a85dce07
 
 
 ***buffer_size***: [integer]
 
-<<<<<<< HEAD
-| Description                                                                                                                           | Default |
-| ------------------------------------------------------------------------------------------------------------------------------------- | ------- |
-| Size of buffers in buffer pool for parameter offloading to NVMe. | 1e8  |
-
-***max_in_cpu***: [integer]
-
-| Description                                                                                                                           | Default |
-| ------------------------------------------------------------------------------------------------------------------------------------- | ------- |
-| Number of parameter elements to maintain in CPU memory when offloading to NVMe is enabled. | 1e9  |
-
-### Optimizer offloading
-Enabling and configuring ZeRO optimization of offloading optimizer computation to CPU and state to CPU/NVMe. CPU offloading is available with ZeRO stage 2 or 3. NVMe offloading is available only with ZeRO stage 3.
-```json
-  "offload_optimizer": {
-    "device": "[none|cpu|nvme]",
-    "nvme_path": "/local_nvme",
-    "buffer_count": 4,
-    "pin_memory": [true|false],
-=======
 | Description                                                      | Default |
 | ---------------------------------------------------------------- | ------- |
 | Size of buffers in buffer pool for parameter offloading to NVMe. | 1e8     |
@@ -672,47 +510,17 @@
     "nvme_path": "/local_nvme",
     "pin_memory": [true|false],
     "buffer_count": 4,
->>>>>>> a85dce07
     "fast_init": false
   }
 ```
 ***device***: [string]
 
-<<<<<<< HEAD
-| Description                                                                                                                           | Default |
-| ------------------------------------------------------------------------------------------------------------------------------------- | ------- |
-=======
 | Description                                                                                                                                            | Default |
 | ------------------------------------------------------------------------------------------------------------------------------------------------------ | ------- |
->>>>>>> a85dce07
 | Device memory to offload optimizer state. Supported options are `cpu` and `nvme`. Optimizer computation is offload to CPU regardless of device option. | `cpu`   |
 
 ***nvme_path***: [string]
 
-<<<<<<< HEAD
-| Description                                                                                                                           | Default |
-| ------------------------------------------------------------------------------------------------------------------------------------- | ------- |
-| Filesystem path for NVMe device for optimizer state offloading. | `/local_nvme`   |
-
-***buffer_count***: [integer]
-
-| Description                                                                                                                           | Default |
-| ------------------------------------------------------------------------------------------------------------------------------------- | ------- |
-| Number of buffers in buffer pool for optimizer state offloading to NVMe. This should be at least the number of states maintained per parameter by the optimizer. For example, Adam optimizer has 4 states (parameter, gradient, momentum, and variance). | 4  |
-
-
-***pin_memory***: [boolean]
-
-| Description                                                                                                                           | Default |
-| ------------------------------------------------------------------------------------------------------------------------------------- | ------- |
-| Offload to page-locked CPU memory. This could boost throughput at the cost of extra memory overhead. | `false`  |
-
-***fast_init***: [boolean]
-
-| Description                                                                                                                           | Default |
-| ------------------------------------------------------------------------------------------------------------------------------------- | ------- |
-| Enable fast optimizer initialization when offloading to NVMe. | `false`  |
-=======
 | Description                                                     | Default       |
 | --------------------------------------------------------------- | ------------- |
 | Filesystem path for NVMe device for optimizer state offloading. | `/local_nvme` |
@@ -782,7 +590,6 @@
 | Description                                                                                                                                                                                                                                                                                                                                                     | Default |
 | --------------------------------------------------------------------------------------------------------------------------------------------------------------------------------------------------------------------------------------------------------------------------------------------------------------------------------------------------------------- | ------- |
 | Unused parameters in modules may be unexpected in static networks, but could be normal in dynamic networks. This controls whether or not training should terminate with an error message when unused parameters are detected. This is set to `False` by default, which means unused parameters are ignored and training continues. Now is just used in stage 2. | `True`  |
->>>>>>> a85dce07
 
 ### Logging
 
