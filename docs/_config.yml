title: DeepSpeed
email: deepspeed@microsoft.com
description: >-
  DeepSpeed is a deep learning optimization library that makes distributed
  training easy, efficient, and effective.

locale : "en-US"

repository: microsoft/DeepSpeed
baseurl: "/" # the subpath of your site, e.g. /blog
url: "https://www.deepspeed.ai" # the base hostname & protocol for your site, e.g. http://example.com

# Build settings
remote_theme: "mmistakes/minimal-mistakes@4.19.0"
minimal_mistakes_skin : "air"

plugins:
  - jekyll-feed
  - jekyll-include-cache
  - jekyll-paginate

#paginate: 10
#paginate_path: /blog/page:num

include: ["_pages"]
exclude: ["code-docs"]

collections:
  tutorials:
    output: true
    permalink: /:collection/:path/
    order:
      - advanced-install.md
      - getting-started.md
      - azure.md
      - bert-finetuning.md
      - bert-pretraining.md
      - cifar-10.md
<<<<<<< HEAD
      - flops-profiler.md
=======
      - curriculum-learning.md
      - flops-profiler.md
      - pytorch-profiler.md
>>>>>>> 1fc74cb9
      - gan.md
      - lrrt.md
      - megatron.md
      - mixture-of-experts.md
      - one-cycle.md
      - onebit-adam.md
      - onebit-lamb.md
      - pipeline.md
      - progressive_layer_dropping.md
      - sparse-attention.md
      - transformer_kernel.md
      - zero-offload.md
      - zero.md

defaults:
  - scope:
      path: ""
    values:
      layout: single
      author_profile: false
      read_time: false
      comments: false
      share: false
      related: false
      sneak_preview: false
      toc: true
      toc_label: "Contents"
      sidebar:
        nav: "lnav"
  - scope:
      path: "_pages"
    values:
      permalink: /docs/:basename/
  - scope:
      path: ""
      type: posts
    values:
      layout: single
      share: true

analytics:
  provider: "google-gtag"
  google:
    tracking_id: "UA-169781858-1"

timezone: America/Los_Angeles
breadcrumbs: true

press_release_v3: https://www.microsoft.com/en-us/research/blog/deepspeed-extreme-scale-model-training-for-everyone/
press_release_v5: https://www.microsoft.com/en-us/research/blog/deepspeed-powers-8x-larger-moe-model-training-with-high-performance/<|MERGE_RESOLUTION|>--- conflicted
+++ resolved
@@ -36,13 +36,9 @@
       - bert-finetuning.md
       - bert-pretraining.md
       - cifar-10.md
-<<<<<<< HEAD
-      - flops-profiler.md
-=======
       - curriculum-learning.md
       - flops-profiler.md
       - pytorch-profiler.md
->>>>>>> 1fc74cb9
       - gan.md
       - lrrt.md
       - megatron.md
