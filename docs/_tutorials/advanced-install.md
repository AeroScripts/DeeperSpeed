--- conflicted
+++ resolved
@@ -115,21 +115,6 @@
  `TORCH_EXTENSIONS_DIR` environment variable. So in each virtual environment you can point it to a
  unique directory and DeepSpeed will use it to save and load CUDA extensions.
 
-<<<<<<< HEAD
-When the code using DeepSpeed is used for the first time it'll automatically build only the CUDA
-extensions, required for the run, and by default it'll place them under
-`~/.cache/torch_extensions/`. The next time the same program is executed these now precompiled
-extensions will be loaded form that directory.
-
-If you use multiple virtual environments this could be a problem, since by default there is only one
-extensions directory, but different virtual environments may use different setups (e.g. different
-python or cuda versions) and then the loading of a CUDA extension built by another environment will
-fail. Therefore, if you need to you can override the default location with the help of the
- `TORCH_EXTENSIONS_DIR` environment variable. So in each virtual environment you can point it to a
- unique directory and DeepSpeed will use it to save and load CUDA extensions.
-
-=======
->>>>>>> a85dce07
  You can also change it just for a specific run with:
 
 ```bash
