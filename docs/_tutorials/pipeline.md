---
title: "Pipeline Parallelism"
---

DeepSpeed v0.3 includes new support for pipeline parallelism! Pipeline
parallelism improves both the memory and compute efficiency of deep learning
training by partitioning the layers of a model into stages that can be
processed in parallel.
DeepSpeed's training engine provides hybrid data and pipeline parallelism and
can be further combined with model parallelism such as
[Megatron-LM](https://github.com/NVIDIA/Megatron-LM).
An illustration of
3D parallelism is shown below. Our latest [results]({{ site.press_release_v3 }})
demonstrate that this 3D parallelism enables training models with over a
**trillion** parameters.

![3D parallelism in DeepSpeed](/assets/images/3d-parallelism.png)

DeepSpeed uses *gradient accumulation* to extract pipeline parallelism (shown
below). Each batch of training data is divided into micro-batches that can be
processed in parallel by the pipeline stages. Once a stage completes the
forward pass for a micro-batch, the activation memory is communicated to the
next stage in the pipeline. Similarly, as the next stage completes its
backward pass on a micro-batch, the gradient with respect to the activation
is communicated backwards through the pipeline. Each backward pass
accumulates gradients locally. Next, all data parallel groups perform
reductions of the gradients in parallel. Lastly, the optimizer updates the
model weights.


Below is an illustration of how DeepSpeed will train a batch with eight
micro-batches using hybrid two-way data parallelism and two-stage pipeline
parallelism. GPUs 0 and 2 are arranged in a pipeline and will alternate
forward (F) and backward (B) passes. They will then all-reduce (AR) gradients
with their data parallel counterparts, GPUs 1 and 3, respectively. Finally,
the two pipeline stages update their model weights.

![Pipeline Schedule](/assets/images/pipe-schedule.png)


## Getting Starting with Pipeline Parallelism

DeepSpeed strives to accelerate *and* simplify the process of pipeline
parallel training. This section provides first steps with hybrid data and
pipeline parallel training by preparing `torchvision`'s
[AlexNet](https://pytorch.org/docs/1.2.0/_modules/torchvision/models/alexnet.html)
model.

### Expressing Pipeline Models
Pipeline parallelism requires models to be expressed as a sequence of layers.
In the forward pass, each layer consumes the output of the previous
layer. In fact, there is no need to specify a `forward()` for a pipeline
parallel model! The forward pass of a pipeline parallel model implicitly
takes the form:
```python
def forward(self, inputs):
    x = inputs
    for layer in self.layers:
        x = layer(x)
    return x
```

PyTorch's
[`torch.nn.Sequential`](https://pytorch.org/docs/stable/generated/torch.nn.Sequential.html)
is a convenient container for expressing pipeline parallel models and can be
parallelized by DeepSpeed with no modification:
```python
net = nn.Sequential(
    nn.Linear(in_features, hidden_dim),
    nn.ReLU(inplace=True),
    nn.Linear(hidden_dim, out_features)
)
from deepspeed.pipe import PipelineModule
net = PipelineModule(layers=net, num_stages=2)
```
`PipelineModule` uses its `layers` argument as the sequence of layers that
comprise the model. After initialization, `net` is divided into two pipeline
stages and its layers moved to the corresponding GPUs. If more than two GPUs
are present, DeepSpeed will also use hybrid data parallelism.

**Note:** The total number of GPUs must be divisible by the number of pipeline
stages.
{: .notice--info}

**Note:** For large model training, see [memory-efficient model construction](#memory-efficient-model-construction).
{: .notice--info}

### AlexNet
Let's look at an abbreviated implementation of `torchvision`'s
[AlexNet](https://pytorch.org/docs/1.2.0/_modules/torchvision/models/alexnet.html):

```python
class AlexNet(nn.Module):
    def __init__(self, num_classes=1000):
        super(AlexNet, self).__init__()
        self.features = nn.Sequential(
            nn.Conv2d(3, 64, kernel_size=11, stride=4, padding=2),
            ...
            nn.MaxPool2d(kernel_size=3, stride=2),
        )
        self.avgpool = nn.AdaptiveAvgPool2d((6, 6))
        self.classifier = nn.Sequential(
            nn.Dropout(),
            ...
            nn.Linear(4096, num_classes),
        )

    def forward(self, x):
        x = self.features(x)
        x = self.avgpool(x)
        x = torch.flatten(x, 1)
        x = self.classifier(x)
        return x
```
`AlexNet` is mostly a composition of several `Sequential` submodules. We can
turn this into a `PipelineModule` by flattening its submodules into a single
sequence of layers:
```python
class AlexNetPipe(AlexNet):
    def to_layers(self):
        layers = [
            *self.features,
            self.avgpool,
            lambda x: torch.flatten(x, 1),
            *self.classifier
        ]
        return layers

from deepspeed.pipe import PipelineModule
net = AlexNetPipe()
net = PipelineModule(layers=net.to_layers(), num_stages=2)
```

**Note:**
the `lambda` in the middle of `layers` above is not a `torch.nn.Module`
type. Any object that implements `__call__()` can be a layer in a
`PipelineModule`: this allows for convenient data transformations in the
pipeline.
{: .notice--info}


### Inputs and Outputs
Following `torch.nn.Sequential`, the inputs and outputs of each layer must be
either a single `torch.Tensor` or a `tuple` of tensors. In practice, some
models may need to modify their forward pass to pack and unpack arguments to
`forward()`. Consider an abbreviated implementation of a stack of Transformer
blocks:
```python
class TransformerBlock(nn.Module)
    ...
    def forward(self, hidden, mask):
        output = self.compute(hidden, mask)
        return output
    ...

stack = [ TransformerBlock() for _ in range(num_layers) ]
```
Two modifications to `TransformerBlock` are required:

1. The arguments must be collected into a `tuple`.
2. `mask` must also be returned from `forward()` to pass to the next layer.

These modifications can be accomplished with a short subclass:
```python
class TransformerBlockPipe(TransformerBlock)
    def forward(self, inputs):
        hidden, mask = inputs
        output = super().forward(hidden, mask)
        return (output, mask)
stack = [ TransformerBlockPipe() for _ in range(num_layers) ]
```

### Training Loops

Pipeline parallelism interleaves forward and backward passes, and thus the
training loop cannot be divided into separate stages of `forward()`,
`backward()` and `step()`.
Instead, DeepSpeed's pipeline engine provides a `train_batch()` method that
advances the pipeline engine until the next batch of training data is
consumed and the model weights updated.
```python
train_iter = iter(train_loader)
loss = engine.train_batch(data_iter=train_iter)
```

The above `train_batch()` example is equivalent to the following with
traditional data parallel DeepSpeed:
```python
train_iter = iter(train_loader)
for micro_batch in engine.gradient_accumulation_steps():
    batch = next(data_iter)
    loss = engine(batch)
    engine.backward(loss)
    engine.step()
```

### Dealing with Data

Data parallel training typically has each worker perform IO independently at
the start of each batch. However, in a pipeline parallel environment, only the
first stage uses the input data, and only the last stage uses labels for loss
calculation.

**Note:**
The pipeline engine expects data loaders to return a `tuple` of two items. The
first returned item is the input batch data, and the second item is the data
to be used in the loss calculation. As before, inputs and labels should be
either `torch.Tensor` type or a `tuple` of tensors.
{: .notice--info}

For convenience, the DeepSpeed pipeline engine can construct a distributed
data loader when a dataset is provided to `deepspeed.initialize()`. DeepSpeed
handles the rest of the complexity of data loading, and so the pipeline
training loop becomes:
```python
engine, _, _, _ = deepspeed.initialize(
    args=args,
    model=net,
    model_parameters=[p for p in net.parameters() if p.requires_grad],
    training_data=cifar_trainset())

for step in range(args.steps):
    loss = engine.train_batch()
```

Of course, DeepSpeed will work with any data loader that you wish to use.
Data loaders should be constructed by the first and last stages in the
pipeline. Each worker should load micro-batches of size
`engine.train_micro_batch_size_per_gpu()` and will be queried
a total of `engine.gradient_accumulation_steps()` times per `train_batch()`.

**Watch out!**
The pipeline engine *pulls* data from an iterator instead of iterating over
it. It's critical that the data stream does not empty in the middle of a
training batch. Each invocation of `train_batch()` will pull
a total of `engine.gradient_accumulation_steps()` micro-batches of data from
the data iterator.
{: .notice--warning}

DeepSpeed provides a convenience class `deepspeed.utils.RepeatingLoader` that
simply wraps an iterable such as a data loader and restarts it whenever the
end is reached:
```python
train_loader = deepspeed.utils.RepeatingLoader(train_loader)
train_iter = iter(train_loader)
for step in range(args.steps):
    loss = engine.train_batch(data_iter=trainiter)
```


## Advanced Topics


### Load Balancing Pipeline Modules
The performance of pipeline parallel training strongly relies on load
balance. DeepSpeed provides several mechanisms for partitioning the model
across GPUs. These strategies can be set with the `partition_method` keyword
argument to `PipelineModule`. Here are partitioning methods currently provided
by DeepSpeed:

* `partition_method="parameters"` (**default**)
   balances the number of trainable parameters on each pipeline stage . This is
   especially useful in memory-constrained environments and when the size of a
   layer is proportional to the computation time.
* `partition_method="type:[regex]"`
  balances layers whose class names match `[regex]`. The regular expression
  is not case sensitive. For example, `partition_method="type:transformer"`
  would balance the number of transformer layers per stage.
* `partition_method="uniform"` balances the number of layers per stage.

### Memory-Efficient Model Construction
Building a `Sequential` container and providing it to a `PipelineModule` is a convenient way
of specifying a pipeline parallel model. However, this approach encounters scalability issues
for massive models because each worker replicates the whole model in CPU memory.
For example, a machine with 16 GPUs must have as much local CPU memory as 16 times the model size.

DeepSpeed provides a `LayerSpec` class that delays the construction of
modules until the model layers have been partitioned across workers.
<<<<<<< HEAD
Then each worker will allocate only the layers it's assigned to. So, continuing the
example from the previous paragraph, a machine with 16 GPUs will need to allocate a
total of 1x model size on its CPU, compared to 16x in the LayerSpec example.
=======
Then each worker will allocate only the layers it's assigned to. So, comparing to the
example from the previous paragraph, using `LayerSpec` a machine with 16 GPUs will need to
allocate a total of 1x model size on its CPU memory and not 16x.
>>>>>>> ab5534fc

Here is an example of the abbreviated AlexNet model, but expressed only
with `LayerSpec`s. Note that the syntax is almost unchanged: `nn.ReLU(inplace=True)`
simply becomes `LayerSpec(nn.ReLU, inplace=True)`.
```python
from deepspeed.pipe import PipelineModule, LayerSpec
class AlexNetPipe(PipelineModule):
    def __init__(self, num_classes=10, **kwargs):
        self.num_classes = num_classes
        specs = [
            LayerSpec(nn.Conv2d, 3, 64, kernel_size=11, stride=4, padding=2),
            LayerSpec(nn.ReLU, inplace=True),
            ...
            LayerSpec(nn.ReLU, inplace=True),
            LayerSpec(nn.Linear, 4096, self.num_classes),
        ]
        super().__init__(layers=specs, loss_fn=nn.CrossEntropyLoss(), **kwargs)
```

### Tied Layers
Some models cannot be entirely expressed as pipeline parallel models because
some layers are reused in the pipeline. For example, Transformer based
language models commonly use an embedding layer early in the pipeline to map
vocabulary to hidden states, and then use the embedding to map hidden states
back to vocabulary at the end of the pipeline. If the model was restricted to
pure pipeline parallelism, this embedding reuse would prohibit pipeline
parallelism.

DeepSpeed provides a `TiedLayerSpec` that is an extension of
`LayerSpec`. `TiedLayerSpec` requires an additional argument: `key`.
Each reuse of a layer is specified with a `TiedLayerSpec`, and the `key` field
is used to identify where a layer is reused.

Tied layers are replicated on every pipeline stage that owns an instance of
reuse. Training then proceeds as normal, but an additional all-reduce of the
tied gradients is added after all backward passes complete. The all-reduce
ensures that the weights of the tied layer remain in sync across pipeline stages.<|MERGE_RESOLUTION|>--- conflicted
+++ resolved
@@ -276,15 +276,9 @@
 
 DeepSpeed provides a `LayerSpec` class that delays the construction of
 modules until the model layers have been partitioned across workers.
-<<<<<<< HEAD
-Then each worker will allocate only the layers it's assigned to. So, continuing the
-example from the previous paragraph, a machine with 16 GPUs will need to allocate a
-total of 1x model size on its CPU, compared to 16x in the LayerSpec example.
-=======
 Then each worker will allocate only the layers it's assigned to. So, comparing to the
 example from the previous paragraph, using `LayerSpec` a machine with 16 GPUs will need to
 allocate a total of 1x model size on its CPU memory and not 16x.
->>>>>>> ab5534fc
 
 Here is an example of the abbreviated AlexNet model, but expressed only
 with `LayerSpec`s. Note that the syntax is almost unchanged: `nn.ReLU(inplace=True)`
