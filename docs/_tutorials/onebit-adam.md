--- conflicted
+++ resolved
@@ -71,11 +71,7 @@
 
 ### 1.3 1-bit Algorithm
 
-<<<<<<< HEAD
-The detailed description of the 1-bit Algorithm can be seen from our [blog post](https://www.deepspeed.ai/news/2020/09/09/onebit-adam-blog-post.html) and our [paper](https://arxiv.org/abs/2102.02888).
-=======
 The detailed description of the 1-bit Algorithm can be seen from our [blog post](https://www.deepspeed.ai/news/2020/09/08/onebit-adam-blog-post.html) and our [paper](https://arxiv.org/abs/2102.02888).
->>>>>>> a85dce07
 
 ### 1.4 Configuration of 1-bit Adam
 The 1-bit Adam feature can be used by setting the optimizer configuration options as follows. An example json config file is shown below.
@@ -213,11 +209,7 @@
 
 Figure 1: Scalability of 1-bit Adam for SQuAD Finetuning on V100 GPUs with batch size of 3/GPU. -->
 
-<<<<<<< HEAD
-Performance results of SQuAD Fine-tuning can be seen from our [blog post](https://www.deepspeed.ai/news/2020/09/09/onebit-adam-blog-post.html) and our [paper](https://arxiv.org/abs/2102.02888).
-=======
 Performance results of SQuAD Fine-tuning can be seen from our [blog post](https://www.deepspeed.ai/news/2020/09/08/onebit-adam-blog-post.html) and our [paper](https://arxiv.org/abs/2102.02888).
->>>>>>> a85dce07
 
 
 
@@ -297,8 +289,4 @@
 
 ### 3.3 Performance Results for BERT Pre-training
 
-<<<<<<< HEAD
-Performance results of BERT Pre-training can be seen from our [blog post](https://www.deepspeed.ai/news/2020/09/09/onebit-adam-blog-post.html) and our [paper](https://arxiv.org/abs/2102.02888).
-=======
-Performance results of BERT Pre-training can be seen from our [blog post](https://www.deepspeed.ai/news/2020/09/08/onebit-adam-blog-post.html) and our [paper](https://arxiv.org/abs/2102.02888).
->>>>>>> a85dce07
+Performance results of BERT Pre-training can be seen from our [blog post](https://www.deepspeed.ai/news/2020/09/08/onebit-adam-blog-post.html) and our [paper](https://arxiv.org/abs/2102.02888).