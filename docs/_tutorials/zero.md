<<<<<<< HEAD
---
title: "Zero Redundancy Optimizer (ZeRO)"
---
If you have not done so already, we advise that you read the DeepSpeed tutorials on [Getting Started](/getting-started/) and [Megatron-LM GPT-2](/tutorials/megatron/) before stepping through this tutorial.

In this tutorial, we will apply the ZeRO optimizer to the [Megatron-LM GPT-2](https://github.com/NVIDIA/Megatron-LM) model. ZeRO is a powerful set of memory optimization techniques that enable effective FP16 training of large models with trillions of parameters, such as [GPT-2](https://openai.com/blog/better-language-models/) and [Turing-NLG 17B](https://www.microsoft.com/en-us/research/blog/turing-nlg-a-17-billion-parameter-language-model-by-microsoft/). Compared to the alternative model parallelism approaches for training large models, a key appeal of ZeRO is that no model code modifications are required. As this tutorial will demonstrate, *using ZeRO in a DeepSpeed model is quick and easy because all you need is to change a few configurations in the DeepSpeed configuration JSON*. No code changes are needed.

## ZeRO Overview
ZeRO leverages the aggregate computation and memory resources of data parallelism to reduce the memory and compute requirements of each device (GPU) used for model training. ZeRO reduces the memory consumption of each GPU by partitioning the various model training states (weights, gradients, and optimizer states) across the available devices (GPUs and CPUs) in the distributed training hardware. Concretely, ZeRO is being implemented as incremental stages of optimizations, where optimizations in earlier stages are available in the later stages. To deep dive into ZeRO, please see our [paper](https://arxiv.org/abs/1910.02054v3).

* **Stage 1**: The optimizer states (e.g., for [Adam optimizer](https://arxiv.org/abs/1412.6980), 32-bit weights, and the first, and second moment estimates) are partitioned across the processes, so that each process updates only its partition.

* **Stage 2**: The reduced 32-bit gradients for updating the model weights are also partitioned such that each process retains only the gradients corresponding to its portion of the optimizer states.

* **Stage 3**: The 16-bit model parameters are partitioned across the processes. ZeRO-3 will automatically collect and partition them during the forward and backward passes.

In addition, ZeRO-3 includes the *infinity offload engine* to form ZeRO-Infinity ([paper](https://arxiv.org/abs/2104.07857)), which can offload to both CPU and NVMe memory for huge memory savings.

## Training environment
We use the DeepSpeed [Megatron-LM](https://github.com/microsoft/DeepSpeedExamples/tree/master/Megatron-LM) GPT-2 code for this exercise. You can step through the Megatron-LM [tutorial](/tutorials/megatron/) to familiarize yourself with the code. We will train the models in this tutorial on [NVIDIA Tesla V100-SXM3 Tensor Core GPUs](https://www.nvidia.com/en-us/data-center/v100/) with 32GB RAM.

## Enabling ZeRO Optimization
To enable ZeRO optimizations for a DeepSpeed model, we simply add the **_zero_optimization_** key to the DeepSpeed JSON configuration. A full description of configuration knobs of the **zero_optimization** key is available [here](/docs/config-json/#zero-optimizations-for-fp16-training).

### Training a 1.5B Parameter GPT-2 model
We demonstrate the benefits of ZeRO stage 1 by showing that it enables data parallel training of a 1.5 billion parameter GPT-2 model on eight V100 GPUs. We configure training to use a batch size of 1 per device to ensure that the memory consumption is primarily due to model parameters and optimizer states. We create this training scenario by applying the following modifications to the deepspeed launch script:

```bash
       --model-parallel-size 1 \
       --num-layers 48 \
       --hidden-size 1600 \
       --num-attention-heads 16 \
       --batch-size 1 \
       --deepspeed_config ds_zero_stage_1.config \
```

Training this model without ZeRO fails with an out-of-memory (OOM) error as shown below:

<a href="/assets/images/oom_dp8_1.5B_log.png">
<img src="/assets/images/oom_dp8_1.5B_log.png">
</a>

A key reason why this model does not fit in GPU memory is that the Adam optimizer states for the model consume 18GB; a significant portion of the 32GB RAM. By using ZeRO stage 1 to partition the optimizer state among eight data parallel ranks, the per-device memory consumption can be reduced to 2.25GB, thus making the model trainable. To enable ZeRO stage 1, we simply update the DeepSpeed JSON config file as below:

```json
{
    "zero_optimization": {
        "stage":1,
        "reduce_bucket_size": 5e8
    }
}
```
As seen above, we set two fields in the **zero_optimization** key. Specifically we set the _stage_ field to 1, and the optional _reduce_bucket_size_ for gradient reduction to 500M. With ZeRO stage 1 enabled, the model can now train smoothly on 8 GPUs without running out of memory.   Below we provide some screenshots of the model training:


<a href="/assets/images/zero1_dp8_1.5B_log.png">
<img src="/assets/images/zero1_dp8_1.5B_log.png">
</a>

<a href="/assets/images/zero1_dp8_1.5B_smi.png">
<img src="/assets/images/zero1_dp8_1.5B_smi.png">
</a>


From the nvidia-smi screenshot above we can see that only GPUs 6-7 are being used for training the model. With ZeRO stage 1 we can further reduce the per-device memory consumption by increasing the data parallelism degree. These memory savings can be leveraged to either increase model size and/or batch size. In contrast, such benefits are not possible with data parallelism alone.

### Training a 10B Parameter GPT-2 model
ZeRO stage 2 optimizations further increases the size of models that can be trained using data parallelism. We show this by training a model with 10B parameters using 32 V100 GPUs.

First, we need to configure a 10B parameter model with activation checkpointing enabled. This can be done by applying the following GPT-2 model configuration changes to the DeepSpeed launch script.

```bash
       --model-parallel-size 1 \
       --num-layers 50 \
       --hidden-size 4096 \
       --num-attention-heads 32 \
       --batch-size 1 \
       --deepspeed_config ds_zero_stage_2.config \
       --checkpoint-activations
```

Next, we need to update the DeepSpeed JSON configuration, as shown below, to enable ZeRO stage 2 optimizations:

```json
{
    "zero_optimization": {
        "stage":2,
        "contiguous_gradients": true,
        "overlap_comm": true,
        "reduce_scatter": true,
        "reduce_bucket_size": 5e8,
        "allgather_bucket_size": 5e8
    }
}
```

In the above changes, we have set the _stage_ field to 2, and configured other optimization knobs that are available in ZeRO stage 2. For example, we have enabled _contiguous_gradients_ to reduce memory fragmentation during backward pass. A full description of these optimization knobs is available [here](/docs/config-json/#zero-optimizations-for-fp16-training). With these changes, we can now launch the training run.

Here is a screenshot of the training log:

<a href="/assets/images/zero2_dp32_10B_log.png">
<img src="/assets/images/zero2_dp32_10B_log.png">
</a>

Here is a screenshot of nvidia-smi showing GPU activity during training:

<a href="/assets/images/zero2_dp32_10B_smi.png">
<img src="/assets/images/zero2_dp32_10B_smi.png">
</a>

### Training trillion-scale models with ZeRO-Infinity

ZeRO-3, the third stage of ZeRO, partitions the full model state (i.e.,
weights, gradients, and optimizer states) to scale memory savings linearly
with the degree of data parallelism. ZeRO-3 can be enabled in the JSON
configuration. A full description of these configurations is available
[here](/docs/config-json/#zero-optimizations-for-fp16-training).


#### Offloading to CPU and NVMe with ZeRO-Infinity

ZeRO-Infinity uses DeepSpeed's infinity offload engine to offload the full
model state to CPU or NVMe memory, allowing for even larger model sizes. Offloading
can be enabled inside the DeepSpeed configuration:

```diff
@@ -6,5 +6,11 @@
  "zero_optimization": {
    "stage": 3,
    "contiguous_gradients": true,
    "stage3_max_live_parameters": 1e9,
    "stage3_max_reuse_distance": 1e9,
     "stage3_prefetch_bucket_size": 1e7,
     "stage3_param_persistence_threshold": 1e5,
     "reduce_bucket_size": 1e7,
-    "sub_group_size": 1e9
+    "sub_group_size": 1e9,
+    "offload_optimizer": {
+      "device": "cpu"
+    },
+    "offload_param": {
+      "device": "cpu"
+    }
  }
```

**ZeRO-Infinity vs ZeRO-Offload:**
DeepSpeed first included offloading capabilities with ZeRO-Offload,
a system for offloading optimizer and gradient states to CPU memory
within ZeRO-2. ZeRO-Infinity is the next generation of offloading
capabilities accessible to ZeRO-3. ZeRO-Infinity is able to offload
more data than ZeRO-Offload and has more effective bandwidth utilization
and overlapping of computation and communication.
{: .notice--info}




#### Allocating Massive Megatron-LM Models

We make two further changes to model initialization in order to support models
that exceed *local* system memory, but not *total* system memory.

1. Allocate the model in a memory-scalable fashion. The model parameters will
be allocated and immediately partitioned across the data parallel group. If
`remote_device` is  `"cpu"` or `"nvme"`, the model will also be allocated in CPU/NVMe memory
instead of GPU memory. Please see the full
[ZeRO-3 Init docs](https://deepspeed.readthedocs.io/en/latest/zero3.html#deepspeed.zero.Init)
for more details.

    ```python
    with deepspeed.zero.Init(data_parallel_group=mpu.get_data_parallel_group(),
                             remote_device=get_args().remote_device,
                             enabled=get_args().zero_stage==3):
        model = GPT2Model(num_tokentypes=0, parallel_output=True)
    ```

2. Gather the embeddings weight for initialization. DeepSpeed will automatically
gather a module's parameters during its constructor and for its forward and backward pass.
However, additional accesses must coordinate with DeepSpeed to ensure that parameter data
is gathered and subsequently partitioned. If the tensor is modified, the `modifier_rank`
argument should also be used to ensure all ranks have a consistent view of
the data. Please see the full
[GatheredParameters docs](https://deepspeed.readthedocs.io/en/latest/zero3.html#deepspeed.zero.GatheredParameters)
for more details.

    ```python
    self.position_embeddings = torch.nn.Embedding(...)
    with deepspeed.zero.GatheredParameters(self.position_embeddings.weight,
                                           modifier_rank=0):
        # Initialize the position embeddings.
        self.init_method(self.position_embeddings.weight)

    ...

    self.tokentype_embeddings = torch.nn.Embedding(...)
    with deepspeed.zero.GatheredParameters(self.tokentype_embeddings.weight,
                                        modifier_rank=0):
        # Initialize the token-type embeddings.
        self.init_method(self.tokentype_embeddings.weight)
    ```

#### Memory-centric tiling
ZeRO-Infinity includes a replacement for `Linear` layers that further reduces memory.
We optionally tile the model parallel linear layers found in each Transformer layer. Note
that model parallelism and tiling can be combined by specifying the corresponding
base class when building the layer.
The `deepspeed.zero.TiledLinear` module exploits the data fetch and release
pattern of ZeRO-3 to reduce the working memory requirements by breaking down
a large operator into smaller tiles that can be executed sequentially.

We include the changes for one example from Megatron-LM's [ParallelMLP](https://github.com/microsoft/DeepSpeedExamples/blob/bdf8e59aede8c8e0577e8d4d557298ca8515268f/Megatron-LM-v1.1.5-ZeRO3/megatron/model/transformer.py#L82). Three more
model-parallel layers in `transformer.py` proceed similarly.

The model parallel layers of Megatron-LM have a special form in which the
additive `bias` of the layer is delayed and instead returned from `forward()`
to be fused with a later operator. DeepSpeed's
`deepspeed.zero.TiledLinearReturnBias` subclass of `TiledLinear` simply also
forwards the returned `bias` parameter without accumulating.

```diff
@@ -1,6 +1,9 @@
-self.dense_h_to_4h = mpu.ColumnParallelLinear(
+self.dense_h_to_4h = deepspeed.zero.TiledLinearReturnBias(
     args.hidden_size,
     4 * args.hidden_size,
+    in_splits=args.tile_factor,
+    out_splits=4*args.tile_factor,
+    linear_cls=mpu.ColumnParallelLinear,
     gather_output=False,
     init_method=init_method,
     skip_bias_add=True)
```

Note that we scale `in_splits` and `out_splits` proportionally with `input_size` and `output_size`.  This
results in tiles of fixed size `[hidden/tile_factor, hidden/tile_factor]`.

#### Registering external parameters

**Deprecated:**
DeepSpeed version `0.3.15` introduced automatic external parameter
registration and this step is no longer needed.
{: .notice--info}


## Extracting weights

If you need to take the pretrained weights out of Deepspeed here is what you can do for getting fp16 weights:

- under ZeRO-2 `state_dict` contains the fp16 model weights and these can be saved normally with `torch.save`.
- under ZeRO-3 `state_dict` contains just the placeholders since the model weights are partitioned across multiple GPUs. If you want to get to these weights enable:

```json
    "zero_optimization": {
        "stage3_gather_fp16_weights_on_model_save": true
    },
```
And then save the model using:

```python
            if self.deepspeed:
                self.deepspeed.save_fp16_model(output_dir, output_file)
```

Because it requires consolidation of the weights on one GPU it can be slow and memory demanding, so only use this feature when needed.

Note that if `stage3_gather_fp16_weights_on_model_save` is `False`, no weights will be saved (again, because `state_dict` doesn't have them.
You can use this method to save ZeRO-2 weights as well.

If you'd like to get the fp32 weights, we supply a special script that can do offline consolidation. It requires no configuration files or GPUs. Here is an example of its usage:

``` bash
$ cd /path/to/checkpoints_dir
$ ./zero_to_fp32.py global_step1 pytorch_model.bin
Processing zero checkpoint at global_step1
Detected checkpoint of type zero stage 3, world_size: 2
Saving fp32 state dict to pytorch_model.bin (total_numel=60506624)
```

The `zero_to_fp32.py` gets created automatically when you save a checkpoint.

Note: currently this script uses 2x memory (general RAM) of the size of the final checkpoint.


Congratulations! You have completed the ZeRO tutorial.
=======
---
title: "Zero Redundancy Optimizer (ZeRO)"
---
If you have not done so already, we advise that you read the DeepSpeed tutorials on [Getting Started](/getting-started/) and [Megatron-LM GPT-2](/tutorials/megatron/) before stepping through this tutorial.

In this tutorial, we will apply the ZeRO optimizer to the [Megatron-LM GPT-2](https://github.com/NVIDIA/Megatron-LM) model. ZeRO is a powerful set of memory optimization techniques that enable effective training of large models with trillions of parameters, such as [GPT-2](https://openai.com/blog/better-language-models/) and [Turing-NLG 17B](https://www.microsoft.com/en-us/research/blog/turing-nlg-a-17-billion-parameter-language-model-by-microsoft/). Compared to the alternative model parallelism approaches for training large models, a key appeal of ZeRO is that no model code modifications are required. As this tutorial will demonstrate, *using ZeRO in a DeepSpeed model is quick and easy because all you need is to change a few configurations in the DeepSpeed configuration JSON*. No code changes are needed.

## ZeRO Overview
ZeRO leverages the aggregate computation and memory resources of data parallelism to reduce the memory and compute requirements of each device (GPU) used for model training. ZeRO reduces the memory consumption of each GPU by partitioning the various model training states (weights, gradients, and optimizer states) across the available devices (GPUs and CPUs) in the distributed training hardware. Concretely, ZeRO is being implemented as incremental stages of optimizations, where optimizations in earlier stages are available in the later stages. To deep dive into ZeRO, please see our [paper](https://arxiv.org/abs/1910.02054v3).

* **Stage 1**: The optimizer states (e.g., for [Adam optimizer](https://arxiv.org/abs/1412.6980), 32-bit weights, and the first, and second moment estimates) are partitioned across the processes, so that each process updates only its partition.

* **Stage 2**: The reduced 32-bit gradients for updating the model weights are also partitioned such that each process retains only the gradients corresponding to its portion of the optimizer states.

* **Stage 3**: The 16-bit model parameters are partitioned across the processes. ZeRO-3 will automatically collect and partition them during the forward and backward passes.

In addition, ZeRO-3 includes the *infinity offload engine* to form ZeRO-Infinity ([paper](https://arxiv.org/abs/2104.07857)), which can offload to both CPU and NVMe memory for huge memory savings.

## Training environment
We use the DeepSpeed [Megatron-LM](https://github.com/microsoft/DeepSpeedExamples/tree/master/Megatron-LM-v1.1.5-ZeRO3) GPT-2 code for this exercise. You can step through the Megatron-LM [tutorial](/tutorials/megatron/) to familiarize yourself with the code. We will train the models in this tutorial on [NVIDIA Tesla V100-SXM3 Tensor Core GPUs](https://www.nvidia.com/en-us/data-center/v100/) with 32GB RAM.

## Enabling ZeRO Optimization
To enable ZeRO optimizations for a DeepSpeed model, we simply add the **_zero_optimization_** key to the DeepSpeed JSON configuration. A full description of configuration knobs of the **zero_optimization** key is available [here](/docs/config-json/#zero-optimizations-for-fp16-training).

### Training a 1.5B Parameter GPT-2 model
We demonstrate the benefits of ZeRO stage 1 by showing that it enables data parallel training of a 1.5 billion parameter GPT-2 model on eight V100 GPUs. We configure training to use a batch size of 1 per device to ensure that the memory consumption is primarily due to model parameters and optimizer states. We create this training scenario by applying the following modifications to the deepspeed launch script:

```bash
       --model-parallel-size 1 \
       --num-layers 48 \
       --hidden-size 1600 \
       --num-attention-heads 16 \
       --batch-size 1 \
       --deepspeed_config ds_zero_stage_1.config \
```

Training this model without ZeRO fails with an out-of-memory (OOM) error as shown below:

<a href="/assets/images/oom_dp8_1.5B_log.png">
<img src="/assets/images/oom_dp8_1.5B_log.png">
</a>

A key reason why this model does not fit in GPU memory is that the Adam optimizer states for the model consume 18GB; a significant portion of the 32GB RAM. By using ZeRO stage 1 to partition the optimizer state among eight data parallel ranks, the per-device memory consumption can be reduced to 2.25GB, thus making the model trainable. To enable ZeRO stage 1, we simply update the DeepSpeed JSON config file as below:

```json
{
    "zero_optimization": {
        "stage": 1,
        "reduce_bucket_size": 5e8
    }
}
```
As seen above, we set two fields in the `zero_optimization` key. Specifically we set the `stage` field to 1, and the optional `reduce_bucket_size` for gradient reduction to 500M. With ZeRO stage 1 enabled, the model can now train smoothly on 8 GPUs without running out of memory.   Below we provide some screenshots of the model training:


<a href="/assets/images/zero1_dp8_1.5B_log.png">
<img src="/assets/images/zero1_dp8_1.5B_log.png">
</a>

<a href="/assets/images/zero1_dp8_1.5B_smi.png">
<img src="/assets/images/zero1_dp8_1.5B_smi.png">
</a>


From the `nvidia-smi` screenshot above we can see that only GPUs 6-7 are being used for training the model. With ZeRO stage 1 we can further reduce the per-device memory consumption by increasing the data parallelism degree. These memory savings can be leveraged to either increase model size and/or batch size. In contrast, such benefits are not possible with data parallelism alone.

### Training a 10B Parameter GPT-2 model
ZeRO stage 2 optimizations further increases the size of models that can be trained using data parallelism. We show this by training a model with 10B parameters using 32 V100 GPUs.

First, we need to configure a 10B parameter model with activation checkpointing enabled. This can be done by applying the following GPT-2 model configuration changes to the DeepSpeed launch script.

```bash
       --model-parallel-size 1 \
       --num-layers 50 \
       --hidden-size 4096 \
       --num-attention-heads 32 \
       --batch-size 1 \
       --deepspeed_config ds_zero_stage_2.config \
       --checkpoint-activations
```

Next, we need to update the DeepSpeed JSON configuration, as shown below, to enable ZeRO stage 2 optimizations:

```json
{
    "zero_optimization": {
        "stage": 2,
        "contiguous_gradients": true,
        "overlap_comm": true,
        "reduce_scatter": true,
        "reduce_bucket_size": 5e8,
        "allgather_bucket_size": 5e8
    }
}
```

In the above changes, we have set the `stage` field to 2, and configured other optimization knobs that are available in ZeRO stage 2. For example, we have enabled `contiguous_gradients` to reduce memory fragmentation during backward pass. A full description of these optimization knobs is available [here](/docs/config-json/#zero-optimizations-for-fp16-training). With these changes, we can now launch the training run.

Here is a screenshot of the training log:

<a href="/assets/images/zero2_dp32_10B_log.png">
<img src="/assets/images/zero2_dp32_10B_log.png">
</a>

Here is a screenshot of nvidia-smi showing GPU activity during training:

<a href="/assets/images/zero2_dp32_10B_smi.png">
<img src="/assets/images/zero2_dp32_10B_smi.png">
</a>

### Training trillion-scale models with ZeRO-Infinity

ZeRO-3, the third stage of ZeRO, partitions the full model state (i.e.,
weights, gradients, and optimizer states) to scale memory savings linearly
with the degree of data parallelism. ZeRO-3 can be enabled in the JSON
configuration. A full description of these configurations is available
[here](/docs/config-json/#zero-optimizations-for-fp16-training).


#### Offloading to CPU and NVMe with ZeRO-Infinity

ZeRO-Infinity uses DeepSpeed's infinity offload engine to offload the full
model state to CPU or NVMe memory, allowing for even larger model sizes. Offloading
can be enabled inside the DeepSpeed configuration:

```json
{
    "zero_optimization": {
        "stage": 3,
        "contiguous_gradients": true,
        "stage3_max_live_parameters": 1e9,
        "stage3_max_reuse_distance": 1e9,
        "stage3_prefetch_bucket_size": 1e7,
        "stage3_param_persistence_threshold": 1e5,
        "reduce_bucket_size": 1e7,
        "sub_group_size": 1e9,
        "offload_optimizer": {
            "device": "cpu"
         },
        "offload_param": {
            "device": "cpu"
       }
   }
}
```

**ZeRO-Infinity vs ZeRO-Offload:**
DeepSpeed first included offloading capabilities with ZeRO-Offload,
a system for offloading optimizer and gradient states to CPU memory
within ZeRO-2. ZeRO-Infinity is the next generation of offloading
capabilities accessible to ZeRO-3. ZeRO-Infinity is able to offload
more data than ZeRO-Offload and has more effective bandwidth utilization
and overlapping of computation and communication.
{: .notice--info}




#### Allocating Massive Megatron-LM Models

We make two further changes to model initialization in order to support models
that exceed *local* system memory, but not *total* system memory.

1. Allocate the model in a memory-scalable fashion. The model parameters will
be allocated and immediately partitioned across the data parallel group. If
`remote_device` is  `"cpu"` or `"nvme"`, the model will also be allocated in CPU/NVMe memory
instead of GPU memory. Please see the full
[ZeRO-3 Init docs](https://deepspeed.readthedocs.io/en/latest/zero3.html#deepspeed.zero.Init)
for more details.

    ```python
    with deepspeed.zero.Init(data_parallel_group=mpu.get_data_parallel_group(),
                             remote_device=get_args().remote_device,
                             enabled=get_args().zero_stage==3):
        model = GPT2Model(num_tokentypes=0, parallel_output=True)
    ```

2. Gather the embeddings weight for initialization. DeepSpeed will automatically
gather a module's parameters during its constructor and for its forward and backward pass.
However, additional accesses must coordinate with DeepSpeed to ensure that parameter data
is gathered and subsequently partitioned. If the tensor is modified, the `modifier_rank`
argument should also be used to ensure all ranks have a consistent view of
the data. Please see the full
[GatheredParameters docs](https://deepspeed.readthedocs.io/en/latest/zero3.html#deepspeed.zero.GatheredParameters)
for more details.

    ```python
    self.position_embeddings = torch.nn.Embedding(...)
    with deepspeed.zero.GatheredParameters(self.position_embeddings.weight,
                                           modifier_rank=0):
        # Initialize the position embeddings.
        self.init_method(self.position_embeddings.weight)

    ...

    self.tokentype_embeddings = torch.nn.Embedding(...)
    with deepspeed.zero.GatheredParameters(self.tokentype_embeddings.weight,
                                        modifier_rank=0):
        # Initialize the token-type embeddings.
        self.init_method(self.tokentype_embeddings.weight)
    ```

#### Memory-centric tiling
ZeRO-Infinity includes a replacement for `Linear` layers that further reduces memory.
We optionally tile the model parallel linear layers found in each Transformer layer. Note
that model parallelism and tiling can be combined by specifying the corresponding
base class when building the layer.
The `deepspeed.zero.TiledLinear` module exploits the data fetch and release
pattern of ZeRO-3 to reduce the working memory requirements by breaking down
a large operator into smaller tiles that can be executed sequentially.

We include the changes for one example from Megatron-LM's [ParallelMLP](https://github.com/microsoft/DeepSpeedExamples/blob/bdf8e59aede8c8e0577e8d4d557298ca8515268f/Megatron-LM-v1.1.5-ZeRO3/megatron/model/transformer.py#L82). Three more
model-parallel layers in `transformer.py` proceed similarly.

The model parallel layers of Megatron-LM have a special form in which the
additive `bias` of the layer is delayed and instead returned from `forward()`
to be fused with a later operator. DeepSpeed's
`deepspeed.zero.TiledLinearReturnBias` subclass of `TiledLinear` simply also
forwards the returned `bias` parameter without accumulating.

```diff
@@ -1,6 +1,9 @@
-self.dense_h_to_4h = mpu.ColumnParallelLinear(
+self.dense_h_to_4h = deepspeed.zero.TiledLinearReturnBias(
     args.hidden_size,
     4 * args.hidden_size,
+    in_splits=args.tile_factor,
+    out_splits=4*args.tile_factor,
+    linear_cls=mpu.ColumnParallelLinear,
     gather_output=False,
     init_method=init_method,
     skip_bias_add=True)
```

Note that we scale `in_splits` and `out_splits` proportionally with `input_size` and `output_size`.  This
results in tiles of fixed size `[hidden/tile_factor, hidden/tile_factor]`.

#### Registering external parameters

**Deprecated:**
DeepSpeed version `0.3.15` introduced automatic external parameter
registration and this step is no longer needed.
{: .notice--info}


## Extracting weights

If you need to take the pretrained weights out of Deepspeed here is what you can do for getting fp16 weights:

- under ZeRO-2, `state_dict` contains the fp16 model weights and these can be saved normally with `torch.save`.
- under ZeRO-3, `state_dict` contains just the placeholders since the model weights are partitioned across multiple GPUs. If you want to get to these weights enable:

```json
    "zero_optimization": {
        "stage3_gather_fp16_weights_on_model_save": true
    },
```
And then save the model using:

```python
            if self.deepspeed:
                self.deepspeed.save_fp16_model(output_dir, output_file)
```

Because it requires consolidation of the weights on one GPU it can be slow and memory demanding, so only use this feature when needed.

Note that if `stage3_gather_fp16_weights_on_model_save` is `False`, no weights will be saved (again, because `state_dict` doesn't have them).
You can use this method to save ZeRO-2 weights as well.

If you'd like to get the fp32 weights, we supply a special script that can do offline consolidation. It requires no configuration files or GPUs. Here is an example of its usage:

``` bash
$ cd /path/to/checkpoint_dir
$ ./zero_to_fp32.py . pytorch_model.bin
Processing zero checkpoint at global_step1
Detected checkpoint of type zero stage 3, world_size: 2
Saving fp32 state dict to pytorch_model.bin (total_numel=60506624)
```

The `zero_to_fp32.py` script gets created automatically when you save a checkpoint.

Note: currently this script uses 2x memory (general RAM) of the size of the final checkpoint.
{: .notice--info}

Alternatively, if you have plenty of spare CPU memory and instead of getting the file you want your model to be updated to its fp32 weights, you can do the following at the end of the training:

``` python
    from deepspeed.utils.zero_to_fp32 import load_state_dict_from_zero_checkpoint
    fp32_model = load_state_dict_from_zero_checkpoint(deepspeed.module, checkpoint_dir)
```

Beware, that the model will be good for saving, but no longer good for continuing the training and will require a `deepspeed.initialize()` anew.

If you just want the `state_dict`, you can do:

``` python
    from deepspeed.utils.zero_to_fp32 import get_fp32_state_dict_from_zero_checkpoint
    state_dict = get_fp32_state_dict_from_zero_checkpoint(checkpoint_dir)
```


Congratulations! You have completed the ZeRO tutorial.
>>>>>>> a85dce07
<|MERGE_RESOLUTION|>--- conflicted
+++ resolved
@@ -1,290 +1,3 @@
-<<<<<<< HEAD
----
-title: "Zero Redundancy Optimizer (ZeRO)"
----
-If you have not done so already, we advise that you read the DeepSpeed tutorials on [Getting Started](/getting-started/) and [Megatron-LM GPT-2](/tutorials/megatron/) before stepping through this tutorial.
-
-In this tutorial, we will apply the ZeRO optimizer to the [Megatron-LM GPT-2](https://github.com/NVIDIA/Megatron-LM) model. ZeRO is a powerful set of memory optimization techniques that enable effective FP16 training of large models with trillions of parameters, such as [GPT-2](https://openai.com/blog/better-language-models/) and [Turing-NLG 17B](https://www.microsoft.com/en-us/research/blog/turing-nlg-a-17-billion-parameter-language-model-by-microsoft/). Compared to the alternative model parallelism approaches for training large models, a key appeal of ZeRO is that no model code modifications are required. As this tutorial will demonstrate, *using ZeRO in a DeepSpeed model is quick and easy because all you need is to change a few configurations in the DeepSpeed configuration JSON*. No code changes are needed.
-
-## ZeRO Overview
-ZeRO leverages the aggregate computation and memory resources of data parallelism to reduce the memory and compute requirements of each device (GPU) used for model training. ZeRO reduces the memory consumption of each GPU by partitioning the various model training states (weights, gradients, and optimizer states) across the available devices (GPUs and CPUs) in the distributed training hardware. Concretely, ZeRO is being implemented as incremental stages of optimizations, where optimizations in earlier stages are available in the later stages. To deep dive into ZeRO, please see our [paper](https://arxiv.org/abs/1910.02054v3).
-
-* **Stage 1**: The optimizer states (e.g., for [Adam optimizer](https://arxiv.org/abs/1412.6980), 32-bit weights, and the first, and second moment estimates) are partitioned across the processes, so that each process updates only its partition.
-
-* **Stage 2**: The reduced 32-bit gradients for updating the model weights are also partitioned such that each process retains only the gradients corresponding to its portion of the optimizer states.
-
-* **Stage 3**: The 16-bit model parameters are partitioned across the processes. ZeRO-3 will automatically collect and partition them during the forward and backward passes.
-
-In addition, ZeRO-3 includes the *infinity offload engine* to form ZeRO-Infinity ([paper](https://arxiv.org/abs/2104.07857)), which can offload to both CPU and NVMe memory for huge memory savings.
-
-## Training environment
-We use the DeepSpeed [Megatron-LM](https://github.com/microsoft/DeepSpeedExamples/tree/master/Megatron-LM) GPT-2 code for this exercise. You can step through the Megatron-LM [tutorial](/tutorials/megatron/) to familiarize yourself with the code. We will train the models in this tutorial on [NVIDIA Tesla V100-SXM3 Tensor Core GPUs](https://www.nvidia.com/en-us/data-center/v100/) with 32GB RAM.
-
-## Enabling ZeRO Optimization
-To enable ZeRO optimizations for a DeepSpeed model, we simply add the **_zero_optimization_** key to the DeepSpeed JSON configuration. A full description of configuration knobs of the **zero_optimization** key is available [here](/docs/config-json/#zero-optimizations-for-fp16-training).
-
-### Training a 1.5B Parameter GPT-2 model
-We demonstrate the benefits of ZeRO stage 1 by showing that it enables data parallel training of a 1.5 billion parameter GPT-2 model on eight V100 GPUs. We configure training to use a batch size of 1 per device to ensure that the memory consumption is primarily due to model parameters and optimizer states. We create this training scenario by applying the following modifications to the deepspeed launch script:
-
-```bash
-       --model-parallel-size 1 \
-       --num-layers 48 \
-       --hidden-size 1600 \
-       --num-attention-heads 16 \
-       --batch-size 1 \
-       --deepspeed_config ds_zero_stage_1.config \
-```
-
-Training this model without ZeRO fails with an out-of-memory (OOM) error as shown below:
-
-<a href="/assets/images/oom_dp8_1.5B_log.png">
-<img src="/assets/images/oom_dp8_1.5B_log.png">
-</a>
-
-A key reason why this model does not fit in GPU memory is that the Adam optimizer states for the model consume 18GB; a significant portion of the 32GB RAM. By using ZeRO stage 1 to partition the optimizer state among eight data parallel ranks, the per-device memory consumption can be reduced to 2.25GB, thus making the model trainable. To enable ZeRO stage 1, we simply update the DeepSpeed JSON config file as below:
-
-```json
-{
-    "zero_optimization": {
-        "stage":1,
-        "reduce_bucket_size": 5e8
-    }
-}
-```
-As seen above, we set two fields in the **zero_optimization** key. Specifically we set the _stage_ field to 1, and the optional _reduce_bucket_size_ for gradient reduction to 500M. With ZeRO stage 1 enabled, the model can now train smoothly on 8 GPUs without running out of memory.   Below we provide some screenshots of the model training:
-
-
-<a href="/assets/images/zero1_dp8_1.5B_log.png">
-<img src="/assets/images/zero1_dp8_1.5B_log.png">
-</a>
-
-<a href="/assets/images/zero1_dp8_1.5B_smi.png">
-<img src="/assets/images/zero1_dp8_1.5B_smi.png">
-</a>
-
-
-From the nvidia-smi screenshot above we can see that only GPUs 6-7 are being used for training the model. With ZeRO stage 1 we can further reduce the per-device memory consumption by increasing the data parallelism degree. These memory savings can be leveraged to either increase model size and/or batch size. In contrast, such benefits are not possible with data parallelism alone.
-
-### Training a 10B Parameter GPT-2 model
-ZeRO stage 2 optimizations further increases the size of models that can be trained using data parallelism. We show this by training a model with 10B parameters using 32 V100 GPUs.
-
-First, we need to configure a 10B parameter model with activation checkpointing enabled. This can be done by applying the following GPT-2 model configuration changes to the DeepSpeed launch script.
-
-```bash
-       --model-parallel-size 1 \
-       --num-layers 50 \
-       --hidden-size 4096 \
-       --num-attention-heads 32 \
-       --batch-size 1 \
-       --deepspeed_config ds_zero_stage_2.config \
-       --checkpoint-activations
-```
-
-Next, we need to update the DeepSpeed JSON configuration, as shown below, to enable ZeRO stage 2 optimizations:
-
-```json
-{
-    "zero_optimization": {
-        "stage":2,
-        "contiguous_gradients": true,
-        "overlap_comm": true,
-        "reduce_scatter": true,
-        "reduce_bucket_size": 5e8,
-        "allgather_bucket_size": 5e8
-    }
-}
-```
-
-In the above changes, we have set the _stage_ field to 2, and configured other optimization knobs that are available in ZeRO stage 2. For example, we have enabled _contiguous_gradients_ to reduce memory fragmentation during backward pass. A full description of these optimization knobs is available [here](/docs/config-json/#zero-optimizations-for-fp16-training). With these changes, we can now launch the training run.
-
-Here is a screenshot of the training log:
-
-<a href="/assets/images/zero2_dp32_10B_log.png">
-<img src="/assets/images/zero2_dp32_10B_log.png">
-</a>
-
-Here is a screenshot of nvidia-smi showing GPU activity during training:
-
-<a href="/assets/images/zero2_dp32_10B_smi.png">
-<img src="/assets/images/zero2_dp32_10B_smi.png">
-</a>
-
-### Training trillion-scale models with ZeRO-Infinity
-
-ZeRO-3, the third stage of ZeRO, partitions the full model state (i.e.,
-weights, gradients, and optimizer states) to scale memory savings linearly
-with the degree of data parallelism. ZeRO-3 can be enabled in the JSON
-configuration. A full description of these configurations is available
-[here](/docs/config-json/#zero-optimizations-for-fp16-training).
-
-
-#### Offloading to CPU and NVMe with ZeRO-Infinity
-
-ZeRO-Infinity uses DeepSpeed's infinity offload engine to offload the full
-model state to CPU or NVMe memory, allowing for even larger model sizes. Offloading
-can be enabled inside the DeepSpeed configuration:
-
-```diff
-@@ -6,5 +6,11 @@
-  "zero_optimization": {
-    "stage": 3,
-    "contiguous_gradients": true,
-    "stage3_max_live_parameters": 1e9,
-    "stage3_max_reuse_distance": 1e9,
-     "stage3_prefetch_bucket_size": 1e7,
-     "stage3_param_persistence_threshold": 1e5,
-     "reduce_bucket_size": 1e7,
--    "sub_group_size": 1e9
-+    "sub_group_size": 1e9,
-+    "offload_optimizer": {
-+      "device": "cpu"
-+    },
-+    "offload_param": {
-+      "device": "cpu"
-+    }
-  }
-```
-
-**ZeRO-Infinity vs ZeRO-Offload:**
-DeepSpeed first included offloading capabilities with ZeRO-Offload,
-a system for offloading optimizer and gradient states to CPU memory
-within ZeRO-2. ZeRO-Infinity is the next generation of offloading
-capabilities accessible to ZeRO-3. ZeRO-Infinity is able to offload
-more data than ZeRO-Offload and has more effective bandwidth utilization
-and overlapping of computation and communication.
-{: .notice--info}
-
-
-
-
-#### Allocating Massive Megatron-LM Models
-
-We make two further changes to model initialization in order to support models
-that exceed *local* system memory, but not *total* system memory.
-
-1. Allocate the model in a memory-scalable fashion. The model parameters will
-be allocated and immediately partitioned across the data parallel group. If
-`remote_device` is  `"cpu"` or `"nvme"`, the model will also be allocated in CPU/NVMe memory
-instead of GPU memory. Please see the full
-[ZeRO-3 Init docs](https://deepspeed.readthedocs.io/en/latest/zero3.html#deepspeed.zero.Init)
-for more details.
-
-    ```python
-    with deepspeed.zero.Init(data_parallel_group=mpu.get_data_parallel_group(),
-                             remote_device=get_args().remote_device,
-                             enabled=get_args().zero_stage==3):
-        model = GPT2Model(num_tokentypes=0, parallel_output=True)
-    ```
-
-2. Gather the embeddings weight for initialization. DeepSpeed will automatically
-gather a module's parameters during its constructor and for its forward and backward pass.
-However, additional accesses must coordinate with DeepSpeed to ensure that parameter data
-is gathered and subsequently partitioned. If the tensor is modified, the `modifier_rank`
-argument should also be used to ensure all ranks have a consistent view of
-the data. Please see the full
-[GatheredParameters docs](https://deepspeed.readthedocs.io/en/latest/zero3.html#deepspeed.zero.GatheredParameters)
-for more details.
-
-    ```python
-    self.position_embeddings = torch.nn.Embedding(...)
-    with deepspeed.zero.GatheredParameters(self.position_embeddings.weight,
-                                           modifier_rank=0):
-        # Initialize the position embeddings.
-        self.init_method(self.position_embeddings.weight)
-
-    ...
-
-    self.tokentype_embeddings = torch.nn.Embedding(...)
-    with deepspeed.zero.GatheredParameters(self.tokentype_embeddings.weight,
-                                        modifier_rank=0):
-        # Initialize the token-type embeddings.
-        self.init_method(self.tokentype_embeddings.weight)
-    ```
-
-#### Memory-centric tiling
-ZeRO-Infinity includes a replacement for `Linear` layers that further reduces memory.
-We optionally tile the model parallel linear layers found in each Transformer layer. Note
-that model parallelism and tiling can be combined by specifying the corresponding
-base class when building the layer.
-The `deepspeed.zero.TiledLinear` module exploits the data fetch and release
-pattern of ZeRO-3 to reduce the working memory requirements by breaking down
-a large operator into smaller tiles that can be executed sequentially.
-
-We include the changes for one example from Megatron-LM's [ParallelMLP](https://github.com/microsoft/DeepSpeedExamples/blob/bdf8e59aede8c8e0577e8d4d557298ca8515268f/Megatron-LM-v1.1.5-ZeRO3/megatron/model/transformer.py#L82). Three more
-model-parallel layers in `transformer.py` proceed similarly.
-
-The model parallel layers of Megatron-LM have a special form in which the
-additive `bias` of the layer is delayed and instead returned from `forward()`
-to be fused with a later operator. DeepSpeed's
-`deepspeed.zero.TiledLinearReturnBias` subclass of `TiledLinear` simply also
-forwards the returned `bias` parameter without accumulating.
-
-```diff
-@@ -1,6 +1,9 @@
--self.dense_h_to_4h = mpu.ColumnParallelLinear(
-+self.dense_h_to_4h = deepspeed.zero.TiledLinearReturnBias(
-     args.hidden_size,
-     4 * args.hidden_size,
-+    in_splits=args.tile_factor,
-+    out_splits=4*args.tile_factor,
-+    linear_cls=mpu.ColumnParallelLinear,
-     gather_output=False,
-     init_method=init_method,
-     skip_bias_add=True)
-```
-
-Note that we scale `in_splits` and `out_splits` proportionally with `input_size` and `output_size`.  This
-results in tiles of fixed size `[hidden/tile_factor, hidden/tile_factor]`.
-
-#### Registering external parameters
-
-**Deprecated:**
-DeepSpeed version `0.3.15` introduced automatic external parameter
-registration and this step is no longer needed.
-{: .notice--info}
-
-
-## Extracting weights
-
-If you need to take the pretrained weights out of Deepspeed here is what you can do for getting fp16 weights:
-
-- under ZeRO-2 `state_dict` contains the fp16 model weights and these can be saved normally with `torch.save`.
-- under ZeRO-3 `state_dict` contains just the placeholders since the model weights are partitioned across multiple GPUs. If you want to get to these weights enable:
-
-```json
-    "zero_optimization": {
-        "stage3_gather_fp16_weights_on_model_save": true
-    },
-```
-And then save the model using:
-
-```python
-            if self.deepspeed:
-                self.deepspeed.save_fp16_model(output_dir, output_file)
-```
-
-Because it requires consolidation of the weights on one GPU it can be slow and memory demanding, so only use this feature when needed.
-
-Note that if `stage3_gather_fp16_weights_on_model_save` is `False`, no weights will be saved (again, because `state_dict` doesn't have them.
-You can use this method to save ZeRO-2 weights as well.
-
-If you'd like to get the fp32 weights, we supply a special script that can do offline consolidation. It requires no configuration files or GPUs. Here is an example of its usage:
-
-``` bash
-$ cd /path/to/checkpoints_dir
-$ ./zero_to_fp32.py global_step1 pytorch_model.bin
-Processing zero checkpoint at global_step1
-Detected checkpoint of type zero stage 3, world_size: 2
-Saving fp32 state dict to pytorch_model.bin (total_numel=60506624)
-```
-
-The `zero_to_fp32.py` gets created automatically when you save a checkpoint.
-
-Note: currently this script uses 2x memory (general RAM) of the size of the final checkpoint.
-
-
-Congratulations! You have completed the ZeRO tutorial.
-=======
 ---
 title: "Zero Redundancy Optimizer (ZeRO)"
 ---
@@ -586,5 +299,4 @@
 ```
 
 
-Congratulations! You have completed the ZeRO tutorial.
->>>>>>> a85dce07
+Congratulations! You have completed the ZeRO tutorial.